# flake8: noqa
from langchain.prompts.prompt import PromptTemplate

_DEFAULT_ENTITY_EXTRACTION_TEMPLATE = """Extract all entities from the following text. As a guideline, a proper noun is generally capitalized. You should definitely extract all names and places.

Return the output as a single comma-separated list, or NONE if there is nothing of note to return.

EXAMPLE
i'm trying to improve Langchain's interfaces, the UX, its integrations with various products the user might want ... a lot of stuff.
Output: Langchain
END OF EXAMPLE

EXAMPLE
i'm trying to improve Langchain's interfaces, the UX, its integrations with various products the user might want ... a lot of stuff. I'm working with Sam.
Output: Langchain, Sam
END OF EXAMPLE

Begin!

{input}
Output:"""
ENTITY_EXTRACTION_PROMPT = PromptTemplate(
    input_variables=["input"], template=_DEFAULT_ENTITY_EXTRACTION_TEMPLATE
)

_DEFAULT_GRAPH_QA_TEMPLATE = """Use the following knowledge triplets to answer the question at the end. If you don't know the answer, just say that you don't know, don't try to make up an answer.

{context}

Question: {question}
Helpful Answer:"""
GRAPH_QA_PROMPT = PromptTemplate(
    template=_DEFAULT_GRAPH_QA_TEMPLATE, input_variables=["context", "question"]
)

CYPHER_GENERATION_TEMPLATE = """Task:Generate Cypher statement to query a graph database.
Instructions:
Use only the provided relationship types and properties in the schema.
Do not use any other relationship types or properties that are not provided.
Schema:
{schema}
Note: Do not include any explanations or apologies in your responses.
Do not respond to any questions that might ask anything else than for you to construct a Cypher statement.
Do not include any text except the generated Cypher statement.

The question is:
{question}"""
CYPHER_GENERATION_PROMPT = PromptTemplate(
    input_variables=["schema", "question"], template=CYPHER_GENERATION_TEMPLATE
)

NEBULAGRAPH_EXTRA_INSTRUCTIONS = """
Instructions:

First, generate cypher then convert it to NebulaGraph Cypher dialect(rather than standard):
1. it requires explicit label specification only when referring to node properties: v.`Foo`.name
2. note explicit label specification is not needed for edge properties, so it's e.name instead of e.`Bar`.name
3. it uses double equals sign for comparison: `==` rather than `=`
For instance:
```diff
< MATCH (p:person)-[e:directed]->(m:movie) WHERE m.name = 'The Godfather II'
< RETURN p.name, e.year, m.name;
---
> MATCH (p:`person`)-[e:directed]->(m:`movie`) WHERE m.`movie`.`name` == 'The Godfather II'
> RETURN p.`person`.`name`, e.year, m.`movie`.`name`;
```\n"""

NGQL_GENERATION_TEMPLATE = CYPHER_GENERATION_TEMPLATE.replace(
    "Generate Cypher", "Generate NebulaGraph Cypher"
).replace("Instructions:", NEBULAGRAPH_EXTRA_INSTRUCTIONS)

NGQL_GENERATION_PROMPT = PromptTemplate(
    input_variables=["schema", "question"], template=NGQL_GENERATION_TEMPLATE
)

KUZU_EXTRA_INSTRUCTIONS = """
Instructions:

Generate statement with Kùzu Cypher dialect (rather than standard):
1. do not use `WHERE EXISTS` clause to check the existence of a property because Kùzu database has a fixed schema.
2. do not omit relationship pattern. Always use `()-[]->()` instead of `()->()`.
3. do not include any notes or comments even if the statement does not produce the expected result.
```\n"""

KUZU_GENERATION_TEMPLATE = CYPHER_GENERATION_TEMPLATE.replace(
    "Generate Cypher", "Generate Kùzu Cypher"
).replace("Instructions:", KUZU_EXTRA_INSTRUCTIONS)

KUZU_GENERATION_PROMPT = PromptTemplate(
    input_variables=["schema", "question"], template=KUZU_GENERATION_TEMPLATE
)

GREMLIN_GENERATION_TEMPLATE = CYPHER_GENERATION_TEMPLATE.replace("Cypher", "Gremlin")

GREMLIN_GENERATION_PROMPT = PromptTemplate(
    input_variables=["schema", "question"], template=GREMLIN_GENERATION_TEMPLATE
)

CYPHER_QA_TEMPLATE = """You are an assistant that helps to form nice and human understandable answers.
The information part contains the provided information that you must use to construct an answer.
The provided information is authoritative, you must never doubt it or try to use your internal knowledge to correct it.
Make the answer sound as a response to the question. Do not mention that you based the result on the given information.
If the provided information is empty, say that you don't know the answer.
Information:
{context}

Question: {question}
Helpful Answer:"""
CYPHER_QA_PROMPT = PromptTemplate(
    input_variables=["context", "question"], template=CYPHER_QA_TEMPLATE
)

SPARQL_INTENT_TEMPLATE = """Task: Identify the intent of a prompt and return the appropriate SPARQL query type.
You are an assistant that distinguishes different types of prompts and returns the corresponding SPARQL query types.
Consider only the following query types:
* SELECT: this query type corresponds to questions
* UPDATE: this query type corresponds to all requests for deleting, inserting, or changing triples
Note: Be as concise as possible.
Do not include any explanations or apologies in your responses.
Do not respond to any questions that ask for anything else than for you to identify a SPARQL query type.
Do not include any unnecessary whitespaces or any text except the query type, i.e., either return 'SELECT' or 'UPDATE'.

The prompt is:
{prompt}
Helpful Answer:"""
SPARQL_INTENT_PROMPT = PromptTemplate(
    input_variables=["prompt"], template=SPARQL_INTENT_TEMPLATE
)

SPARQL_GENERATION_SELECT_TEMPLATE = """Task: Generate a SPARQL SELECT statement for querying a graph database.
For instance, to find all email addresses of John Doe, the following query in backticks would be suitable:
```
PREFIX foaf: <http://xmlns.com/foaf/0.1/>
SELECT ?email
WHERE {{
    ?person foaf:name "John Doe" .
    ?person foaf:mbox ?email .
}}
```
Instructions:
Use only the node types and properties provided in the schema.
Do not use any node types and properties that are not explicitly provided.
Include all necessary prefixes.
Schema:
{schema}
Note: Be as concise as possible.
Do not include any explanations or apologies in your responses.
Do not respond to any questions that ask for anything else than for you to construct a SPARQL query.
Do not include any text except the SPARQL query generated.

The question is:
{prompt}"""
SPARQL_GENERATION_SELECT_PROMPT = PromptTemplate(
    input_variables=["schema", "prompt"], template=SPARQL_GENERATION_SELECT_TEMPLATE
)

SPARQL_GENERATION_UPDATE_TEMPLATE = """Task: Generate a SPARQL UPDATE statement for updating a graph database.
For instance, to add 'jane.doe@foo.bar' as a new email address for Jane Doe, the following query in backticks would be suitable:
```
PREFIX foaf: <http://xmlns.com/foaf/0.1/>
INSERT {{
    ?person foaf:mbox <mailto:jane.doe@foo.bar> .
}}
WHERE {{
    ?person foaf:name "Jane Doe" .
}}
```
Instructions:
Make the query as short as possible and avoid adding unnecessary triples.
Use only the node types and properties provided in the schema.
Do not use any node types and properties that are not explicitly provided.
Include all necessary prefixes.
Schema:
{schema}
Note: Be as concise as possible.
Do not include any explanations or apologies in your responses.
Do not respond to any questions that ask for anything else than for you to construct a SPARQL query.
Return only the generated SPARQL query, nothing else.

The information to be inserted is:
{prompt}"""
SPARQL_GENERATION_UPDATE_PROMPT = PromptTemplate(
    input_variables=["schema", "prompt"], template=SPARQL_GENERATION_UPDATE_TEMPLATE
)

SPARQL_QA_TEMPLATE = """Task: Generate a natural language response from the results of a SPARQL query.
You are an assistant that creates well-written and human understandable answers.
The information part contains the information provided, which you can use to construct an answer.
The information provided is authoritative, you must never doubt it or try to use your internal knowledge to correct it.
Make your response sound like the information is coming from an AI assistant, but don't add any information.
Information:
{context}

Question: {prompt}
Helpful Answer:"""
SPARQL_QA_PROMPT = PromptTemplate(
    input_variables=["context", "prompt"], template=SPARQL_QA_TEMPLATE
)


<<<<<<< HEAD
AQL_GENERATION_TEMPLATE = """Task: Generate an ArangoDB Query Language (AQL) query from a User Input.

You are an ArangoDB Query Language (AQL) expert responsible for translating a `User Input` into an ArangoDB Query Language (AQL) query.

You are given an `ArangoDB Schema`. It is a JSON Object containing:
1. `Graph Schema`: Lists all Graphs within the ArangoDB Database Instance, along with their Edge Relationships.
2. `Collection Schema`: Lists all Collections within the ArangoDB Database Instance, along with their document/edge properties and a document/edge example.

You may also be given a set of `AQL Query Examples` to help you create the `AQL Query`. If provided, the `AQL Query Examples` should be used as a reference, similar to how `ArangoDB Schema` should be used.

Things you should do:
- Think step by step.
- Rely on `ArangoDB Schema` and `AQL Query Examples` (if provided) to generate the query.
- Begin the `AQL Query` by the `WITH` AQL keyword to specify all of the ArangoDB Collections required.
- Return the `AQL Query` wrapped in 3 backticks (```).
- Use only the provided relationship types and properties in the `ArangoDB Schema` and any `AQL Query Examples` queries.
- Only answer to requests related to generating an AQL Query.
- If a request is unrelated to generating AQL Query, say that you cannot help the user.

Things you should not do:
- Do not use any properties/relationships that can't be inferred from the `ArangoDB Schema` or the `AQL Query Examples`. 
- Do not include any text except the generated AQL Query.
- Do not provide explanations or apologies in your responses.
- Do not generate an AQL Query that removes or deletes any data.

Under no circumstance should you generate an AQL Query that deletes any data whatsoever.

ArangoDB Schema:
{adb_schema}

AQL Query Examples (Optional):
{aql_examples}

User Input:
{user_input}

AQL Query: 
"""

AQL_GENERATION_PROMPT = PromptTemplate(
    input_variables=["adb_schema", "aql_examples", "user_input"],
    template=AQL_GENERATION_TEMPLATE,
)

AQL_FIX_TEMPLATE = """Task: Address the ArangoDB Query Language (AQL) error message of an ArangoDB Query Language query.

You are an ArangoDB Query Language (AQL) expert responsible for correcting the provided `AQL Query` based on the provided `AQL Error`. 

The `AQL Error` explains why the `AQL Query` could not be executed in the database.
The `AQL Error` may also contain the position of the error relative to the total number of lines of the `AQL Query`.
For example, 'error X at position 2:5' denotes that the error X occurs on line 2, column 5 of the `AQL Query`.  

You are also given the `ArangoDB Schema`. It is a JSON Object containing:
1. `Graph Schema`: Lists all Graphs within the ArangoDB Database Instance, along with their Edge Relationships.
2. `Collection Schema`: Lists all Collections within the ArangoDB Database Instance, along with their document/edge properties and a document/edge example.

You will output the `Corrected AQL Query` wrapped in 3 backticks (```). Do not include any text except the Corrected AQL Query.

Remember to think step by step.

ArangoDB Schema:
{adb_schema}

AQL Query:
{aql_query}

AQL Error:
{aql_error}

Corrected AQL Query:
"""

AQL_FIX_PROMPT = PromptTemplate(
    input_variables=[
        "adb_schema",
        "aql_query",
        "aql_error",
    ],
    template=AQL_FIX_TEMPLATE,
)

AQL_QA_TEMPLATE = """Task: Generate a natural language `Summary` from the results of an ArangoDB Query Language query.

You are an ArangoDB Query Language (AQL) expert responsible for creating a well-written `Summary` from the `User Input` and associated `AQL Result`.

A user has executed an ArangoDB Query Language query, which has returned the AQL Result in JSON format.
You are responsible for creating an `Summary` based on the AQL Result.

You are given the following information:
- `ArangoDB Schema`: contains a schema representation of the user's ArangoDB Database.
- `User Input`: the original question/request of the user, which has been translated into an AQL Query.
- `AQL Query`: the AQL equivalent of the `User Input`, translated by another AI Model. Should you deem it to be incorrect, suggest a different AQL Query.
- `AQL Result`: the JSON output returned by executing the `AQL Query` within the ArangoDB Database.

Remember to think step by step.

Your `Summary` should sound like it is a response to the `User Input`.
Your `Summary` should not include any mention of the `AQL Query` or the `AQL Result`.

ArangoDB Schema:
{adb_schema}

User Input:
{user_input}

AQL Query:
{aql_query}

AQL Result:
{aql_result}
"""
AQL_QA_PROMPT = PromptTemplate(
    input_variables=["adb_schema", "user_input", "aql_query", "aql_result"],
    template=AQL_QA_TEMPLATE,
=======
NEPTUNE_OPENCYPHER_EXTRA_INSTRUCTIONS = """
Instructions:
Generate the query in openCypher format and follow these rules:
Do not use `NONE`, `ALL` or `ANY` predicate functions, rather use list comprehensions.
Do not use `REDUCE` function. Rather use a combination of list comprehension and the `UNWIND` clause to achieve similar results.
Do not use `FOREACH` clause. Rather use a combination of `WITH` and `UNWIND` clauses to achieve similar results.
\n"""

NEPTUNE_OPENCYPHER_GENERATION_TEMPLATE = CYPHER_GENERATION_TEMPLATE.replace(
    "Instructions:", NEPTUNE_OPENCYPHER_EXTRA_INSTRUCTIONS
)

NEPTUNE_OPENCYPHER_GENERATION_PROMPT = PromptTemplate(
    input_variables=["schema", "question"],
    template=NEPTUNE_OPENCYPHER_GENERATION_TEMPLATE,
>>>>>>> ebc5ff29
)<|MERGE_RESOLUTION|>--- conflicted
+++ resolved
@@ -198,7 +198,6 @@
 )
 
 
-<<<<<<< HEAD
 AQL_GENERATION_TEMPLATE = """Task: Generate an ArangoDB Query Language (AQL) query from a User Input.
 
 You are an ArangoDB Query Language (AQL) expert responsible for translating a `User Input` into an ArangoDB Query Language (AQL) query.
@@ -313,7 +312,9 @@
 AQL_QA_PROMPT = PromptTemplate(
     input_variables=["adb_schema", "user_input", "aql_query", "aql_result"],
     template=AQL_QA_TEMPLATE,
-=======
+)
+
+
 NEPTUNE_OPENCYPHER_EXTRA_INSTRUCTIONS = """
 Instructions:
 Generate the query in openCypher format and follow these rules:
@@ -329,5 +330,4 @@
 NEPTUNE_OPENCYPHER_GENERATION_PROMPT = PromptTemplate(
     input_variables=["schema", "question"],
     template=NEPTUNE_OPENCYPHER_GENERATION_TEMPLATE,
->>>>>>> ebc5ff29
 )