"""Wrappers on top of large language models APIs."""
from typing import Dict, Type

from langchain.llms.ai21 import AI21
from langchain.llms.anthropic import Anthropic
from langchain.llms.base import BaseLLM
from langchain.llms.cerebriumai import CerebriumAI
from langchain.llms.cohere import Cohere
from langchain.llms.forefrontai import ForefrontAI
from langchain.llms.gooseai import GooseAI
from langchain.llms.huggingface_hub import HuggingFaceHub
from langchain.llms.huggingface_pipeline import HuggingFacePipeline
from langchain.llms.nlpcloud import NLPCloud
from langchain.llms.openai import AzureOpenAI, OpenAI
<<<<<<< HEAD
from langchain.llms.petals import Petals
=======
from langchain.llms.promptlayer_openai import PromptLayerOpenAI
>>>>>>> 67d3d430

__all__ = [
    "Anthropic",
    "CerebriumAI",
    "Cohere",
    "ForefrontAI",
    "GooseAI",
    "NLPCloud",
    "OpenAI",
    "Petals",
    "HuggingFaceHub",
    "HuggingFacePipeline",
    "AI21",
    "AzureOpenAI",
]

type_to_cls_dict: Dict[str, Type[BaseLLM]] = {
    "ai21": AI21,
    "anthropic": Anthropic,
    "cerebriumai": CerebriumAI,
    "cohere": Cohere,
    "forefrontai": ForefrontAI,
    "gooseai": GooseAI,
    "huggingface_hub": HuggingFaceHub,
    "nlpcloud": NLPCloud,
    "openai": OpenAI,
    "petals": Petals,
    "huggingface_pipeline": HuggingFacePipeline,
    "azure": AzureOpenAI,
}<|MERGE_RESOLUTION|>--- conflicted
+++ resolved
@@ -12,11 +12,8 @@
 from langchain.llms.huggingface_pipeline import HuggingFacePipeline
 from langchain.llms.nlpcloud import NLPCloud
 from langchain.llms.openai import AzureOpenAI, OpenAI
-<<<<<<< HEAD
 from langchain.llms.petals import Petals
-=======
 from langchain.llms.promptlayer_openai import PromptLayerOpenAI
->>>>>>> 67d3d430
 
 __all__ = [
     "Anthropic",
@@ -31,6 +28,7 @@
     "HuggingFacePipeline",
     "AI21",
     "AzureOpenAI",
+    "PromptLayerOpenAI",
 ]
 
 type_to_cls_dict: Dict[str, Type[BaseLLM]] = {
