--- conflicted
+++ resolved
@@ -92,18 +92,10 @@
             else:
                 missing_prompts.append(prompt)
                 missing_prompt_idxs.append(i)
-<<<<<<< HEAD
-        self.callback_manager.on_llm_start(
-            {"name": self.__class__.__name__}, missing_prompts, verbose=self.verbose
-        )
-        new_results = None
-        if(len(missing_prompts) > 0):
-=======
         if len(missing_prompts) > 0:
             self.callback_manager.on_llm_start(
                 {"name": self.__class__.__name__}, missing_prompts, verbose=self.verbose
             )
->>>>>>> 647fdff9
             try:
                 new_results = self._generate(missing_prompts, stop=stop)
             except (KeyboardInterrupt, Exception) as e:
@@ -114,19 +106,11 @@
                 existing_prompts[missing_prompt_idxs[i]] = result
                 prompt = prompts[missing_prompt_idxs[i]]
                 langchain.llm_cache.update(prompt, llm_string, result)
-<<<<<<< HEAD
-        generations = [existing_prompts[i] for i in range(len(prompts))]
-        if(new_results is None):
-            return LLMResult(generations=generations)
-        else:
-            return LLMResult(generations=generations, llm_output=new_results.llm_output)
-=======
             llm_output = new_results.llm_output
         else:
             llm_output = {}
         generations = [existing_prompts[i] for i in range(len(prompts))]
         return LLMResult(generations=generations, llm_output=llm_output)
->>>>>>> 647fdff9
 
     def get_num_tokens(self, text: str) -> int:
         """Get the number of tokens present in the text."""
