--- conflicted
+++ resolved
@@ -30,7 +30,7 @@
     "davinci-finetuned": 0.12,
 }
 
-def get_based_model_name(
+def get_base_model_name(
     model_name:str,
 ) -> str:
     if "ft-" in model_name:
@@ -41,14 +41,8 @@
 def get_openai_token_cost_for_model(
     model_name: str, num_tokens: int, is_completion: bool = False
 ) -> float:
-<<<<<<< HEAD
-    model_name = get_based_model_name(model_name)
-=======
-    # handling finetuned models
-    if "ft-" in model_name:
-        model_name = f"{model_name.split(':')[0]}-finetuned"
-
->>>>>>> db26ff9b
+  
+    model_name = get_base_model_name(model_name)
     suffix = "-completion" if is_completion and model_name.startswith("gpt-4") else ""
     model = model_name.lower() + suffix
     if model not in MODEL_COST_PER_1K_TOKENS:
@@ -102,15 +96,10 @@
         token_usage = response.llm_output["token_usage"]
         completion_tokens = token_usage.get("completion_tokens", 0)
         prompt_tokens = token_usage.get("prompt_tokens", 0)
-<<<<<<< HEAD
-        model_name = get_based_model_name(
+        model_name = get_base_model_name(
             response.llm_output.get("model_name")
         )
         if model_name and model_name in MODEL_COST_PER_1K_TOKENS:
-=======
-        model_name = response.llm_output.get("model_name")
-        if model_name:
->>>>>>> db26ff9b
             completion_cost = get_openai_token_cost_for_model(
                 model_name, completion_tokens, is_completion=True
             )
