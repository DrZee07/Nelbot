"""A Tracer implementation that records to LangChain endpoint."""
from __future__ import annotations

import logging
import os
from typing import Any, Dict, List, Optional, Union
from uuid import UUID, uuid4

import requests

from langchain.callbacks.tracers.base import BaseTracer
from langchain.callbacks.tracers.schemas import (
    ChainRun,
    LLMRun,
    RunCreate,
    ToolRun,
    TracerSession,
    TracerSessionBase,
    TracerSessionV2,
    TracerSessionV2Create,
)
from langchain.utils import raise_for_status_with_text


def _get_headers() -> Dict[str, Any]:
    """Get the headers for the LangChain API."""
    headers: Dict[str, Any] = {"Content-Type": "application/json"}
    if os.getenv("LANGCHAIN_API_KEY"):
        headers["x-api-key"] = os.getenv("LANGCHAIN_API_KEY")
    return headers


def _get_endpoint() -> str:
    return os.getenv("LANGCHAIN_ENDPOINT", "http://localhost:8000")


class LangChainTracer(BaseTracer):
    """An implementation of the SharedTracer that POSTS to the langchain endpoint."""

    def __init__(self, **kwargs: Any) -> None:
        """Initialize the LangChain tracer."""
        super().__init__(**kwargs)
        self._endpoint = _get_endpoint()
        self._headers = _get_headers()

    def _persist_run(self, run: Union[LLMRun, ChainRun, ToolRun]) -> None:
        """Persist a run."""
        if isinstance(run, LLMRun):
            endpoint = f"{self._endpoint}/llm-runs"
        elif isinstance(run, ChainRun):
            endpoint = f"{self._endpoint}/chain-runs"
        else:
            endpoint = f"{self._endpoint}/tool-runs"

        try:
            response = requests.post(
                endpoint,
                data=run.json(),
                headers=self._headers,
            )
            raise_for_status_with_text(response)
        except Exception as e:
            logging.warning(f"Failed to persist run: {e}")

    def _persist_session(
        self, session_create: TracerSessionBase
    ) -> Union[TracerSession, TracerSessionV2]:
        """Persist a session."""
        try:
            r = requests.post(
                f"{self._endpoint}/sessions",
                data=session_create.json(),
                headers=self._headers,
            )
            session = TracerSession(id=r.json()["id"], **session_create.dict())
        except Exception as e:
            logging.warning(f"Failed to create session, using default session: {e}")
            session = TracerSession(id=1, **session_create.dict())
        return session

    def _load_session(self, session_name: Optional[str] = None) -> TracerSession:
        """Load a session from the tracer."""
        try:
            url = f"{self._endpoint}/sessions"
            if session_name:
                url += f"?name={session_name}"
            r = requests.get(url, headers=self._headers)

            tracer_session = TracerSession(**r.json()[0])
        except Exception as e:
            session_type = "default" if not session_name else session_name
            logging.warning(
                f"Failed to load {session_type} session, using empty session: {e}"
            )
            tracer_session = TracerSession(id=1)

        self.session = tracer_session
        return tracer_session

    def load_session(self, session_name: str) -> Union[TracerSession, TracerSessionV2]:
        """Load a session with the given name from the tracer."""
        return self._load_session(session_name)

    def load_default_session(self) -> Union[TracerSession, TracerSessionV2]:
        """Load the default tracing session and set it as the Tracer's session."""
        return self._load_session("default")


def _get_tenant_id() -> Optional[str]:
    """Get the tenant ID for the LangChain API."""
    tenant_id: Optional[str] = os.getenv("LANGCHAIN_TENANT_ID")
    if tenant_id:
        return tenant_id
    endpoint = _get_endpoint()
    headers = _get_headers()
    response = requests.get(endpoint + "/tenants", headers=headers)
    raise_for_status_with_text(response)
    tenants: List[Dict[str, Any]] = response.json()
    if not tenants:
        raise ValueError(f"No tenants found for URL {endpoint}")
    return tenants[0]["id"]


class LangChainTracerV2(LangChainTracer):
    """An implementation of the SharedTracer that POSTS to the langchain endpoint."""

    def __init__(self, example_id: Optional[UUID] = None, **kwargs: Any) -> None:
        """Initialize the LangChain tracer."""
        super().__init__(**kwargs)
        self._endpoint = _get_endpoint()
        self._headers = _get_headers()
        self.tenant_id = _get_tenant_id()
<<<<<<< HEAD
        self.example_id: Optional[UUID] = None
=======
        self.example_id: Optional[UUID] = example_id
>>>>>>> 8c84538b

    def _get_session_create(
        self, name: Optional[str] = None, **kwargs: Any
    ) -> TracerSessionBase:
        return TracerSessionV2Create(name=name, extra=kwargs, tenant_id=self.tenant_id)

    def _persist_session(self, session_create: TracerSessionBase) -> TracerSessionV2:
        """Persist a session."""
        session: Optional[TracerSessionV2] = None
        try:
            r = requests.post(
                f"{self._endpoint}/sessions",
                data=session_create.json(),
                headers=self._headers,
            )
            raise_for_status_with_text(r)
<<<<<<< HEAD
            return TracerSessionV2(id=r.json()["id"], **session_create.dict())
=======
            creation_args = session_create.dict()
            if "id" in creation_args:
                del creation_args["id"]
            return TracerSessionV2(id=r.json()["id"], **creation_args)
>>>>>>> 8c84538b
        except Exception as e:
            if session_create.name is not None:
                try:
                    return self.load_session(session_create.name)
                except Exception:
                    pass
            logging.warning(
                f"Failed to create session {session_create.name},"
                f" using empty session: {e}"
            )
            session = TracerSessionV2(id=uuid4(), **session_create.dict())

        return session

    def _get_default_query_params(self) -> Dict[str, Any]:
        """Get the query params for the LangChain API."""
        return {"tenant_id": self.tenant_id}

    def load_session(self, session_name: str) -> TracerSessionV2:
        """Load a session with the given name from the tracer."""
        try:
            url = f"{self._endpoint}/sessions"
            params = {"tenant_id": self.tenant_id}
            if session_name:
                params["name"] = session_name
            r = requests.get(url, headers=self._headers, params=params)
            raise_for_status_with_text(r)
            tracer_session = TracerSessionV2(**r.json()[0])
        except Exception as e:
            session_type = "default" if not session_name else session_name
            logging.warning(
                f"Failed to load {session_type} session, using empty session: {e}"
            )
            tracer_session = TracerSessionV2(id=uuid4(), tenant_id=self.tenant_id)

        self.session = tracer_session
        return tracer_session

    def load_default_session(self) -> TracerSessionV2:
        """Load the default tracing session and set it as the Tracer's session."""
        return self.load_session("default")

    def _convert_run(self, run: Union[LLMRun, ChainRun, ToolRun]) -> RunCreate:
        """Convert a run to a Run."""
        session = self.session or self.load_default_session()
        inputs: Dict[str, Any] = {}
        outputs: Optional[Dict[str, Any]] = None
        child_runs: List[Union[LLMRun, ChainRun, ToolRun]] = []
        if isinstance(run, LLMRun):
            run_type = "llm"
            inputs = {"prompts": run.prompts}
            outputs = run.response.dict() if run.response else {}
            child_runs = []
        elif isinstance(run, ChainRun):
            run_type = "chain"
            inputs = run.inputs
            outputs = run.outputs
            child_runs = [
                *run.child_llm_runs,
                *run.child_chain_runs,
                *run.child_tool_runs,
            ]
        else:
            run_type = "tool"
            inputs = {"input": run.tool_input}
            outputs = {"output": run.output} if run.output else {}
            child_runs = [
                *run.child_llm_runs,
                *run.child_chain_runs,
                *run.child_tool_runs,
            ]

        return RunCreate(
            id=run.uuid,
            name=run.serialized.get("name"),
            start_time=run.start_time,
            end_time=run.end_time,
            extra=run.extra or {},
            error=run.error,
            execution_order=run.execution_order,
            serialized=run.serialized,
            inputs=inputs,
            outputs=outputs,
            session_id=session.id,
            run_type=run_type,
            reference_example_id=self.example_id,
            child_runs=[self._convert_run(child) for child in child_runs],
        )

    def _persist_run(self, run: Union[LLMRun, ChainRun, ToolRun]) -> None:
        """Persist a run."""
        run_create = self._convert_run(run)
        try:
            response = requests.post(
                f"{self._endpoint}/runs",
                data=run_create.json(),
                headers=self._headers,
            )
            raise_for_status_with_text(response)
        except Exception as e:
            logging.warning(f"Failed to persist run: {e}")<|MERGE_RESOLUTION|>--- conflicted
+++ resolved
@@ -130,11 +130,7 @@
         self._endpoint = _get_endpoint()
         self._headers = _get_headers()
         self.tenant_id = _get_tenant_id()
-<<<<<<< HEAD
-        self.example_id: Optional[UUID] = None
-=======
-        self.example_id: Optional[UUID] = example_id
->>>>>>> 8c84538b
+        self.example_id = example_id
 
     def _get_session_create(
         self, name: Optional[str] = None, **kwargs: Any
@@ -151,14 +147,10 @@
                 headers=self._headers,
             )
             raise_for_status_with_text(r)
-<<<<<<< HEAD
-            return TracerSessionV2(id=r.json()["id"], **session_create.dict())
-=======
             creation_args = session_create.dict()
             if "id" in creation_args:
                 del creation_args["id"]
             return TracerSessionV2(id=r.json()["id"], **creation_args)
->>>>>>> 8c84538b
         except Exception as e:
             if session_create.name is not None:
                 try:
