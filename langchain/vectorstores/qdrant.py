--- conflicted
+++ resolved
@@ -61,11 +61,8 @@
         embeddings: Optional[Embeddings] = None,
         content_payload_key: str = CONTENT_KEY,
         metadata_payload_key: str = METADATA_KEY,
-<<<<<<< HEAD
         distance_strategy: str = "COSINE",
-=======
         vector_name: Optional[str] = VECTOR_NAME,
->>>>>>> 9ca4c544
         embedding_function: Optional[Callable] = None,  # deprecated
     ):
         """Initialize with necessary components."""
@@ -750,11 +747,8 @@
             embeddings=embedding,
             content_payload_key=content_payload_key,
             metadata_payload_key=metadata_payload_key,
-<<<<<<< HEAD
             distance_strategy=distance_func,
-=======
             vector_name=vector_name,
->>>>>>> 9ca4c544
         )
 
     @classmethod
