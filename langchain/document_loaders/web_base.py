"""Web base loader class."""
import asyncio
import logging
import warnings
from typing import Any, List, Optional, Union

import aiohttp
import requests

from langchain.docstore.document import Document
from langchain.document_loaders.base import BaseLoader

logger = logging.getLogger(__name__)

default_header_template = {
    "User-Agent": "",
    "Accept": "text/html,application/xhtml+xml,application/xml;q=0.9,image/webp,*/*"
              ";q=0.8",
    "Accept-Language": "en-US,en;q=0.5",
    "Referer": "https://www.google.com/",
    "DNT": "1",
    "Connection": "keep-alive",
    "Upgrade-Insecure-Requests": "1",
}


def _build_metadata(soup: Any, url: str) -> dict:
    """Build metadata from BeautifulSoup output."""
    metadata = {"source": url}
    if title := soup.find("title"):
        metadata["title"] = title.get_text()
    if description := soup.find("meta", attrs={"name": "description"}):
        metadata["description"] = description.get("content", None)
    if html := soup.find("html"):
        metadata["language"] = html.get("lang", None)
    return metadata


class WebBaseLoader(BaseLoader):
    """Loader that uses urllib and beautiful soup to load webpages."""

    web_paths: List[str]

    requests_per_second: int = 2
    """Max number of concurrent requests to make."""

    default_parser: str = "html.parser"
    """Default parser to use for BeautifulSoup."""

    def __init__(
            self, web_path: Union[str, List[str]], header_template: Optional[dict] = None
    ):
        """Initialize with webpage path."""

        # TODO: Deprecate web_path in favor of web_paths, and remove this
        # left like this because there are a number of loaders that expect single
        # urls
        if isinstance(web_path, str):
            self.web_paths = [web_path]
        elif isinstance(web_path, List):
            self.web_paths = web_path

        self.session = requests.Session()
        try:
            import bs4  # noqa:F401
        except ImportError:
            raise ValueError(
                "bs4 package not found, please install it with " "`pip install bs4`"
            )

<<<<<<< HEAD
        headers = header_template or default_header_template
        if not headers.get("User-Agent"):
            try:
                from fake_useragent import UserAgent
                headers["User-Agent"] = UserAgent().random
            except ImportError:
                logger.info(
                    "fake_useragent not found, using default user agent."
                    "To get a realistic header for requests, `pip install fake_useragent`."
                )
        self.session.headers = dict(headers)
=======
        try:
            from fake_useragent import UserAgent

            headers = header_template or default_header_template
            headers["User-Agent"] = UserAgent().random
            self.session.headers = dict(headers)
        except ImportError:
            logger.info(
                "fake_useragent not found, using default user agent. "
                "To get a realistic header for requests, `pip install fake_useragent`."
            )
>>>>>>> 372a5113

    @property
    def web_path(self) -> str:
        if len(self.web_paths) > 1:
            raise ValueError("Multiple webpaths found.")
        return self.web_paths[0]

    async def _fetch(
            self, url: str, retries: int = 3, cooldown: int = 2, backoff: float = 1.5
    ) -> str:
        async with aiohttp.ClientSession() as session:
            for i in range(retries):
                try:
                    async with session.get(
                            url, headers=self.session.headers
                    ) as response:
                        return await response.text()
                except aiohttp.ClientConnectionError as e:
                    if i == retries - 1:
                        raise
                    else:
                        logger.warning(
                            f"Error fetching {url} with attempt "
                            f"{i + 1}/{retries}: {e}. Retrying..."
                        )
                        await asyncio.sleep(cooldown * backoff ** i)
        raise ValueError("retry count exceeded")

    async def _fetch_with_rate_limit(
            self, url: str, semaphore: asyncio.Semaphore
    ) -> str:
        async with semaphore:
            return await self._fetch(url)

    async def fetch_all(self, urls: List[str]) -> Any:
        """Fetch all urls concurrently with rate limiting."""
        semaphore = asyncio.Semaphore(self.requests_per_second)
        tasks = []
        for url in urls:
            task = asyncio.ensure_future(self._fetch_with_rate_limit(url, semaphore))
            tasks.append(task)
        try:
            from tqdm.asyncio import tqdm_asyncio

            return await tqdm_asyncio.gather(
                *tasks, desc="Fetching pages", ascii=True, mininterval=1
            )
        except ImportError:
            warnings.warn("For better logging of progress, `pip install tqdm`")
            return await asyncio.gather(*tasks)

    @staticmethod
    def _check_parser(parser: str) -> None:
        """Check that parser is valid for bs4."""
        valid_parsers = ["html.parser", "lxml", "xml", "lxml-xml", "html5lib"]
        if parser not in valid_parsers:
            raise ValueError(
                "`parser` must be one of " + ", ".join(valid_parsers) + "."
            )

    def scrape_all(self, urls: List[str], parser: Union[str, None] = None) -> List[Any]:
        """Fetch all urls, then return soups for all results."""
        from bs4 import BeautifulSoup

        results = asyncio.run(self.fetch_all(urls))
        final_results = []
        for i, result in enumerate(results):
            url = urls[i]
            if parser is None:
                if url.endswith(".xml"):
                    parser = "xml"
                else:
                    parser = self.default_parser
                self._check_parser(parser)
            final_results.append(BeautifulSoup(result, parser))

        return final_results

    def _scrape(self, url: str, parser: Union[str, None] = None) -> Any:
        from bs4 import BeautifulSoup

        if parser is None:
            if url.endswith(".xml"):
                parser = "xml"
            else:
                parser = self.default_parser

        self._check_parser(parser)

        html_doc = self.session.get(url)
        html_doc.encoding = html_doc.apparent_encoding
        return BeautifulSoup(html_doc.text, parser)

    def scrape(self, parser: Union[str, None] = None) -> Any:
        """Scrape data from webpage and return it in BeautifulSoup format."""

        if parser is None:
            parser = self.default_parser

        return self._scrape(self.web_path, parser)

    def load(self) -> List[Document]:
        """Load text from the url(s) in web_path."""
        docs = []
        for path in self.web_paths:
            soup = self._scrape(path)
            text = soup.get_text()
            metadata = _build_metadata(soup, path)
            docs.append(Document(page_content=text, metadata=metadata))

        return docs

    def aload(self) -> List[Document]:
        """Load text from the urls in web_path async into Documents."""

        results = self.scrape_all(self.web_paths)
        docs = []
        for i in range(len(results)):
            soup = results[i]
            text = soup.get_text()
            metadata = _build_metadata(soup, self.web_paths[i])
            docs.append(Document(page_content=text, metadata=metadata))

        return docs<|MERGE_RESOLUTION|>--- conflicted
+++ resolved
@@ -68,31 +68,17 @@
                 "bs4 package not found, please install it with " "`pip install bs4`"
             )
 
-<<<<<<< HEAD
         headers = header_template or default_header_template
         if not headers.get("User-Agent"):
-            try:
-                from fake_useragent import UserAgent
-                headers["User-Agent"] = UserAgent().random
-            except ImportError:
-                logger.info(
-                    "fake_useragent not found, using default user agent."
-                    "To get a realistic header for requests, `pip install fake_useragent`."
-                )
-        self.session.headers = dict(headers)
-=======
         try:
             from fake_useragent import UserAgent
-
-            headers = header_template or default_header_template
             headers["User-Agent"] = UserAgent().random
-            self.session.headers = dict(headers)
         except ImportError:
             logger.info(
-                "fake_useragent not found, using default user agent. "
+                "fake_useragent not found, using default user agent."
                 "To get a realistic header for requests, `pip install fake_useragent`."
             )
->>>>>>> 372a5113
+        self.session.headers = dict(headers)
 
     @property
     def web_path(self) -> str:
