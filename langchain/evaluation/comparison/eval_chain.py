--- conflicted
+++ resolved
@@ -74,7 +74,6 @@
         output_parser (BaseOutputParser): The output parser for the chain.
 
     Example:
-<<<<<<< HEAD
         >>> from langchain.chat_models import ChatOpenAI
         >>> from langchain.evaluation.comparison import PairwiseStringEvalChain
         >>> llm = ChatOpenAI(temperature=0)
@@ -93,31 +92,9 @@
         #    "comment": "Both responses accurately state"
         #       " that the chemical formula for water is H2O."
         #       " However, Response B provides additional information"
-        # .     " by explaining what the formula means.\n[[B]]"
+        # .     " by explaining what the formula means.\\n[[B]]"
         # }
 
-=======
-    >>> from langchain.chat_models import ChatOpenAI
-    >>> from langchain.evaluation.comparison import PairwiseStringEvalChain
-    >>> llm = ChatOpenAI(temperature=0)
-    >>> chain = PairwiseStringEvalChain.from_llm(llm=llm)
-    >>> result = chain.evaluate_string_pairs(
-    ...     input = "What is the chemical formula for water?",
-    ...     prediction = "H2O",
-    ...     prediction_b = (
-    ...        "The chemical formula for water is H2O, which means"
-    ...        " there are two hydrogen atoms and one oxygen atom."
-    ...     reference = "The chemical formula for water is H2O.",
-    ... )
-    >>> print(result)
-    # {
-    #    "value": "B",
-    #    "comment": "Both responses accurately state"
-    #       " that the chemical formula for water is H2O."
-    #       " However, Response B provides additional information"
-    # .     " by explaining what the formula means.\n[[B]]"
-    # }
->>>>>>> fcd6c64d
     """
 
     output_key: str = "results"  #: :meta private:
@@ -312,8 +289,7 @@
             metadata=metadata,
             include_run_info=include_run_info,
         )
-<<<<<<< HEAD
-        return result["text"]
+        return self._prepare_output(result)
 
 
 class LabeledPairwiseStringEvalChain(PairwiseStringEvalChain):
@@ -365,7 +341,4 @@
                 f"Input variables should be {expected_input_vars}, "
                 f"but got {prompt_.input_variables}"
             )
-        return cls(llm=llm, prompt=prompt_, **kwargs)
-=======
-        return self._prepare_output(result)
->>>>>>> fcd6c64d
+        return cls(llm=llm, prompt=prompt_, **kwargs)