--- conflicted
+++ resolved
@@ -1,13 +1,9 @@
 """Common schema objects."""
 
-<<<<<<< HEAD
 from dataclasses import dataclass
-from typing import List, NamedTuple, Optional
 
 from dataclasses_json import dataclass_json
-=======
 from typing import List, NamedTuple, Optional
->>>>>>> 1f248c47
 
 
 class AgentAction(NamedTuple):
@@ -35,13 +31,9 @@
     # TODO: add log probs
 
 
-<<<<<<< HEAD
 @dataclass_json
 @dataclass
 class LLMResult:
-=======
-class LLMResult(NamedTuple):
->>>>>>> 1f248c47
     """Class that contains all relevant information for an LLM Result."""
 
     generations: List[List[Generation]]
