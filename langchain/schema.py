--- conflicted
+++ resolved
@@ -40,57 +40,49 @@
     content: str
     additional_kwargs: dict = Field(default_factory=dict)
 
-<<<<<<< HEAD
     def format_chatml(self) -> str:
         raise NotImplementedError()
-=======
-    @property
-    @abstractmethod
-    def type(self) -> str:
-        """Type of the message, used for serialization."""
->>>>>>> 3c246845
+
+    @property
+    @abstractmethod
+    def type(self) -> str:
+        """Type of the message, used for serialization."""
 
 
 class HumanMessage(BaseMessage):
     """Type of message that is spoken by the human."""
 
-<<<<<<< HEAD
     def format_chatml(self) -> str:
         return f"<|im_start|>user\n{self.content}\n<|im_end|>"
-=======
+
     @property
     def type(self) -> str:
         """Type of the message, used for serialization."""
         return "human"
->>>>>>> 3c246845
 
 
 class AIMessage(BaseMessage):
     """Type of message that is spoken by the AI."""
 
-<<<<<<< HEAD
     def format_chatml(self) -> str:
         return f"<|im_start|>assistant\n{self.content}\n<|im_end|>"
-=======
+
     @property
     def type(self) -> str:
         """Type of the message, used for serialization."""
         return "ai"
->>>>>>> 3c246845
 
 
 class SystemMessage(BaseMessage):
     """Type of message that is a system message."""
 
-<<<<<<< HEAD
     def format_chatml(self) -> str:
         return f"<|im_start|>system\n{self.content}\n<|im_end|>"
-=======
+
     @property
     def type(self) -> str:
         """Type of the message, used for serialization."""
         return "system"
->>>>>>> 3c246845
 
 
 class ChatMessage(BaseMessage):
@@ -98,10 +90,9 @@
 
     role: str
 
-<<<<<<< HEAD
     def format_chatml(self) -> str:
         return f"<|im_start|>{self.role}\n{self.content}\n<|im_end|>"
-=======
+
     @property
     def type(self) -> str:
         """Type of the message, used for serialization."""
@@ -132,7 +123,6 @@
 
 def messages_from_dict(messages: List[dict]) -> List[BaseMessage]:
     return [_message_from_dict(m) for m in messages]
->>>>>>> 3c246845
 
 
 class ChatGeneration(Generation):
