--- conflicted
+++ resolved
@@ -262,14 +262,10 @@
     "searx-search": (_get_searx_search, ["searx_host", "engines", "aiosession"]),
     "wikipedia": (_get_wikipedia, ["top_k_results", "lang"]),
     "human": (_get_human_tool, ["prompt_func", "input_func"]),
-<<<<<<< HEAD
-    "multi_line_human": (_get_multi_line_human_tool, ["prompt_func", "input_func"]),
-=======
     "awslambda": (
         _get_lambda_api,
         ["awslambda_tool_name", "awslambda_tool_description", "function_name"],
     ),
->>>>>>> fbbdf161
 }
 
 
