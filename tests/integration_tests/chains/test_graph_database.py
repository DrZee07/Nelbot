--- conflicted
+++ resolved
@@ -176,29 +176,20 @@
     assert output == expected_output
 
 
-<<<<<<< HEAD
 def test_cypher_return_correct_schema() -> None:
     """Test that chain returns direct results."""
-=======
-def test_cypher_save_load() -> None:
-    """Test saving and loading."""
-
-    FILE_PATH = "cypher.yaml"
-
->>>>>>> 286452c7
-    url = os.environ.get("NEO4J_URL")
-    username = os.environ.get("NEO4J_USERNAME")
-    password = os.environ.get("NEO4J_PASSWORD")
-    assert url is not None
-    assert username is not None
-    assert password is not None
-
-    graph = Neo4jGraph(
-        url=url,
-        username=username,
-        password=password,
-    )
-<<<<<<< HEAD
+    url = os.environ.get("NEO4J_URL")
+    username = os.environ.get("NEO4J_USERNAME")
+    password = os.environ.get("NEO4J_PASSWORD")
+    assert url is not None
+    assert username is not None
+    assert password is not None
+
+    graph = Neo4jGraph(
+        url=url,
+        username=username,
+        password=password,
+    )
     # Delete all nodes in the graph
     graph.query("MATCH (n) DETACH DELETE n")
     # Create two nodes and a relationship
@@ -235,8 +226,24 @@
     assert node_properties == expected_node_properties
     assert relationships_properties == expected_relationships_properties
     assert relationships == expected_relationships
-=======
-
+
+
+def test_cypher_save_load() -> None:
+    """Test saving and loading."""
+
+    FILE_PATH = "cypher.yaml"
+    url = os.environ.get("NEO4J_URL")
+    username = os.environ.get("NEO4J_USERNAME")
+    password = os.environ.get("NEO4J_PASSWORD")
+    assert url is not None
+    assert username is not None
+    assert password is not None
+
+    graph = Neo4jGraph(
+        url=url,
+        username=username,
+        password=password,
+    )
     chain = GraphCypherQAChain.from_llm(
         OpenAI(temperature=0), graph=graph, return_direct=True
     )
@@ -244,5 +251,4 @@
     chain.save(file_path=FILE_PATH)
     qa_loaded = load_chain(FILE_PATH, graph=graph)
 
-    assert qa_loaded == chain
->>>>>>> 286452c7
+    assert qa_loaded == chain