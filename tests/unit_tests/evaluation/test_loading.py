--- conflicted
+++ resolved
@@ -41,11 +41,7 @@
         queries={"text": "The meaning of life\nCORRECT"}, sequential_responses=True
     )
     evaluator = load_evaluators(
-<<<<<<< HEAD
-        [EvaluatorType.LABELED_CRITERIA],
-=======
         [evaluator_type],
->>>>>>> 8c8acf20
         llm=fake_llm,
     )[0]
     if not isinstance(evaluator, (StringEvaluator, PairwiseStringEvaluator)):
