--- conflicted
+++ resolved
@@ -61,7 +61,7 @@
     tracer = FakeTracer()
     manager = CallbackManager(handlers=[tracer])
     run_managers = manager.on_chat_model_start(
-        serialized={"name": "chat_model"}, messages=[[HumanMessage(content="")]]
+        serialized=SERIALIZED_CHAT, messages=[[HumanMessage(content="")]]
     )
     compare_run = Run(
         id=str(run_managers[0].run_id),
@@ -71,28 +71,14 @@
         extra={},
         execution_order=1,
         child_execution_order=1,
-<<<<<<< HEAD
-        serialized={"name": "chat_model"},
+        serialized=SERIALIZED_CHAT,
         inputs=dict(prompts=["Human: "]),
-=======
-        serialized=SERIALIZED_CHAT,
-        inputs=dict(prompts=[""]),
->>>>>>> 4fc79398
         outputs=LLMResult(generations=[[]]),
         error=None,
         run_type="llm",
     )
-<<<<<<< HEAD
     for run_manager in run_managers:
         run_manager.on_llm_end(response=LLMResult(generations=[[]]))
-=======
-    tracer = FakeTracer()
-    manager = CallbackManager(handlers=[tracer])
-    run_manager = manager.on_chat_model_start(
-        serialized=SERIALIZED_CHAT, messages=[[]], run_id=uuid
-    )
-    run_manager.on_llm_end(response=LLMResult(generations=[[]]))
->>>>>>> 4fc79398
     assert tracer.runs == [compare_run]
 
 
