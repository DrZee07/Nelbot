"""Test CallbackManager."""

from langchain.callbacks.base import BaseCallbackManager, CallbackManager
from langchain.callbacks.shared import SharedCallbackManager
from langchain.schema import AgentAction, AgentFinish, LLMResult
from tests.unit_tests.callbacks.fake_callback_handler import FakeCallbackHandler


def _test_callback_manager(
    manager: BaseCallbackManager, *handlers: FakeCallbackHandler
) -> None:
    """Test the CallbackManager."""
<<<<<<< HEAD
    manager.on_llm_start({}, [])
    manager.on_llm_end(LLMResult(generations=[]))
    manager.on_llm_error(Exception())
    manager.on_chain_start({"name": "foo"}, {})
    manager.on_chain_end({})
    manager.on_chain_error(Exception())
    manager.on_tool_start({}, AgentAction("", "", ""))
    manager.on_tool_end("")
    manager.on_tool_error(Exception())
    manager.on_agent_finish(AgentFinish(log="", return_values={}))
    for handler in handlers:
        if handler.always_verbose:
            assert handler.starts == 3
            assert handler.ends == 4
            assert handler.errors == 3
        else:
            assert handler.starts == 0
            assert handler.ends == 0
            assert handler.errors == 0


def _test_callback_manager_pass_in_verbose(
    manager: BaseCallbackManager, *handlers: FakeCallbackHandler
) -> None:
    """Test the CallbackManager."""
=======
>>>>>>> aef82f5d
    manager.on_llm_start({}, [], verbose=True)
    manager.on_llm_end(LLMResult(generations=[]), verbose=True)
    manager.on_llm_error(Exception(), verbose=True)
    manager.on_chain_start({"name": "foo"}, {}, verbose=True)
    manager.on_chain_end({}, verbose=True)
    manager.on_chain_error(Exception(), verbose=True)
    manager.on_tool_start({}, AgentAction("", "", ""), verbose=True)
    manager.on_tool_end("", verbose=True)
    manager.on_tool_error(Exception(), verbose=True)
<<<<<<< HEAD
    manager.on_agent_finish(AgentFinish(log="", return_values={}), verbose=True)
=======
    manager.on_agent_finish(AgentFinish({}, ""), verbose=True)
>>>>>>> aef82f5d
    for handler in handlers:
        assert handler.starts == 3
        assert handler.ends == 4
        assert handler.errors == 3


def test_callback_manager() -> None:
    """Test the CallbackManager."""
    handler1 = FakeCallbackHandler(always_verbose_=True)
    handler2 = FakeCallbackHandler(always_verbose_=False)
    manager = CallbackManager([handler1, handler2])
    _test_callback_manager(manager, handler1, handler2)


def test_callback_manager_pass_in_verbose() -> None:
    """Test the CallbackManager."""
    handler1 = FakeCallbackHandler()
    handler2 = FakeCallbackHandler()
    manager = CallbackManager([handler1, handler2])
    _test_callback_manager_pass_in_verbose(manager, handler1, handler2)


def test_ignore_llm() -> None:
    """Test ignore llm param for callback handlers."""
    handler1 = FakeCallbackHandler(ignore_llm_=True, always_verbose_=True)
    handler2 = FakeCallbackHandler(always_verbose_=True)
    manager = CallbackManager(handlers=[handler1, handler2])
    manager.on_llm_start({}, [], verbose=True)
    manager.on_llm_end(LLMResult(generations=[]), verbose=True)
    manager.on_llm_error(Exception(), verbose=True)
    assert handler1.starts == 0
    assert handler1.ends == 0
    assert handler1.errors == 0
    assert handler2.starts == 1
    assert handler2.ends == 1
    assert handler2.errors == 1


def test_ignore_chain() -> None:
    """Test ignore chain param for callback handlers."""
    handler1 = FakeCallbackHandler(ignore_chain_=True, always_verbose_=True)
    handler2 = FakeCallbackHandler(always_verbose_=True)
    manager = CallbackManager(handlers=[handler1, handler2])
    manager.on_chain_start({"name": "foo"}, {}, verbose=True)
    manager.on_chain_end({}, verbose=True)
    manager.on_chain_error(Exception(), verbose=True)
    assert handler1.starts == 0
    assert handler1.ends == 0
    assert handler1.errors == 0
    assert handler2.starts == 1
    assert handler2.ends == 1
    assert handler2.errors == 1


def test_ignore_agent() -> None:
    """Test ignore agent param for callback handlers."""
    handler1 = FakeCallbackHandler(ignore_agent_=True, always_verbose_=True)
    handler2 = FakeCallbackHandler(always_verbose_=True)
    manager = CallbackManager(handlers=[handler1, handler2])
<<<<<<< HEAD
    manager.on_tool_start({}, AgentAction("", "", ""))
    manager.on_tool_end("")
    manager.on_tool_error(Exception())
    manager.on_agent_finish(AgentFinish(log="", return_values={}))
=======
    manager.on_tool_start({}, AgentAction("", "", ""), verbose=True)
    manager.on_tool_end("", verbose=True)
    manager.on_tool_error(Exception(), verbose=True)
    manager.on_agent_finish(AgentFinish({}, ""), verbose=True)
>>>>>>> aef82f5d
    assert handler1.starts == 0
    assert handler1.ends == 0
    assert handler1.errors == 0
    assert handler2.starts == 1
    assert handler2.ends == 2
    assert handler2.errors == 1


def test_shared_callback_manager() -> None:
    """Test the SharedCallbackManager."""
    manager1 = SharedCallbackManager()
    manager2 = SharedCallbackManager()

    assert manager1 is manager2

    handler1 = FakeCallbackHandler(always_verbose_=True)
    handler2 = FakeCallbackHandler()
    manager1.add_handler(handler1)
    manager2.add_handler(handler2)
    _test_callback_manager(manager1, handler1, handler2)<|MERGE_RESOLUTION|>--- conflicted
+++ resolved
@@ -10,7 +10,6 @@
     manager: BaseCallbackManager, *handlers: FakeCallbackHandler
 ) -> None:
     """Test the CallbackManager."""
-<<<<<<< HEAD
     manager.on_llm_start({}, [])
     manager.on_llm_end(LLMResult(generations=[]))
     manager.on_llm_error(Exception())
@@ -36,8 +35,6 @@
     manager: BaseCallbackManager, *handlers: FakeCallbackHandler
 ) -> None:
     """Test the CallbackManager."""
-=======
->>>>>>> aef82f5d
     manager.on_llm_start({}, [], verbose=True)
     manager.on_llm_end(LLMResult(generations=[]), verbose=True)
     manager.on_llm_error(Exception(), verbose=True)
@@ -47,11 +44,7 @@
     manager.on_tool_start({}, AgentAction("", "", ""), verbose=True)
     manager.on_tool_end("", verbose=True)
     manager.on_tool_error(Exception(), verbose=True)
-<<<<<<< HEAD
     manager.on_agent_finish(AgentFinish(log="", return_values={}), verbose=True)
-=======
-    manager.on_agent_finish(AgentFinish({}, ""), verbose=True)
->>>>>>> aef82f5d
     for handler in handlers:
         assert handler.starts == 3
         assert handler.ends == 4
@@ -111,17 +104,10 @@
     handler1 = FakeCallbackHandler(ignore_agent_=True, always_verbose_=True)
     handler2 = FakeCallbackHandler(always_verbose_=True)
     manager = CallbackManager(handlers=[handler1, handler2])
-<<<<<<< HEAD
-    manager.on_tool_start({}, AgentAction("", "", ""))
-    manager.on_tool_end("")
-    manager.on_tool_error(Exception())
-    manager.on_agent_finish(AgentFinish(log="", return_values={}))
-=======
     manager.on_tool_start({}, AgentAction("", "", ""), verbose=True)
     manager.on_tool_end("", verbose=True)
     manager.on_tool_error(Exception(), verbose=True)
     manager.on_agent_finish(AgentFinish({}, ""), verbose=True)
->>>>>>> aef82f5d
     assert handler1.starts == 0
     assert handler1.ends == 0
     assert handler1.errors == 0
