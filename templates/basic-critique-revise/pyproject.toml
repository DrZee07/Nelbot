[tool.poetry]
name = "basic_critique_revise"
version = "0.0.1"
description = "Iteratively generate schema candidates and revise based on errors"
authors = []
readme = "README.md"

[tool.poetry.dependencies]
python = ">=3.8.1,<4.0"
gigachain = ">=0.0.313, <0.1"
openai = "<2"

[tool.poetry.group.dev.dependencies]
<<<<<<< HEAD
gigachain-cli = ">=0.0.15"
=======
langchain-cli = ">=0.0.21"
>>>>>>> 023cb59e
fastapi = "^0.104.0"
sse-starlette = "^1.6.5"

[tool.gigaserve]
export_module = "basic_critique_revise"
export_attr = "chain"

[tool.templates-hub]
use-case = "research"
author = "LangChain"
integrations = ["OpenAI", "Function Calling", "Pydantic"]
tags = ["research", "function-calling"]

[build-system]
requires = ["poetry-core"]
build-backend = "poetry.core.masonry.api"<|MERGE_RESOLUTION|>--- conflicted
+++ resolved
@@ -11,15 +11,7 @@
 openai = "<2"
 
 [tool.poetry.group.dev.dependencies]
-<<<<<<< HEAD
-gigachain-cli = ">=0.0.15"
-=======
 langchain-cli = ">=0.0.21"
->>>>>>> 023cb59e
-fastapi = "^0.104.0"
-sse-starlette = "^1.6.5"
-
-[tool.gigaserve]
 export_module = "basic_critique_revise"
 export_attr = "chain"
 
