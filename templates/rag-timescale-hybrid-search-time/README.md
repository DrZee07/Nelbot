--- conflicted
+++ resolved
@@ -82,13 +82,9 @@
 
 If you are inside this directory, then you can spin up a LangServe instance directly by:
 
-<<<<<<< HEAD
-This is a standard GigaServe template. Instructions on how to use it with your LangServe applications are [here](https://github.com/ai-forever/gigachain/blob/master/templates/README.md).
-=======
 ```shell
 langchain serve
 ```
->>>>>>> ff87f4b4
 
 This will start the FastAPI app with a server is running locally at
 [http://localhost:8000](http://localhost:8000)
@@ -109,4 +105,9 @@
 To load your own dataset you will have to modify the code in the `DATASET SPECIFIC CODE` section of `chain.py`.
 This code defines the name of the collection, how to load the data, and the human-language description of both the
 contents of the collection and all of the metadata. The human-language descriptions are used by the self-query retriever
-to help the LLM convert the question into filters on the metadata when searching the data in Timescale-vector.+to help the LLM convert the question into filters on the metadata when searching the data in Timescale-vector.
+
+## Using in your own applications
+
+This is a standard GigaServe template. Instructions on how to use it with your LangServe applications are [here](https://github.com/ai-forever/gigachain/blob/master/templates/README.md).
+
