--- conflicted
+++ resolved
@@ -8,13 +8,8 @@
 readme = "README.md"
 
 [tool.poetry.dependencies]
-<<<<<<< HEAD
-python = ">=3.8.1,<4.0"
+python = ">=3.9,<3.11"
 gigachain = ">=0.0.325"
-=======
-python = ">=3.9,<3.11"
-langchain = ">=0.0.325"
->>>>>>> b9ef92f2
 tiktoken = ">=0.5.1"
 chromadb = ">=0.4.14"
 openai = "<2"
