--- conflicted
+++ resolved
@@ -9,20 +9,15 @@
 
 [tool.poetry.dependencies]
 python = ">=3.8.1,<4.0"
-<<<<<<< HEAD
 gigachain = ">=0.0.325"
-openai = "^0.28.1"
-=======
-langchain = ">=0.0.325"
 openai = "<2"
->>>>>>> fe7b40cb
 tiktoken = "^0.5.1"
 astrapy = "^0.5.3"
 
 [tool.poetry.group.dev.dependencies]
 gigachain-cli = ">=0.0.15"
 
-[tool.langserve]
+[tool.gigaserve]
 export_module = "astradb_entomology_rag"
 export_attr = "chain"
 
