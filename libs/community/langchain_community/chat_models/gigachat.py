import logging
from typing import (
    Any,
    AsyncIterator,
    Callable,
    Dict,
    Iterator,
    List,
    Mapping,
    Optional,
    Sequence,
    Type,
    Union,
)

from gigachat.models import Messages
from langchain_core.callbacks import (
    AsyncCallbackManagerForLLMRun,
    CallbackManagerForLLMRun,
)
from langchain_core.language_models import LanguageModelInput
from langchain_core.language_models.chat_models import (
    BaseChatModel,
    agenerate_from_stream,
    generate_from_stream,
)
from langchain_core.messages import (
    AIMessage,
    AIMessageChunk,
    BaseMessage,
    BaseMessageChunk,
    ChatMessage,
    ChatMessageChunk,
    FunctionMessage,
    FunctionMessageChunk,
    HumanMessage,
    HumanMessageChunk,
    SystemMessage,
    SystemMessageChunk,
    ToolMessageChunk,
)
from langchain_core.outputs import ChatGeneration, ChatGenerationChunk, ChatResult
from langchain_core.pydantic_v1 import BaseModel
from langchain_core.runnables import Runnable

from langchain_community.llms.gigachat import _BaseGigaChat

logger = logging.getLogger(__name__)


def _convert_dict_to_message(message: Messages) -> BaseMessage:
    from gigachat.models import MessagesRole

    additional_kwargs: Dict = {}
    if message.function_call:
        # Dump to JSON to use the same logic as OpenAI
        additional_kwargs["function_call"] = message.function_call

    if message.role == MessagesRole.SYSTEM:
        return SystemMessage(content=message.content)
    elif message.role == MessagesRole.USER:
        return HumanMessage(content=message.content)
    elif message.role == MessagesRole.ASSISTANT:
        return AIMessage(content=message.content, additional_kwargs=additional_kwargs)
    else:
        raise TypeError(f"Got unknown role {message.role} {message}")


def _convert_message_to_dict(message: BaseMessage) -> Any:
    from gigachat.models import Messages, MessagesRole

    if isinstance(message, SystemMessage):
        return Messages(role=MessagesRole.SYSTEM, content=message.content)
    elif isinstance(message, HumanMessage):
        return Messages(role=MessagesRole.USER, content=message.content)
    elif isinstance(message, AIMessage):
        return Messages(
            role=MessagesRole.ASSISTANT,
            content=message.content,
            function_call=message.additional_kwargs.get("function_call", None),
        )
    elif isinstance(message, ChatMessage):
        return Messages(role=MessagesRole(message.role), content=message.content)
    elif isinstance(message, FunctionMessage):
        return Messages(role=MessagesRole.FUNCTION, content=message.content)
    else:
        raise TypeError(f"Got unknown type {message}")


def _convert_function_to_dict(function: Dict) -> Any:
    from gigachat.models import Function, FunctionParameters

    res = Function(name=function["name"], description=function["description"])

    if "parameters" in function:
        if isinstance(function["parameters"], dict):
            if "properties" in function["parameters"]:
                props = function["parameters"]["properties"]
                properties = {}

                for k, v in props.items():
                    properties[k] = {"type": v["type"], "description": v["description"]}

                res.parameters = FunctionParameters(
                    type="object",
                    properties=properties,
                    required=props.get("required", []),
                )
            else:
                raise TypeError(
                    f"No properties in parameters in {function['parameters']}"
                )
        else:
            raise TypeError(f"Got unknown type {function['parameters']}")

    return res


def _convert_delta_to_message_chunk(
    _dict: Mapping[str, Any], default_class: Type[BaseMessageChunk]
) -> BaseMessageChunk:
    role = _dict.get("role")
    content = _dict.get("content") or ""
    additional_kwargs: Dict = {}
    if _dict.get("function_call"):
        function_call = dict(_dict["function_call"])
        if "name" in function_call and function_call["name"] is None:
            function_call["name"] = ""
        additional_kwargs["function_call"] = function_call
    if _dict.get("tool_calls"):
        additional_kwargs["tool_calls"] = _dict["tool_calls"]

    if role == "user" or default_class == HumanMessageChunk:
        return HumanMessageChunk(content=content)
    elif role == "assistant" or default_class == AIMessageChunk:
        return AIMessageChunk(content=content, additional_kwargs=additional_kwargs)
    elif role == "system" or default_class == SystemMessageChunk:
        return SystemMessageChunk(content=content)
    elif role == "function" or default_class == FunctionMessageChunk:
        return FunctionMessageChunk(content=content, name=_dict["name"])
    elif role == "tool" or default_class == ToolMessageChunk:
        return ToolMessageChunk(content=content, tool_call_id=_dict["tool_call_id"])
    elif role or default_class == ChatMessageChunk:
        return ChatMessageChunk(content=content, role=role)
    else:
        return default_class(content=content)


class GigaChat(_BaseGigaChat, BaseChatModel):
    """`GigaChat` large language models API.

    To use, you should pass login and password to access GigaChat API or use token.

    Example:
        .. code-block:: python

            from langchain_community.chat_models import GigaChat
            giga = GigaChat(credentials=..., verify_ssl_certs=False)
    """

    def _build_payload(self, messages: List[BaseMessage], **kwargs: Any) -> Any:
        from gigachat.models import Chat

        payload = Chat(
            messages=[_convert_message_to_dict(m) for m in messages],
            profanity_check=self.profanity_check,
        )

        payload.functions = kwargs.get("functions", None)

        if self.temperature is not None:
            payload.temperature = self.temperature
        if self.max_tokens is not None:
            payload.max_tokens = self.max_tokens

        if self.verbose:
            logger.warning("Giga request: %s", payload.dict())

        return payload

    def _create_chat_result(self, response: Any) -> ChatResult:
        generations = []
        for res in response.choices:
            message = _convert_dict_to_message(res.message)
            finish_reason = res.finish_reason
            gen = ChatGeneration(
                message=message,
                generation_info={"finish_reason": finish_reason},
            )
            generations.append(gen)
            if finish_reason != "stop":
                logger.warning(
                    "Giga generation stopped with reason: %s",
                    finish_reason,
                )
            if self.verbose:
                logger.warning("Giga response: %s", message.content)
        llm_output = {"token_usage": response.usage, "model_name": response.model}
        return ChatResult(generations=generations, llm_output=llm_output)

    def _generate(
        self,
        messages: List[BaseMessage],
        stop: Optional[List[str]] = None,
        run_manager: Optional[CallbackManagerForLLMRun] = None,
        stream: Optional[bool] = None,
        **kwargs: Any,
    ) -> ChatResult:
        should_stream = stream if stream is not None else self.streaming
        if should_stream:
            stream_iter = self._stream(
                messages, stop=stop, run_manager=run_manager, **kwargs
            )
            return generate_from_stream(stream_iter)

        payload = self._build_payload(messages, **kwargs)
        response = self._client.chat(payload)

        return self._create_chat_result(response)

    async def _agenerate(
        self,
        messages: List[BaseMessage],
        stop: Optional[List[str]] = None,
        run_manager: Optional[AsyncCallbackManagerForLLMRun] = None,
        stream: Optional[bool] = None,
        **kwargs: Any,
    ) -> ChatResult:
        should_stream = stream if stream is not None else self.streaming
        if should_stream:
            stream_iter = self._astream(
                messages, stop=stop, run_manager=run_manager, **kwargs
            )
            return await agenerate_from_stream(stream_iter)

        payload = self._build_payload(messages, **kwargs)
        response = await self._client.achat(payload)

        return self._create_chat_result(response)

    def _stream(
        self,
        messages: List[BaseMessage],
        stop: Optional[List[str]] = None,
        run_manager: Optional[CallbackManagerForLLMRun] = None,
        **kwargs: Any,
    ) -> Iterator[ChatGenerationChunk]:
        payload = self._build_payload(messages, **kwargs)

        for chunk in self._client.stream(payload):
            if chunk.choices:
                content = chunk.choices[0].delta.content
                cg_chunk = ChatGenerationChunk(message=AIMessageChunk(content=content))
                if run_manager:
                    run_manager.on_llm_new_token(content, chunk=cg_chunk)
                yield cg_chunk

    async def _astream(
        self,
        messages: List[BaseMessage],
        stop: Optional[List[str]] = None,
        run_manager: Optional[AsyncCallbackManagerForLLMRun] = None,
        **kwargs: Any,
    ) -> AsyncIterator[ChatGenerationChunk]:
        payload = self._build_payload(messages, **kwargs)

        async for chunk in self._client.astream(payload):
<<<<<<< HEAD
            if not isinstance(chunk, dict):
                chunk = chunk.dict()
            if len(chunk["choices"]) == 0:
                continue

            choice = chunk["choices"][0]
            content = choice.get("delta", {}).get("content", {})
            chunk = _convert_delta_to_message_chunk(choice["delta"], AIMessageChunk)

            finish_reason = choice.get("finish_reason")

            generation_info = (
                dict(finish_reason=finish_reason) if finish_reason is not None else None
            )

            yield ChatGenerationChunk(message=chunk, generation_info=generation_info)
            if run_manager:
                await run_manager.on_llm_new_token(content)

    def bind_functions(
        self,
        functions: Sequence[Union[Dict[str, Any], Type[BaseModel], Callable]],
        function_call: Optional[str] = None,
        **kwargs: Any,
    ) -> Runnable[LanguageModelInput, BaseMessage]:
        """Bind functions (and other objects) to this chat model.

        Args:
            functions: A list of function definitions to bind to this chat model.
                Can be  a dictionary, pydantic model, or callable. Pydantic
                models and callables will be automatically converted to
                their schema dictionary representation.
            function_call: Which function to require the model to call.
                Must be the name of the single provided function or
                "auto" to automatically determine which function to call
                (if any).
            kwargs: Any additional parameters to pass to the
                :class:`~langchain.runnable.Runnable` constructor.
        """
        # from langchain.chains.openai_functions.base import \
        #     convert_to_openai_function
        from langchain_core.utils.function_calling import convert_to_gigachat_function

        formatted_functions = [convert_to_gigachat_function(fn) for fn in functions]
        if function_call is not None:
            if len(formatted_functions) != 1:
                raise ValueError(
                    "When specifying `function_call`, you must provide exactly one "
                    "function."
                )
            if formatted_functions[0]["name"] != function_call:
                raise ValueError(
                    f"Function call {function_call} was specified, but the only "
                    f"provided function was {formatted_functions[0]['name']}."
                )
            function_call_ = {"name": function_call}
            kwargs = {**kwargs, "function_call": function_call_}
        return super().bind(
            functions=formatted_functions,
            **kwargs,
        )
=======
            if chunk.choices:
                content = chunk.choices[0].delta.content
                cg_chunk = ChatGenerationChunk(message=AIMessageChunk(content=content))
                if run_manager:
                    await run_manager.on_llm_new_token(content, chunk=cg_chunk)
                yield cg_chunk
>>>>>>> de2d9447

    def get_num_tokens(self, text: str) -> int:
        """Count approximate number of tokens"""
        return round(len(text) / 4.6)<|MERGE_RESOLUTION|>--- conflicted
+++ resolved
@@ -265,25 +265,12 @@
         payload = self._build_payload(messages, **kwargs)
 
         async for chunk in self._client.astream(payload):
-<<<<<<< HEAD
-            if not isinstance(chunk, dict):
-                chunk = chunk.dict()
-            if len(chunk["choices"]) == 0:
-                continue
-
-            choice = chunk["choices"][0]
-            content = choice.get("delta", {}).get("content", {})
-            chunk = _convert_delta_to_message_chunk(choice["delta"], AIMessageChunk)
-
-            finish_reason = choice.get("finish_reason")
-
-            generation_info = (
-                dict(finish_reason=finish_reason) if finish_reason is not None else None
-            )
-
-            yield ChatGenerationChunk(message=chunk, generation_info=generation_info)
-            if run_manager:
-                await run_manager.on_llm_new_token(content)
+            if chunk.choices:
+                content = chunk.choices[0].delta.content
+                cg_chunk = ChatGenerationChunk(message=AIMessageChunk(content=content))
+                if run_manager:
+                    await run_manager.on_llm_new_token(content, chunk=cg_chunk)
+                yield cg_chunk
 
     def bind_functions(
         self,
@@ -327,14 +314,6 @@
             functions=formatted_functions,
             **kwargs,
         )
-=======
-            if chunk.choices:
-                content = chunk.choices[0].delta.content
-                cg_chunk = ChatGenerationChunk(message=AIMessageChunk(content=content))
-                if run_manager:
-                    await run_manager.on_llm_new_token(content, chunk=cg_chunk)
-                yield cg_chunk
->>>>>>> de2d9447
 
     def get_num_tokens(self, text: str) -> int:
         """Count approximate number of tokens"""
