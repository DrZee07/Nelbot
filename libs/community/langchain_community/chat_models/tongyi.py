from __future__ import annotations

import asyncio
import functools
import json
import logging
from typing import (
    Any,
    AsyncIterator,
    Callable,
    Dict,
    Iterator,
    List,
    Mapping,
    Optional,
    Sequence,
    Type,
    Union,
    cast,
)

from langchain_core.callbacks import (
    AsyncCallbackManagerForLLMRun,
    CallbackManagerForLLMRun,
)
from langchain_core.language_models import LanguageModelInput
from langchain_core.language_models.chat_models import BaseChatModel
from langchain_core.messages import (
    AIMessage,
    AIMessageChunk,
    BaseMessage,
    BaseMessageChunk,
    ChatMessage,
    ChatMessageChunk,
    HumanMessage,
    HumanMessageChunk,
    SystemMessage,
    SystemMessageChunk,
    ToolMessage,
    ToolMessageChunk,
)
from langchain_core.output_parsers.openai_tools import (
    make_invalid_tool_call,
    parse_tool_call,
)
from langchain_core.outputs import (
    ChatGeneration,
    ChatGenerationChunk,
    ChatResult,
)
from langchain_core.pydantic_v1 import BaseModel, Field, SecretStr, root_validator
from langchain_core.runnables import Runnable
from langchain_core.tools import BaseTool
from langchain_core.utils import convert_to_secret_str, get_from_dict_or_env
from langchain_core.utils.function_calling import convert_to_openai_tool
from requests.exceptions import HTTPError
from tenacity import (
    before_sleep_log,
    retry,
    retry_if_exception_type,
    stop_after_attempt,
    wait_exponential,
)

from langchain_community.llms.tongyi import (
    agenerate_with_last_element_mark,
    check_response,
    generate_with_last_element_mark,
)

logger = logging.getLogger(__name__)


def convert_dict_to_message(
    _dict: Mapping[str, Any], is_chunk: bool = False
) -> Union[BaseMessage, BaseMessageChunk]:
    """Convert a dict to a message."""
    role = _dict["role"]
    content = _dict["content"]

    if role == "user":
        return (
            HumanMessageChunk(content=content)
            if is_chunk
            else HumanMessage(content=content)
        )
    elif role == "assistant":
        tool_calls = []
        invalid_tool_calls = []
        if "tool_calls" in _dict:
            additional_kwargs = {"tool_calls": _dict["tool_calls"]}

            for index, value in enumerate(_dict["tool_calls"]):
                if is_chunk:
                    try:
                        tool_calls.append(
                            {
                                "name": value["function"].get("name"),
                                "args": value["function"].get("arguments"),
                                "id": value.get("id"),
                                # Tongyi does not respond with index,
                                # use index in the list instead
                                "index": index,
                            }
                        )
                    except KeyError:
                        pass
                else:
                    try:
                        parsed_tool = parse_tool_call(value, return_id=True)
                        if parsed_tool:
                            tool_calls.append(parsed_tool)
                    except Exception as e:
                        invalid_tool_calls.append(make_invalid_tool_call(value, str(e)))
        else:
            additional_kwargs = {}

        return (
            AIMessageChunk(
                content=content,
                additional_kwargs=additional_kwargs,
                tool_call_chunks=tool_calls,  # type: ignore[arg-type]
                id=_dict.get("id"),
            )
            if is_chunk
            else AIMessage(
                content=content,
                additional_kwargs=additional_kwargs,
                tool_calls=tool_calls,  # type: ignore[arg-type]
                invalid_tool_calls=invalid_tool_calls,
            )
        )
    elif role == "system":
        return (
            SystemMessageChunk(content=content)
            if is_chunk
            else SystemMessage(content=content)
        )
    elif role == "tool":
        additional_kwargs = {}
        if "name" in _dict:
            additional_kwargs["name"] = _dict["name"]
        return (
            ToolMessageChunk(
                content=_dict.get("content", ""),
                tool_call_id=_dict.get("tool_call_id"),  # type: ignore[arg-type]
                additional_kwargs=additional_kwargs,
            )
            if is_chunk
            else ToolMessage(
                content=_dict.get("content", ""),
                tool_call_id=_dict.get("tool_call_id"),  # type: ignore[arg-type]
                additional_kwargs=additional_kwargs,
            )
        )
    else:
        return (
            ChatMessageChunk(role=role, content=content)
            if is_chunk
            else ChatMessage(role=role, content=content)
        )


def convert_message_chunk_to_message(message_chunk: BaseMessageChunk) -> BaseMessage:
    """Convert a message chunk to a message.

    Args:
        chunk: Message chunk to convert.

    Returns:
        Message.
    """
    if not isinstance(message_chunk, BaseMessageChunk):
        return message_chunk
    # chunk classes always have the equivalent non-chunk class as their first parent
    ignore_keys = ["type"]
    if isinstance(message_chunk, AIMessageChunk):
        ignore_keys.append("tool_call_chunks")
    return message_chunk.__class__.__mro__[1](
        **{k: v for k, v in message_chunk.__dict__.items() if k not in ignore_keys}
    )


def convert_message_to_dict(message: BaseMessage) -> dict:
    """Convert a message to a dict."""

    message_dict: Dict[str, Any]
    if isinstance(message, ChatMessage):
        message_dict = {"role": message.role, "content": message.content}
    elif isinstance(message, HumanMessage):
        message_dict = {"role": "user", "content": message.content}
    elif isinstance(message, AIMessage):
        message_dict = {"role": "assistant", "content": message.content}
        if "tool_calls" in message.additional_kwargs:
            message_dict["tool_calls"] = message.additional_kwargs["tool_calls"]
    elif isinstance(message, SystemMessage):
        message_dict = {"role": "system", "content": message.content}
    elif isinstance(message, ToolMessage):
        message_dict = {
            "role": "tool",
            "tool_call_id": message.tool_call_id,
            "content": message.content,
            "name": message.name,
        }
    else:
        raise TypeError(f"Got unknown type {message}")
    return message_dict


def _create_retry_decorator(llm: ChatTongyi) -> Callable[[Any], Any]:
    min_seconds = 1
    max_seconds = 4
    # Wait 2^x * 1 second between each retry starting with
    # 4 seconds, then up to 10 seconds, then 10 seconds afterward
    return retry(
        reraise=True,
        stop=stop_after_attempt(llm.max_retries),
        wait=wait_exponential(multiplier=1, min=min_seconds, max=max_seconds),
        retry=(retry_if_exception_type(HTTPError)),
        before_sleep=before_sleep_log(logger, logging.WARNING),
    )


class ChatTongyi(BaseChatModel):
    """Alibaba Tongyi Qwen chat models API.

    To use, you should have the ``dashscope`` python package installed,
    and set env ``DASHSCOPE_API_KEY`` with your API key, or pass
    it as a named parameter to the constructor.

    Example:
        .. code-block:: python

            from langchain_community.chat_models import ChatTongyi
            Tongyi_chat = ChatTongyi()
    """

    @property
    def lc_secrets(self) -> Dict[str, str]:
        return {"dashscope_api_key": "DASHSCOPE_API_KEY"}

    client: Any  #: :meta private:
    model_name: str = Field(default="qwen-turbo", alias="model")
    """Model name to use.
    callable multimodal model:
    - qwen-vl-v1
    - qwen-vl-chat-v1
    - qwen-audio-turbo
    - qwen-vl-plus
    - qwen-vl-max
    """
    model_kwargs: Dict[str, Any] = Field(default_factory=dict)

    top_p: float = 0.8
    """Total probability mass of tokens to consider at each step."""

    dashscope_api_key: Optional[SecretStr] = Field(None, alias="api_key")
    """Dashscope api key provide by Alibaba Cloud."""

    streaming: bool = False
    """Whether to stream the results or not."""

    max_retries: int = 10
    """Maximum number of retries to make when generating."""

    class Config:
        """Configuration for this pydantic object."""

        allow_population_by_field_name = True

    @property
    def _llm_type(self) -> str:
        """Return type of llm."""
        return "tongyi"

    @root_validator()
    def validate_environment(cls, values: Dict) -> Dict:
        """Validate that api key and python package exists in environment."""
        values["dashscope_api_key"] = convert_to_secret_str(
            get_from_dict_or_env(values, "dashscope_api_key", "DASHSCOPE_API_KEY")
        )
        try:
            import dashscope
        except ImportError:
            raise ImportError(
                "Could not import dashscope python package. "
                "Please install it with `pip install dashscope --upgrade`."
            )
<<<<<<< HEAD
        dashscope_multimodal_models = [
            "qwen-vl-v1",
            "qwen-vl-chat-v1",
            "qwen-audio-turbo",
            "qwen-vl-plus",
            "qwen-vl-max",
        ]
        if values["model_name"] in dashscope_multimodal_models:
            try:
                values["client"] = dashscope.MultiModalConversation
            except AttributeError:
                raise ValueError(
                    "`dashscope` has no `MultiModalConversation` attribute, this is "
                    "likely due to an old version of the dashscope package. Try "
                    "upgrading it with `pip install --upgrade dashscope`."
                )
        else:
            try:
                values["client"] = dashscope.Generation
            except AttributeError:
                raise ValueError(
                    "`dashscope` has no `Generation` attribute, this is likely "
                    "due to an old version of the dashscope package. Try upgrading it "
                    "with `pip install --upgrade dashscope`."
                )
=======
        try:
            if "vl" in values["model_name"]:
                values["client"] = dashscope.MultiModalConversation
            else:
                values["client"] = dashscope.Generation
        except AttributeError:
            raise ValueError(
                "`dashscope` has no `Generation` attribute, this is likely "
                "due to an old version of the dashscope package. Try upgrading it "
                "with `pip install --upgrade dashscope`."
            )

>>>>>>> d948783a
        return values

    @property
    def _default_params(self) -> Dict[str, Any]:
        """Get the default parameters for calling Tongyi Qwen API."""
        return {
            "model": self.model_name,
            "top_p": self.top_p,
            "api_key": cast(SecretStr, self.dashscope_api_key).get_secret_value(),
            "result_format": "message",
            **self.model_kwargs,
        }

    def completion_with_retry(self, **kwargs: Any) -> Any:
        """Use tenacity to retry the completion call."""
        retry_decorator = _create_retry_decorator(self)

        @retry_decorator
        def _completion_with_retry(**_kwargs: Any) -> Any:
            resp = self.client.call(**_kwargs)
            return check_response(resp)

        return _completion_with_retry(**kwargs)

    def stream_completion_with_retry(self, **kwargs: Any) -> Any:
        """Use tenacity to retry the completion call."""
        retry_decorator = _create_retry_decorator(self)

        @retry_decorator
        def _stream_completion_with_retry(**_kwargs: Any) -> Any:
            responses = self.client.call(**_kwargs)
            prev_resp = None

            for resp in responses:
                # If we are streaming without `incremental_output = True`,
                # we need to calculate the delta response manually
                if _kwargs.get("stream") and not _kwargs.get(
                    "incremental_output", False
                ):
                    if prev_resp is None:
                        delta_resp = resp
                    else:
                        delta_resp = self.subtract_client_response(resp, prev_resp)
                    prev_resp = resp
                    yield check_response(delta_resp)
                else:
                    yield check_response(resp)

        return _stream_completion_with_retry(**kwargs)

    def subtract_client_response(self, resp: Any, prev_resp: Any) -> Any:
        """Subtract prev response from curr response.

        Useful when streaming without `incremental_output = True`
        """

        resp_copy = json.loads(json.dumps(resp))
        choice = resp_copy["output"]["choices"][0]
        message = choice["message"]

        prev_resp_copy = json.loads(json.dumps(prev_resp))
        prev_choice = prev_resp_copy["output"]["choices"][0]
        prev_message = prev_choice["message"]

        message["content"] = message["content"].replace(prev_message["content"], "")

        if message.get("tool_calls"):
            for index, tool_call in enumerate(message["tool_calls"]):
                function = tool_call["function"]

                if prev_message.get("tool_calls"):
                    prev_function = prev_message["tool_calls"][index]["function"]

                    function["name"] = function["name"].replace(
                        prev_function["name"], ""
                    )
                    function["arguments"] = function["arguments"].replace(
                        prev_function["arguments"], ""
                    )

        return resp_copy

    async def astream_completion_with_retry(self, **kwargs: Any) -> Any:
        """Because the dashscope SDK doesn't provide an async API,
        we wrap `stream_generate_with_retry` with an async generator."""

        class _AioTongyiGenerator:
            def __init__(self, generator: Any):
                self.generator = generator

            def __aiter__(self) -> AsyncIterator[Any]:
                return self

            async def __anext__(self) -> Any:
                value = await asyncio.get_running_loop().run_in_executor(
                    None, self._safe_next
                )
                if value is not None:
                    return value
                else:
                    raise StopAsyncIteration

            def _safe_next(self) -> Any:
                try:
                    return next(self.generator)
                except StopIteration:
                    return None

        async for chunk in _AioTongyiGenerator(
            generator=self.stream_completion_with_retry(**kwargs)
        ):
            yield chunk

    def _generate(
        self,
        messages: List[BaseMessage],
        stop: Optional[List[str]] = None,
        run_manager: Optional[CallbackManagerForLLMRun] = None,
        **kwargs: Any,
    ) -> ChatResult:
        generations = []
        if self.streaming:
            generation_chunk: Optional[ChatGenerationChunk] = None
            for chunk in self._stream(
                messages, stop=stop, run_manager=run_manager, **kwargs
            ):
                if generation_chunk is None:
                    generation_chunk = chunk
                else:
                    generation_chunk += chunk
            assert generation_chunk is not None
            generations.append(self._chunk_to_generation(generation_chunk))
        else:
            params: Dict[str, Any] = self._invocation_params(
                messages=messages, stop=stop, **kwargs
            )
            resp = self.completion_with_retry(**params)
            generations.append(
                ChatGeneration(**self._chat_generation_from_qwen_resp(resp))
            )
        return ChatResult(
            generations=generations,
            llm_output={
                "model_name": self.model_name,
            },
        )

    async def _agenerate(
        self,
        messages: List[BaseMessage],
        stop: Optional[List[str]] = None,
        run_manager: Optional[AsyncCallbackManagerForLLMRun] = None,
        **kwargs: Any,
    ) -> ChatResult:
        generations = []
        if self.streaming:
            generation: Optional[ChatGenerationChunk] = None
            async for chunk in self._astream(
                messages, stop=stop, run_manager=run_manager, **kwargs
            ):
                if generation is None:
                    generation = chunk
                else:
                    generation += chunk
            assert generation is not None
            generations.append(self._chunk_to_generation(generation))
        else:
            params: Dict[str, Any] = self._invocation_params(
                messages=messages, stop=stop, **kwargs
            )
            resp = await asyncio.get_running_loop().run_in_executor(
                None,
                functools.partial(self.completion_with_retry, **params),
            )
            generations.append(
                ChatGeneration(**self._chat_generation_from_qwen_resp(resp))
            )
        return ChatResult(
            generations=generations,
            llm_output={
                "model_name": self.model_name,
            },
        )

    def _stream(
        self,
        messages: List[BaseMessage],
        stop: Optional[List[str]] = None,
        run_manager: Optional[CallbackManagerForLLMRun] = None,
        **kwargs: Any,
    ) -> Iterator[ChatGenerationChunk]:
        params: Dict[str, Any] = self._invocation_params(
            messages=messages, stop=stop, stream=True, **kwargs
        )

        for stream_resp, is_last_chunk in generate_with_last_element_mark(
            self.stream_completion_with_retry(**params)
        ):
            choice = stream_resp["output"]["choices"][0]
            message = choice["message"]
            if (
                choice["finish_reason"] == "null"
                and message["content"] == ""
                and "tool_calls" not in message
            ):
                continue

            chunk = ChatGenerationChunk(
                **self._chat_generation_from_qwen_resp(
                    stream_resp, is_chunk=True, is_last_chunk=is_last_chunk
                )
            )
            if run_manager:
                run_manager.on_llm_new_token(chunk.text, chunk=chunk)
            yield chunk

    async def _astream(
        self,
        messages: List[BaseMessage],
        stop: Optional[List[str]] = None,
        run_manager: Optional[AsyncCallbackManagerForLLMRun] = None,
        **kwargs: Any,
    ) -> AsyncIterator[ChatGenerationChunk]:
        params: Dict[str, Any] = self._invocation_params(
            messages=messages, stop=stop, stream=True, **kwargs
        )
        async for stream_resp, is_last_chunk in agenerate_with_last_element_mark(
            self.astream_completion_with_retry(**params)
        ):
            chunk = ChatGenerationChunk(
                **self._chat_generation_from_qwen_resp(
                    stream_resp, is_chunk=True, is_last_chunk=is_last_chunk
                )
            )
            if run_manager:
                await run_manager.on_llm_new_token(chunk.text, chunk=chunk)
            yield chunk

    def _invocation_params(
        self, messages: List[BaseMessage], stop: Any, **kwargs: Any
    ) -> Dict[str, Any]:
        params = {**self._default_params, **kwargs}
        if stop is not None:
            params["stop"] = stop
        # According to the Tongyi official docs,
        # `incremental_output` with `tools` is not supported yet
        if params.get("stream") and not params.get("tools"):
            params["incremental_output"] = True

        message_dicts = [convert_message_to_dict(m) for m in messages]

        # And the `system` message should be the first message if present
        system_message_indices = [
            i for i, m in enumerate(message_dicts) if m["role"] == "system"
        ]
        if len(system_message_indices) == 1 and system_message_indices[0] != 0:
            raise ValueError("System message can only be the first message.")
        elif len(system_message_indices) > 1:
            raise ValueError("There can be only one system message at most.")

        params["messages"] = message_dicts

        return params

    def _combine_llm_outputs(self, llm_outputs: List[Optional[dict]]) -> dict:
        if llm_outputs[0] is None:
            return {}
        return llm_outputs[0]

    @staticmethod
    def _chat_generation_from_qwen_resp(
        resp: Any, is_chunk: bool = False, is_last_chunk: bool = True
    ) -> Dict[str, Any]:
        # According to the response from dashscope,
        # each chunk's `generation_info` overwrites the previous one.
        # Besides, The `merge_dicts` method,
        # which is used to concatenate `generation_info` in `GenerationChunk`,
        # does not support merging of int type values.
        # Therefore, we adopt the `generation_info` of the last chunk
        # and discard the `generation_info` of the intermediate chunks.
        choice = resp["output"]["choices"][0]
        message = convert_dict_to_message(choice["message"], is_chunk=is_chunk)
        if is_last_chunk:
            return dict(
                message=message,
                generation_info=dict(
                    finish_reason=choice["finish_reason"],
                    request_id=resp["request_id"],
                    token_usage=dict(resp["usage"]),
                ),
            )
        else:
            return dict(message=message)

    @staticmethod
    def _chunk_to_generation(chunk: ChatGenerationChunk) -> ChatGeneration:
        return ChatGeneration(
            message=convert_message_chunk_to_message(chunk.message),
            generation_info=chunk.generation_info,
        )

    def bind_tools(
        self,
        tools: Sequence[Union[Dict[str, Any], Type[BaseModel], Callable, BaseTool]],
        **kwargs: Any,
    ) -> Runnable[LanguageModelInput, BaseMessage]:
        """Bind tool-like objects to this chat model.

        Args:
            tools: A list of tool definitions to bind to this chat model.
                Can be  a dictionary, pydantic model, callable, or BaseTool. Pydantic
                models, callables, and BaseTools will be automatically converted to
                their schema dictionary representation.
            **kwargs: Any additional parameters to pass to the
                :class:`~langchain.runnable.Runnable` constructor.
        """

        formatted_tools = [convert_to_openai_tool(tool) for tool in tools]
        return super().bind(tools=formatted_tools, **kwargs)<|MERGE_RESOLUTION|>--- conflicted
+++ resolved
@@ -286,7 +286,6 @@
                 "Could not import dashscope python package. "
                 "Please install it with `pip install dashscope --upgrade`."
             )
-<<<<<<< HEAD
         dashscope_multimodal_models = [
             "qwen-vl-v1",
             "qwen-vl-chat-v1",
@@ -294,7 +293,10 @@
             "qwen-vl-plus",
             "qwen-vl-max",
         ]
-        if values["model_name"] in dashscope_multimodal_models:
+        if (
+            values["model_name"] in dashscope_multimodal_models
+            or "vl" in values["model_name"]
+        ):
             try:
                 values["client"] = dashscope.MultiModalConversation
             except AttributeError:
@@ -312,20 +314,6 @@
                     "due to an old version of the dashscope package. Try upgrading it "
                     "with `pip install --upgrade dashscope`."
                 )
-=======
-        try:
-            if "vl" in values["model_name"]:
-                values["client"] = dashscope.MultiModalConversation
-            else:
-                values["client"] = dashscope.Generation
-        except AttributeError:
-            raise ValueError(
-                "`dashscope` has no `Generation` attribute, this is likely "
-                "due to an old version of the dashscope package. Try upgrading it "
-                "with `pip install --upgrade dashscope`."
-            )
-
->>>>>>> d948783a
         return values
 
     @property
