import json
from operator import itemgetter
from typing import (
    Any,
    Callable,
    Dict,
    Iterator,
    List,
    Literal,
    Optional,
    Sequence,
    Tuple,
    Type,
    Union,
    cast,
)

import requests
from langchain_core.callbacks import (
    CallbackManagerForLLMRun,
)
from langchain_core.language_models import LanguageModelInput
from langchain_core.language_models.chat_models import (
    BaseChatModel,
    generate_from_stream,
)
from langchain_core.messages import (
    AIMessage,
    AIMessageChunk,
    BaseMessage,
    BaseMessageChunk,
    ChatMessage,
    HumanMessage,
    SystemMessage,
    ToolMessage,
)
from langchain_core.output_parsers import (
    JsonOutputParser,
    PydanticOutputParser,
)
from langchain_core.output_parsers.base import OutputParserLike
from langchain_core.output_parsers.openai_tools import (
    JsonOutputKeyToolsParser,
    PydanticToolsParser,
    make_invalid_tool_call,
    parse_tool_call,
)
from langchain_core.outputs import ChatGeneration, ChatGenerationChunk, ChatResult
from langchain_core.runnables import Runnable, RunnableMap, RunnablePassthrough
from langchain_core.tools import BaseTool
from langchain_core.utils import convert_to_secret_str, get_from_dict_or_env
from langchain_core.utils.function_calling import convert_to_openai_tool
from langchain_core.utils.pydantic import is_basemodel_subclass
from pydantic import BaseModel, Field, SecretStr
from requests import Response


def _convert_message_to_dict(message: BaseMessage) -> Dict[str, Any]:
    """
    convert a BaseMessage to a dictionary with Role / content

    Args:
        message: BaseMessage

    Returns:
        messages_dict:  role / content dict
    """
    message_dict: Dict[str, Any] = {}
    if isinstance(message, ChatMessage):
        message_dict = {"role": message.role, "content": message.content}
    elif isinstance(message, SystemMessage):
        message_dict = {"role": "system", "content": message.content}
    elif isinstance(message, HumanMessage):
        message_dict = {"role": "user", "content": message.content}
    elif isinstance(message, AIMessage):
        message_dict = {"role": "assistant", "content": message.content}
        if "tool_calls" in message.additional_kwargs:
            message_dict["tool_calls"] = message.additional_kwargs["tool_calls"]
            if message_dict["content"] == "":
                message_dict["content"] = None
    elif isinstance(message, ToolMessage):
        message_dict = {
            "role": "tool",
            "content": message.content,
            "tool_call_id": message.tool_call_id,
        }
    else:
        raise TypeError(f"Got unknown type {message}")
    return message_dict


def _create_message_dicts(messages: List[BaseMessage]) -> List[Dict[str, Any]]:
    """
    Convert a list of BaseMessages to a list of dictionaries with Role / content

    Args:
        messages: list of BaseMessages

    Returns:
        messages_dicts:  list of role / content dicts
    """
    message_dicts = [_convert_message_to_dict(m) for m in messages]
    return message_dicts


def _is_pydantic_class(obj: Any) -> bool:
    return isinstance(obj, type) and is_basemodel_subclass(obj)


class ChatSambaNovaCloud(BaseChatModel):
    """
    SambaNova Cloud chat model.

    Setup:
        To use, you should have the environment variables:
        `SAMBANOVA_URL` set with your SambaNova Cloud URL.
        `SAMBANOVA_API_KEY` set with your SambaNova Cloud API Key.
        http://cloud.sambanova.ai/
        Example:
        .. code-block:: python
            ChatSambaNovaCloud(
                sambanova_url = SambaNova cloud endpoint URL,
                sambanova_api_key = set with your SambaNova cloud API key,
                model = model name,
                max_tokens = max number of tokens to generate,
                temperature = model temperature,
                top_p = model top p,
                top_k = model top k,
                stream_options = include usage to get generation metrics
            )

    Key init args — completion params:
        model: str
            The name of the model to use, e.g., Meta-Llama-3-70B-Instruct.
        streaming: bool
            Whether to use streaming handler when using non streaming methods
        max_tokens: int
            max tokens to generate
        temperature: float
            model temperature
        top_p: float
            model top p
        top_k: int
            model top k
        stream_options: dict
            stream options, include usage to get generation metrics

    Key init args — client params:
        sambanova_url: str
            SambaNova Cloud Url
        sambanova_api_key: str
            SambaNova Cloud api key

    Instantiate:
        .. code-block:: python

            from langchain_community.chat_models import ChatSambaNovaCloud

            chat = ChatSambaNovaCloud(
                sambanova_url = SambaNova cloud endpoint URL,
                sambanova_api_key = set with your SambaNova cloud API key,
                model = model name,
                max_tokens = max number of tokens to generate,
                temperature = model temperature,
                top_p = model top p,
                top_k = model top k,
                stream_options = include usage to get generation metrics
            )

    Invoke:
        .. code-block:: python

            messages = [
                SystemMessage(content="your are an AI assistant."),
                HumanMessage(content="tell me a joke."),
            ]
            response = chat.invoke(messages)

    Stream:
        .. code-block:: python

            for chunk in chat.stream(messages):
                print(chunk.content, end="", flush=True)

    Async:
        .. code-block:: python

            response = chat.ainvoke(messages)
            await response

    Tool calling:
        .. code-block:: python

            from pydantic import BaseModel, Field

            class GetWeather(BaseModel):
                '''Get the current weather in a given location'''

                location: str = Field(
                    ...,
                    description="The city and state, e.g. Los Angeles, CA"
                )

            llm_with_tools = llm.bind_tools([GetWeather, GetPopulation])
            ai_msg = llm_with_tools.invoke("Should I bring my umbrella today in LA?")
            ai_msg.tool_calls

        .. code-block:: none

            [
                {
                    'name': 'GetWeather',
                    'args': {'location': 'Los Angeles, CA'},
                    'id': 'call_adf61180ea2b4d228a'
                }
            ]

    Structured output:
        .. code-block:: python

            from typing import Optional

            from pydantic import BaseModel, Field

            class Joke(BaseModel):
                '''Joke to tell user.'''

                setup: str = Field(description="The setup of the joke")
                punchline: str = Field(description="The punchline to the joke")

            structured_model = llm.with_structured_output(Joke)
            structured_model.invoke("Tell me a joke about cats")

        .. code-block:: python

            Joke(setup="Why did the cat join a band?",
            punchline="Because it wanted to be the purr-cussionist!")

<<<<<<< HEAD
        See ``ChatSambanovaCloud.with_structured_output()`` for more.
=======
        See `ChatSambanovaCloud.with_structured_output()` for more.
>>>>>>> 16d5486b

    Token usage:
        .. code-block:: python

            response = chat.invoke(messages)
            print(response.response_metadata["usage"]["prompt_tokens"]
            print(response.response_metadata["usage"]["total_tokens"]

    Response metadata
        .. code-block:: python

            response = chat.invoke(messages)
            print(response.response_metadata)

    """

    sambanova_url: str = Field(default="")
    """SambaNova Cloud Url"""

    sambanova_api_key: SecretStr = Field(default="")
    """SambaNova Cloud api key"""

    model: str = Field(default="Meta-Llama-3.1-8B-Instruct")
    """The name of the model"""

    streaming: bool = Field(default=False)
    """Whether to use streaming handler when using non streaming methods"""

    max_tokens: int = Field(default=1024)
    """max tokens to generate"""

    temperature: float = Field(default=0.7)
    """model temperature"""

    top_p: Optional[float] = Field(default=None)
    """model top p"""

    top_k: Optional[int] = Field(default=None)
    """model top k"""

    stream_options: Dict[str, Any] = Field(default={"include_usage": True})
    """stream options, include usage to get generation metrics"""

    additional_headers: Dict[str, Any] = Field(default={})
    """Additional headers to sent in request"""

    class Config:
        populate_by_name = True

    @classmethod
    def is_lc_serializable(cls) -> bool:
        """Return whether this model can be serialized by Langchain."""
        return False

    @property
    def lc_secrets(self) -> Dict[str, str]:
        return {"sambanova_api_key": "sambanova_api_key"}

    @property
    def _identifying_params(self) -> Dict[str, Any]:
        """Return a dictionary of identifying parameters.

        This information is used by the LangChain callback system, which
        is used for tracing purposes make it possible to monitor LLMs.
        """
        return {
            "model": self.model,
            "streaming": self.streaming,
            "max_tokens": self.max_tokens,
            "temperature": self.temperature,
            "top_p": self.top_p,
            "top_k": self.top_k,
            "stream_options": self.stream_options,
        }

    @property
    def _llm_type(self) -> str:
        """Get the type of language model used by this chat model."""
        return "sambanovacloud-chatmodel"

    def __init__(self, **kwargs: Any) -> None:
        """init and validate environment variables"""
        kwargs["sambanova_url"] = get_from_dict_or_env(
            kwargs,
            "sambanova_url",
            "SAMBANOVA_URL",
            default="https://api.sambanova.ai/v1/chat/completions",
        )
        kwargs["sambanova_api_key"] = convert_to_secret_str(
            get_from_dict_or_env(kwargs, "sambanova_api_key", "SAMBANOVA_API_KEY")
        )
        super().__init__(**kwargs)

    def bind_tools(
        self,
        tools: Sequence[Union[Dict[str, Any], Type[Any], Callable[..., Any], BaseTool]],
        *,
        tool_choice: Optional[Union[Dict[str, Any], bool, str]] = None,
        parallel_tool_calls: Optional[bool] = False,
        **kwargs: Any,
    ) -> Runnable[LanguageModelInput, BaseMessage]:
        """Bind tool-like objects to this chat model

        tool_choice: does not currently support "any", choice like
        should be one of ["auto", "none", "required"]
        """

        formatted_tools = [convert_to_openai_tool(tool) for tool in tools]

        if tool_choice:
            if isinstance(tool_choice, str):
                # tool_choice is a tool/function name
                if tool_choice not in ("auto", "none", "required"):
                    tool_choice = "auto"
            elif isinstance(tool_choice, bool):
                if tool_choice:
                    tool_choice = "required"
            elif isinstance(tool_choice, dict):
                raise ValueError(
                    "tool_choice must be one of ['auto', 'none', 'required']"
                )
            else:
                raise ValueError(
                    f"Unrecognized tool_choice type. Expected str, bool"
                    f"Received: {tool_choice}"
                )
        else:
            tool_choice = "auto"
        kwargs["tool_choice"] = tool_choice
        kwargs["parallel_tool_calls"] = parallel_tool_calls
        return super().bind(tools=formatted_tools, **kwargs)

    def with_structured_output(
        self,
        schema: Optional[Union[Dict[str, Any], Type[BaseModel]]] = None,
        *,
        method: Literal[
            "function_calling", "json_mode", "json_schema"
        ] = "function_calling",
        include_raw: bool = False,
        **kwargs: Any,
    ) -> Runnable[LanguageModelInput, Union[Dict[str, Any], BaseModel]]:
        """Model wrapper that returns outputs formatted to match the given schema.

        Args:
            schema:
                The output schema. Can be passed in as:
                    - an OpenAI function/tool schema,
                    - a JSON Schema,
                    - a TypedDict class,
<<<<<<< HEAD
                    - or a Pydantic class.
                If ``schema`` is a Pydantic class then the model output will be a
=======
                    - or a Pydantic.BaseModel class.
                If `schema` is a Pydantic class then the model output will be a
>>>>>>> 16d5486b
                Pydantic instance of that class, and the model-generated fields will be
                validated by the Pydantic class. Otherwise the model output will be a
                dict and will not be validated. See :meth:`langchain_core.utils.function_calling.convert_to_openai_tool`
                for more on how to properly specify types and descriptions of
                schema fields when specifying a Pydantic or TypedDict class.

            method:
                The method for steering model generation, either "function_calling"
                "json_mode" or "json_schema".
                If "function_calling" then the schema will be converted
                to an OpenAI function and the returned model will make use of the
                function-calling API. If "json_mode" or "json_schema" then OpenAI's
                JSON mode will be used.
                Note that if using "json_mode" or "json_schema" then you must include instructions
                for formatting the output into the desired schema into the model call.

            include_raw:
                If False then only the parsed structured output is returned. If
                an error occurs during model output parsing it will be raised. If True
                then both the raw model response (a BaseMessage) and the parsed model
                response will be returned. If an error occurs during output parsing it
                will be caught and returned as well. The final output is always a dict
                with keys "raw", "parsed", and "parsing_error".

        Returns:
            A Runnable that takes same inputs as a :class:`langchain_core.language_models.chat.BaseChatModel`.

<<<<<<< HEAD
            If ``include_raw`` is False and ``schema`` is a Pydantic class, Runnable outputs
            an instance of ``schema`` (i.e., a Pydantic object).

            Otherwise, if ``include_raw`` is False then Runnable outputs a dict.

            If ``include_raw`` is True, then Runnable outputs a dict with keys:
                - ``"raw"``: BaseMessage
                - ``"parsed"``: None if there was a parsing error, otherwise the type depends on the ``schema`` as described above.
                - ``"parsing_error"``: Optional[BaseException]
=======
            If `include_raw` is False and `schema` is a Pydantic class, Runnable outputs
            an instance of `schema` (i.e., a Pydantic object).

            Otherwise, if `include_raw` is False then Runnable outputs a dict.

            If `include_raw` is True, then Runnable outputs a dict with keys:
                - `"raw"`: BaseMessage
                - `"parsed"`: None if there was a parsing error, otherwise the type depends on the `schema` as described above.
                - `"parsing_error"`: Optional[BaseException]
>>>>>>> 16d5486b

        Example: schema=Pydantic class, method="function_calling", include_raw=False:
            .. code-block:: python

                from typing import Optional

                from langchain_community.chat_models import ChatSambaNovaCloud
                from pydantic import BaseModel, Field


                class AnswerWithJustification(BaseModel):
                    '''An answer to the user question along with justification for the answer.'''

                    answer: str
                    justification: str = Field(
                        description="A justification for the answer."
                    )


                llm = ChatSambaNovaCloud(model="Meta-Llama-3.1-70B-Instruct", temperature=0)
                structured_llm = llm.with_structured_output(AnswerWithJustification)

                structured_llm.invoke(
                    "What weighs more a pound of bricks or a pound of feathers"
                )

                # -> AnswerWithJustification(
                #     answer='They weigh the same',
                #     justification='A pound is a unit of weight or mass, so a pound of bricks and a pound of feathers both weigh the same.'
                # )

        Example: schema=Pydantic class, method="function_calling", include_raw=True:
            .. code-block:: python

                from langchain_community.chat_models import ChatSambaNovaCloud
                from pydantic import BaseModel


                class AnswerWithJustification(BaseModel):
                    '''An answer to the user question along with justification for the answer.'''

                    answer: str
                    justification: str


                llm = ChatSambaNovaCloud(model="Meta-Llama-3.1-70B-Instruct", temperature=0)
                structured_llm = llm.with_structured_output(
                    AnswerWithJustification, include_raw=True
                )

                structured_llm.invoke(
                    "What weighs more a pound of bricks or a pound of feathers"
                )
                # -> {
                #     'raw': AIMessage(content='', additional_kwargs={'tool_calls': [{'function': {'arguments': '{"answer": "They weigh the same.", "justification": "A pound is a unit of weight or mass, so one pound of bricks and one pound of feathers both weigh the same amount."}', 'name': 'AnswerWithJustification'}, 'id': 'call_17a431fc6a4240e1bd', 'type': 'function'}]}, response_metadata={'finish_reason': 'tool_calls', 'usage': {'acceptance_rate': 5, 'completion_tokens': 53, 'completion_tokens_after_first_per_sec': 343.7964936837758, 'completion_tokens_after_first_per_sec_first_ten': 439.1205661878638, 'completion_tokens_per_sec': 162.8511306784833, 'end_time': 1731527851.0698032, 'is_last_response': True, 'prompt_tokens': 213, 'start_time': 1731527850.7137961, 'time_to_first_token': 0.20475482940673828, 'total_latency': 0.32545061111450196, 'total_tokens': 266, 'total_tokens_per_sec': 817.3283162354066}, 'model_name': 'Meta-Llama-3.1-70B-Instruct', 'system_fingerprint': 'fastcoe', 'created': 1731527850}, id='95667eaf-447f-4b53-bb6e-b6e1094ded88', tool_calls=[{'name': 'AnswerWithJustification', 'args': {'answer': 'They weigh the same.', 'justification': 'A pound is a unit of weight or mass, so one pound of bricks and one pound of feathers both weigh the same amount.'}, 'id': 'call_17a431fc6a4240e1bd', 'type': 'tool_call'}]),
                #     'parsed': AnswerWithJustification(answer='They weigh the same.', justification='A pound is a unit of weight or mass, so one pound of bricks and one pound of feathers both weigh the same amount.'),
                #     'parsing_error': None
                # }

        Example: schema=TypedDict class, method="function_calling", include_raw=False:
            .. code-block:: python

                # IMPORTANT: If you are using Python <=3.8, you need to import Annotated
                # from typing_extensions, not from typing.
                from typing_extensions import Annotated, TypedDict

                from langchain_community.chat_models import ChatSambaNovaCloud


                class AnswerWithJustification(TypedDict):
                    '''An answer to the user question along with justification for the answer.'''

                    answer: str
                    justification: Annotated[
                        Optional[str], None, "A justification for the answer."
                    ]


                llm = ChatSambaNovaCloud(model="Meta-Llama-3.1-70B-Instruct", temperature=0)
                structured_llm = llm.with_structured_output(AnswerWithJustification)

                structured_llm.invoke(
                    "What weighs more a pound of bricks or a pound of feathers"
                )
                # -> {
                #     'answer': 'They weigh the same',
                #     'justification': 'A pound is a unit of weight or mass, so one pound of bricks and one pound of feathers both weigh the same amount.'
                # }

        Example: schema=OpenAI function schema, method="function_calling", include_raw=False:
            .. code-block:: python

                from langchain_community.chat_models import ChatSambaNovaCloud

                oai_schema = {
                    'name': 'AnswerWithJustification',
                    'description': 'An answer to the user question along with justification for the answer.',
                    'parameters': {
                        'type': 'object',
                        'properties': {
                            'answer': {'type': 'string'},
                            'justification': {'description': 'A justification for the answer.', 'type': 'string'}
                        },
                       'required': ['answer']
                   }
                }

                llm = ChatSambaNovaCloud(model="Meta-Llama-3.1-70B-Instruct", temperature=0)
                structured_llm = llm.with_structured_output(oai_schema)

                structured_llm.invoke(
                    "What weighs more a pound of bricks or a pound of feathers"
                )
                # -> {
                #     'answer': 'They weigh the same',
                #     'justification': 'A pound is a unit of weight or mass, so one pound of bricks and one pound of feathers both weigh the same amount.'
                # }

        Example: schema=Pydantic class, method="json_mode", include_raw=True:
            .. code-block::

                from langchain_community.chat_models import ChatSambaNovaCloud
                from pydantic import BaseModel

                class AnswerWithJustification(BaseModel):
                    answer: str
                    justification: str

                llm = ChatSambaNovaCloud(model="Meta-Llama-3.1-70B-Instruct", temperature=0)
                structured_llm = llm.with_structured_output(
                    AnswerWithJustification,
                    method="json_mode",
                    include_raw=True
                )

                structured_llm.invoke(
                    "Answer the following question. "
                    "Make sure to return a JSON blob with keys 'answer' and 'justification'.\n\n"
                    "What's heavier a pound of bricks or a pound of feathers?"
                )
                # -> {
                #     'raw': AIMessage(content='{\n  "answer": "They are the same weight",\n  "justification": "A pound is a unit of weight or mass, so a pound of bricks and a pound of feathers both weigh the same amount, one pound. The difference is in their density and volume. A pound of feathers would take up more space than a pound of bricks due to the difference in their densities."\n}', additional_kwargs={}, response_metadata={'finish_reason': 'stop', 'usage': {'acceptance_rate': 5.3125, 'completion_tokens': 79, 'completion_tokens_after_first_per_sec': 292.65701089829776, 'completion_tokens_after_first_per_sec_first_ten': 346.43324678555325, 'completion_tokens_per_sec': 200.012158915008, 'end_time': 1731528071.1708555, 'is_last_response': True, 'prompt_tokens': 70, 'start_time': 1731528070.737394, 'time_to_first_token': 0.16693782806396484, 'total_latency': 0.3949759876026827, 'total_tokens': 149, 'total_tokens_per_sec': 377.2381225105847}, 'model_name': 'Meta-Llama-3.1-70B-Instruct', 'system_fingerprint': 'fastcoe', 'created': 1731528070}, id='83208297-3eb9-4021-a856-ca78a15758df'),
                #     'parsed': AnswerWithJustification(answer='They are the same weight', justification='A pound is a unit of weight or mass, so a pound of bricks and a pound of feathers both weigh the same amount, one pound. The difference is in their density and volume. A pound of feathers would take up more space than a pound of bricks due to the difference in their densities.'),
                #     'parsing_error': None
                # }

        Example: schema=None, method="json_mode", include_raw=True:
            .. code-block::

                from langchain_community.chat_models import ChatSambaNovaCloud

                llm = ChatSambaNovaCloud(model="Meta-Llama-3.1-70B-Instruct", temperature=0)
                structured_llm = llm.with_structured_output(method="json_mode", include_raw=True)

                structured_llm.invoke(
                    "Answer the following question. "
                    "Make sure to return a JSON blob with keys 'answer' and 'justification'.\n\n"
                    "What's heavier a pound of bricks or a pound of feathers?"
                )
                # -> {
                #     'raw': AIMessage(content='{\n  "answer": "They are the same weight",\n  "justification": "A pound is a unit of weight or mass, so a pound of bricks and a pound of feathers both weigh the same amount, one pound. The difference is in their density and volume. A pound of feathers would take up more space than a pound of bricks due to the difference in their densities."\n}', additional_kwargs={}, response_metadata={'finish_reason': 'stop', 'usage': {'acceptance_rate': 4.722222222222222, 'completion_tokens': 79, 'completion_tokens_after_first_per_sec': 357.1315485254867, 'completion_tokens_after_first_per_sec_first_ten': 416.83279609305305, 'completion_tokens_per_sec': 240.92819585198137, 'end_time': 1731528164.8474727, 'is_last_response': True, 'prompt_tokens': 70, 'start_time': 1731528164.4906917, 'time_to_first_token': 0.13837409019470215, 'total_latency': 0.3278985247892492, 'total_tokens': 149, 'total_tokens_per_sec': 454.4088757208256}, 'model_name': 'Meta-Llama-3.1-70B-Instruct', 'system_fingerprint': 'fastcoe', 'created': 1731528164}, id='15261eaf-8a25-42ef-8ed5-f63d8bf5b1b0'),
                #     'parsed': {
                #         'answer': 'They are the same weight',
                #         'justification': 'A pound is a unit of weight or mass, so a pound of bricks and a pound of feathers both weigh the same amount, one pound. The difference is in their density and volume. A pound of feathers would take up more space than a pound of bricks due to the difference in their densities.'},
                #     },
                #     'parsing_error': None
                # }

        Example: schema=None, method="json_schema", include_raw=True:
            .. code-block::

                from langchain_community.chat_models import ChatSambaNovaCloud

                class AnswerWithJustification(BaseModel):
                    answer: str
                    justification: str

                llm = ChatSambaNovaCloud(model="Meta-Llama-3.1-70B-Instruct", temperature=0)
                structured_llm = llm.with_structured_output(AnswerWithJustification, method="json_schema", include_raw=True)

                structured_llm.invoke(
                    "Answer the following question. "
                    "Make sure to return a JSON blob with keys 'answer' and 'justification'.\n\n"
                    "What's heavier a pound of bricks or a pound of feathers?"
                )
                # -> {
                #     'raw': AIMessage(content='{\n  "answer": "They are the same weight",\n  "justification": "A pound is a unit of weight or mass, so a pound of bricks and a pound of feathers both weigh the same amount, one pound. The difference is in their density and volume. A pound of feathers would take up more space than a pound of bricks due to the difference in their densities."\n}', additional_kwargs={}, response_metadata={'finish_reason': 'stop', 'usage': {'acceptance_rate': 5.3125, 'completion_tokens': 79, 'completion_tokens_after_first_per_sec': 292.65701089829776, 'completion_tokens_after_first_per_sec_first_ten': 346.43324678555325, 'completion_tokens_per_sec': 200.012158915008, 'end_time': 1731528071.1708555, 'is_last_response': True, 'prompt_tokens': 70, 'start_time': 1731528070.737394, 'time_to_first_token': 0.16693782806396484, 'total_latency': 0.3949759876026827, 'total_tokens': 149, 'total_tokens_per_sec': 377.2381225105847}, 'model_name': 'Meta-Llama-3.1-70B-Instruct', 'system_fingerprint': 'fastcoe', 'created': 1731528070}, id='83208297-3eb9-4021-a856-ca78a15758df'),
                #     'parsed': AnswerWithJustification(answer='They are the same weight', justification='A pound is a unit of weight or mass, so a pound of bricks and a pound of feathers both weigh the same amount, one pound. The difference is in their density and volume. A pound of feathers would take up more space than a pound of bricks due to the difference in their densities.'),
                #     'parsing_error': None
                # }
<<<<<<< HEAD

        """  # noqa: E501
        if kwargs:
=======
        """  # noqa: E501
        if kwargs is not None:
>>>>>>> 16d5486b
            raise ValueError(f"Received unsupported arguments {kwargs}")
        is_pydantic_schema = _is_pydantic_class(schema)
        if method == "function_calling":
            if schema is None:
                raise ValueError(
<<<<<<< HEAD
                    "schema must be specified when method is 'function_calling'. "
=======
                    "`schema` must be specified when method is `function_calling`. "
>>>>>>> 16d5486b
                    "Received None."
                )
            tool_name = convert_to_openai_tool(schema)["function"]["name"]
            llm = self.bind_tools([schema], tool_choice=tool_name)
            if is_pydantic_schema:
                output_parser: OutputParserLike[Any] = PydanticToolsParser(
<<<<<<< HEAD
                    tools=[schema],  # type: ignore[list-item]
=======
                    tools=[schema],
>>>>>>> 16d5486b
                    first_tool_only=True,
                )
            else:
                output_parser = JsonOutputKeyToolsParser(
                    key_name=tool_name, first_tool_only=True
                )
        elif method == "json_mode":
            llm = self
            # TODO bind response format when json mode available by API
            # llm = self.bind(response_format={"type": "json_object"})
            if is_pydantic_schema:
                schema = cast(Type[BaseModel], schema)
                output_parser = PydanticOutputParser(pydantic_object=schema)
            else:
                output_parser = JsonOutputParser()

        elif method == "json_schema":
            if schema is None:
                raise ValueError(
<<<<<<< HEAD
                    "schema must be specified when method is not 'json_mode'. "
=======
                    "`schema` must be specified when method is not `json_mode`. "
>>>>>>> 16d5486b
                    "Received None."
                )
            llm = self
            # TODO bind response format when json schema available by API,
            # update example
            # llm = self.bind(
            #   response_format={"type": "json_object", "json_schema": schema}
            # )
            if is_pydantic_schema:
                schema = cast(Type[BaseModel], schema)
                output_parser = PydanticOutputParser(pydantic_object=schema)
            else:
                output_parser = JsonOutputParser()
        else:
            raise ValueError(
<<<<<<< HEAD
                f"Unrecognized method argument. Expected one of 'function_calling' or "
                f"'json_mode'. Received: '{method}'"
=======
                f"Unrecognized method argument. Expected one of `function_calling` or "
                f"`json_mode`. Received: `{method}`"
>>>>>>> 16d5486b
            )

        if include_raw:
            parser_assign = RunnablePassthrough.assign(
                parsed=itemgetter("raw") | output_parser, parsing_error=lambda _: None
            )
            parser_none = RunnablePassthrough.assign(parsed=lambda _: None)
            parser_with_fallback = parser_assign.with_fallbacks(
                [parser_none], exception_key="parsing_error"
            )
            return RunnableMap(raw=llm) | parser_with_fallback
        else:
            return llm | output_parser

    def _handle_request(
        self,
        messages_dicts: List[Dict[str, Any]],
        stop: Optional[List[str]] = None,
        streaming: bool = False,
        **kwargs: Any,
    ) -> Response:
        """
        Performs a post request to the LLM API.

        Args:
            messages_dicts: List of role / content dicts to use as input.
            stop: list of stop tokens
            streaming: wether to do a streaming call

        Returns:
            An iterator of response dicts.
        """
        if streaming:
            data = {
                "messages": messages_dicts,
                "max_tokens": self.max_tokens,
                "stop": stop,
                "model": self.model,
                "temperature": self.temperature,
                "top_p": self.top_p,
                "top_k": self.top_k,
                "stream": True,
                "stream_options": self.stream_options,
                **kwargs,
            }
        else:
            data = {
                "messages": messages_dicts,
                "max_tokens": self.max_tokens,
                "stop": stop,
                "model": self.model,
                "temperature": self.temperature,
                "top_p": self.top_p,
                "top_k": self.top_k,
                **kwargs,
            }
        http_session = requests.Session()
        response = http_session.post(
            self.sambanova_url,
            headers={
                "Authorization": f"Bearer {self.sambanova_api_key.get_secret_value()}",
                "Content-Type": "application/json",
                **self.additional_headers,
            },
            json=data,
            stream=streaming,
        )
        if response.status_code != 200:
            raise RuntimeError(
                f"Sambanova /complete call failed with status code "
                f"{response.status_code}.",
                f"{response.text}.",
            )
        return response

    def _process_response(self, response: Response) -> AIMessage:
        """
        Process a non streaming response from the api

        Args:
            response: A request Response object

        Returns
            generation: an AIMessage with model generation
        """
        try:
            response_dict = response.json()
            if response_dict.get("error"):
                raise RuntimeError(
                    f"Sambanova /complete call failed with status code "
                    f"{response.status_code}.",
                    f"{response_dict}.",
                )
        except Exception as e:
            raise RuntimeError(
                f"Sambanova /complete call failed couldn't get JSON response {e}"
                f"response: {response.text}"
            )
        content = response_dict["choices"][0]["message"].get("content", "")
        if content is None:
            content = ""
        additional_kwargs: Dict[str, Any] = {}
        tool_calls = []
        invalid_tool_calls = []
        raw_tool_calls = response_dict["choices"][0]["message"].get("tool_calls")
        if raw_tool_calls:
            additional_kwargs["tool_calls"] = raw_tool_calls
            for raw_tool_call in raw_tool_calls:
                if isinstance(raw_tool_call["function"]["arguments"], dict):
                    raw_tool_call["function"]["arguments"] = json.dumps(
                        raw_tool_call["function"].get("arguments", {})
                    )
                try:
                    tool_calls.append(parse_tool_call(raw_tool_call, return_id=True))
                except Exception as e:
                    invalid_tool_calls.append(
                        make_invalid_tool_call(raw_tool_call, str(e))
                    )
        message = AIMessage(
            content=content,
            additional_kwargs=additional_kwargs,
            tool_calls=tool_calls,
            invalid_tool_calls=invalid_tool_calls,
            response_metadata={
                "finish_reason": response_dict["choices"][0]["finish_reason"],
                "usage": response_dict.get("usage"),
                "model_name": response_dict["model"],
                "system_fingerprint": response_dict["system_fingerprint"],
                "created": response_dict["created"],
            },
            id=response_dict["id"],
        )
        return message

    def _process_stream_response(
        self, response: Response
    ) -> Iterator[BaseMessageChunk]:
        """
        Process a streaming response from the api

        Args:
            response: An iterable request Response object

        Yields:
            generation: an AIMessageChunk with model partial generation
        """
        try:
            import sseclient
        except ImportError:
            raise ImportError(
                "could not import sseclient library"
                "Please install it with `pip install sseclient-py`."
            )

        client = sseclient.SSEClient(response)

        for event in client.events():
            if event.event == "error_event":
                raise RuntimeError(
                    f"Sambanova /complete call failed with status code "
                    f"{response.status_code}."
                    f"{event.data}."
                )

            try:
                # check if the response is a final event
                # in that case event data response is '[DONE]'
                if event.data != "[DONE]":
                    if isinstance(event.data, str):
                        data = json.loads(event.data)
                    else:
                        raise RuntimeError(
                            f"Sambanova /complete call failed with status code "
                            f"{response.status_code}."
                            f"{event.data}."
                        )
                    if data.get("error"):
                        raise RuntimeError(
                            f"Sambanova /complete call failed with status code "
                            f"{response.status_code}."
                            f"{event.data}."
                        )
                    if len(data["choices"]) > 0:
                        finish_reason = data["choices"][0].get("finish_reason")
                        content = data["choices"][0]["delta"]["content"]
                        id = data["id"]
                        chunk = AIMessageChunk(
                            content=content, id=id, additional_kwargs={}
                        )
                    else:
                        content = ""
                        id = data["id"]
                        metadata = {
                            "finish_reason": finish_reason,
                            "usage": data.get("usage"),
                            "model_name": data["model"],
                            "system_fingerprint": data["system_fingerprint"],
                            "created": data["created"],
                        }
                        chunk = AIMessageChunk(
                            content=content,
                            id=id,
                            response_metadata=metadata,
                            additional_kwargs={},
                        )
                    yield chunk

            except Exception as e:
                raise RuntimeError(
                    f"Error getting content chunk raw streamed response: {e}"
                    f"data: {event.data}"
                )

    def _generate(
        self,
        messages: List[BaseMessage],
        stop: Optional[List[str]] = None,
        run_manager: Optional[CallbackManagerForLLMRun] = None,
        **kwargs: Any,
    ) -> ChatResult:
        """
        Call SambaNovaCloud models.

        Args:
            messages: the prompt composed of a list of messages.
            stop: a list of strings on which the model should stop generating.
                  If generation stops due to a stop token, the stop token itself
                  SHOULD BE INCLUDED as part of the output. This is not enforced
                  across models right now, but it's a good practice to follow since
                  it makes it much easier to parse the output of the model
                  downstream and understand why generation stopped.
            run_manager: A run manager with callbacks for the LLM.

        Returns:
            result: ChatResult with model generation
        """
        if self.streaming:
            stream_iter = self._stream(
                messages, stop=stop, run_manager=run_manager, **kwargs
            )
            if stream_iter:
                return generate_from_stream(stream_iter)
        messages_dicts = _create_message_dicts(messages)
        response = self._handle_request(messages_dicts, stop, streaming=False, **kwargs)
        message = self._process_response(response)
        generation = ChatGeneration(
            message=message,
            generation_info={
                "finish_reason": message.response_metadata["finish_reason"]
            },
        )
        return ChatResult(generations=[generation])

    def _stream(
        self,
        messages: List[BaseMessage],
        stop: Optional[List[str]] = None,
        run_manager: Optional[CallbackManagerForLLMRun] = None,
        **kwargs: Any,
    ) -> Iterator[ChatGenerationChunk]:
        """
        Stream the output of the SambaNovaCloud chat model.

        Args:
            messages: the prompt composed of a list of messages.
            stop: a list of strings on which the model should stop generating.
                  If generation stops due to a stop token, the stop token itself
                  SHOULD BE INCLUDED as part of the output. This is not enforced
                  across models right now, but it's a good practice to follow since
                  it makes it much easier to parse the output of the model
                  downstream and understand why generation stopped.
            run_manager: A run manager with callbacks for the LLM.

        Yields:
            chunk: ChatGenerationChunk with model partial generation
        """
        messages_dicts = _create_message_dicts(messages)
        response = self._handle_request(messages_dicts, stop, streaming=True, **kwargs)
        for ai_message_chunk in self._process_stream_response(response):
            chunk = ChatGenerationChunk(message=ai_message_chunk)
            if run_manager:
                run_manager.on_llm_new_token(chunk.text, chunk=chunk)
            yield chunk


class ChatSambaStudio(BaseChatModel):
    """
    SambaStudio chat model.

    Setup:
        To use, you should have the environment variables:
        ``SAMBASTUDIO_URL`` set with your SambaStudio deployed endpoint URL.
        ``SAMBASTUDIO_API_KEY`` set with your SambaStudio deployed endpoint Key.
        https://docs.sambanova.ai/sambastudio/latest/index.html
        Example:

        .. code-block:: python

            ChatSambaStudio(
                sambastudio_url = set with your SambaStudio deployed endpoint URL,
                sambastudio_api_key = set with your SambaStudio deployed endpoint Key.
                model = model or expert name (set for Bundle endpoints),
                max_tokens = max number of tokens to generate,
                temperature = model temperature,
                top_p = model top p,
                top_k = model top k,
                do_sample = wether to do sample
                process_prompt = wether to process prompt
                    (set for Bundle generic v1 and v2 endpoints)
                stream_options = include usage to get generation metrics
                special_tokens = start, start_role, end_role, end special tokens
                    (set for Bundle generic v1 and v2 endpoints when process prompt
                     set to false or for StandAlone v1 and v2 endpoints)
                model_kwargs: Optional = Extra Key word arguments to pass to the model.
            )

    Key init args — completion params:
        model: str
            The name of the model to use, e.g., Meta-Llama-3-70B-Instruct-4096
            (set for Bundle endpoints).
        streaming: bool
            Whether to use streaming
        max_tokens: inthandler when using non streaming methods
            max tokens to generate
        temperature: float
            model temperature
        top_p: float
            model top p
        top_k: int
            model top k
        do_sample: bool
            wether to do sample
        process_prompt:
            wether to process prompt (set for Bundle generic v1 and v2 endpoints)
        stream_options: dict
            stream options, include usage to get generation metrics
        special_tokens: dict
            start, start_role, end_role and end special tokens
            (set for Bundle generic v1 and v2 endpoints when process prompt set to false
             or for StandAlone v1 and v2 endpoints) default to llama3 special tokens
        model_kwargs: dict
            Extra Key word arguments to pass to the model.

    Key init args — client params:
        sambastudio_url: str
            SambaStudio endpoint Url
        sambastudio_api_key: str
            SambaStudio endpoint api key

    Instantiate:
        .. code-block:: python

            from langchain_community.chat_models import ChatSambaStudio

            chat = ChatSambaStudio=(
                sambastudio_url = set with your SambaStudio deployed endpoint URL,
                sambastudio_api_key = set with your SambaStudio deployed endpoint Key.
                model = model or expert name (set for Bundle endpoints),
                max_tokens = max number of tokens to generate,
                temperature = model temperature,
                top_p = model top p,
                top_k = model top k,
                do_sample = wether to do sample
                process_prompt = wether to process prompt
                    (set for Bundle generic v1 and v2 endpoints)
                stream_options = include usage to get generation metrics
                special_tokens = start, start_role, end_role, and special tokens
                    (set for Bundle generic v1 and v2 endpoints when process prompt
                     set to false or for StandAlone v1 and v2 endpoints)
                model_kwargs: Optional = Extra Key word arguments to pass to the model.
            )

    Invoke:
        .. code-block:: python

            messages = [
                SystemMessage(content="your are an AI assistant."),
                HumanMessage(content="tell me a joke."),
            ]
            response = chat.invoke(messages)

    Stream:
        .. code-block:: python

            for chunk in chat.stream(messages):
                print(chunk.content, end="", flush=True)

    Async:
        .. code-block:: python

            response = chat.ainvoke(messages)
            await response

    Tool calling:
        .. code-block:: python

            from pydantic import BaseModel, Field

            class GetWeather(BaseModel):
                '''Get the current weather in a given location'''

                location: str = Field(
                    ...,
                    description="The city and state, e.g. Los Angeles, CA"
                )

            llm_with_tools = llm.bind_tools([GetWeather, GetPopulation])
            ai_msg = llm_with_tools.invoke("Should I bring my umbrella today in LA?")
            ai_msg.tool_calls

        .. code-block:: python

            [
                {
                    'name': 'GetWeather',
                    'args': {'location': 'Los Angeles, CA'},
                    'id': 'call_adf61180ea2b4d228a'
                }
            ]

    Structured output:
        .. code-block:: python

            from typing import Optional

            from pydantic import BaseModel, Field

            class Joke(BaseModel):
                '''Joke to tell user.'''

                setup: str = Field(description="The setup of the joke")
                punchline: str = Field(description="The punchline to the joke")

            structured_model = llm.with_structured_output(Joke)
            structured_model.invoke("Tell me a joke about cats")

        .. code-block:: python

            Joke(setup="Why did the cat join a band?",
            punchline="Because it wanted to be the purr-cussionist!")

        See ``ChatSambaStudio.with_structured_output()`` for more.

    Token usage:
        .. code-block:: python

            response = chat.invoke(messages)
            print(response.response_metadata["usage"]["prompt_tokens"]
            print(response.response_metadata["usage"]["total_tokens"]

    Response metadata
        .. code-block:: python

            response = chat.invoke(messages)
            print(response.response_metadata)
    """

    sambastudio_url: str = Field(default="")
    """SambaStudio Url"""

    sambastudio_api_key: SecretStr = Field(default="")
    """SambaStudio api key"""

    base_url: str = Field(default="", exclude=True)
    """SambaStudio non streaming Url"""

    streaming_url: str = Field(default="", exclude=True)
    """SambaStudio streaming Url"""

    model: Optional[str] = Field(default=None)
    """The name of the model or expert to use (for Bundle endpoints)"""

    streaming: bool = Field(default=False)
    """Whether to use streaming handler when using non streaming methods"""

    max_tokens: int = Field(default=1024)
    """max tokens to generate"""

    temperature: Optional[float] = Field(default=0.7)
    """model temperature"""

    top_p: Optional[float] = Field(default=None)
    """model top p"""

    top_k: Optional[int] = Field(default=None)
    """model top k"""

    do_sample: Optional[bool] = Field(default=None)
    """whether to do sampling"""

    process_prompt: Optional[bool] = Field(default=True)
    """whether process prompt (for Bundle generic v1 and v2 endpoints)"""

    stream_options: Dict[str, Any] = Field(default={"include_usage": True})
    """stream options, include usage to get generation metrics"""

    special_tokens: Dict[str, Any] = Field(
        default={
            "start": "<|begin_of_text|>",
            "start_role": "<|begin_of_text|><|start_header_id|>{role}<|end_header_id|>",
            "end_role": "<|eot_id|>",
            "end": "<|start_header_id|>assistant<|end_header_id|>\n",
        }
    )
    """start, start_role, end_role and end special tokens 
    (set for Bundle generic v1 and v2 endpoints when process prompt set to false 
     or for StandAlone v1 and v2 endpoints) 
    default to llama3 special tokens"""

    model_kwargs: Optional[Dict[str, Any]] = None
    """Key word arguments to pass to the model."""

    additional_headers: Dict[str, Any] = Field(default={})
    """Additional headers to send in request"""

    class Config:
        populate_by_name = True

    @classmethod
    def is_lc_serializable(cls) -> bool:
        """Return whether this model can be serialized by Langchain."""
        return False

    @property
    def lc_secrets(self) -> Dict[str, str]:
        return {
            "sambastudio_url": "sambastudio_url",
            "sambastudio_api_key": "sambastudio_api_key",
        }

    @property
    def _identifying_params(self) -> Dict[str, Any]:
        """Return a dictionary of identifying parameters.

        This information is used by the LangChain callback system, which
        is used for tracing purposes make it possible to monitor LLMs.
        """
        return {
            "model": self.model,
            "streaming": self.streaming,
            "max_tokens": self.max_tokens,
            "temperature": self.temperature,
            "top_p": self.top_p,
            "top_k": self.top_k,
            "do_sample": self.do_sample,
            "process_prompt": self.process_prompt,
            "stream_options": self.stream_options,
            "special_tokens": self.special_tokens,
            "model_kwargs": self.model_kwargs,
        }

    @property
    def _llm_type(self) -> str:
        """Get the type of language model used by this chat model."""
        return "sambastudio-chatmodel"

    def __init__(self, **kwargs: Any) -> None:
        """init and validate environment variables"""
        kwargs["sambastudio_url"] = get_from_dict_or_env(
            kwargs, "sambastudio_url", "SAMBASTUDIO_URL"
        )

        kwargs["sambastudio_api_key"] = convert_to_secret_str(
            get_from_dict_or_env(kwargs, "sambastudio_api_key", "SAMBASTUDIO_API_KEY")
        )
        kwargs["base_url"], kwargs["streaming_url"] = self._get_sambastudio_urls(
            kwargs["sambastudio_url"]
        )
        super().__init__(**kwargs)

    def bind_tools(
        self,
        tools: Sequence[Union[Dict[str, Any], Type[Any], Callable[..., Any], BaseTool]],
        *,
        tool_choice: Optional[Union[Dict[str, Any], bool, str]] = None,
        parallel_tool_calls: Optional[bool] = False,
        **kwargs: Any,
    ) -> Runnable[LanguageModelInput, BaseMessage]:
        """Bind tool-like objects to this chat model

        tool_choice: does not currently support "any", choice like
        should be one of ["auto", "none", "required"]
        """

        formatted_tools = [convert_to_openai_tool(tool) for tool in tools]

        if tool_choice:
            if isinstance(tool_choice, str):
                # tool_choice is a tool/function name
                if tool_choice not in ("auto", "none", "required"):
                    tool_choice = "auto"
            elif isinstance(tool_choice, bool):
                if tool_choice:
                    tool_choice = "required"
            elif isinstance(tool_choice, dict):
                raise ValueError(
                    "tool_choice must be one of ['auto', 'none', 'required']"
                )
            else:
                raise ValueError(
                    f"Unrecognized tool_choice type. Expected str, bool"
                    f"Received: {tool_choice}"
                )
        else:
            tool_choice = "auto"
        kwargs["tool_choice"] = tool_choice
        kwargs["parallel_tool_calls"] = parallel_tool_calls
        return super().bind(tools=formatted_tools, **kwargs)

    def with_structured_output(
        self,
        schema: Optional[Union[Dict[str, Any], Type[BaseModel]]] = None,
        *,
        method: Literal[
            "function_calling", "json_mode", "json_schema"
        ] = "function_calling",
        include_raw: bool = False,
        **kwargs: Any,
    ) -> Runnable[LanguageModelInput, Union[Dict[str, Any], BaseModel]]:
        """Model wrapper that returns outputs formatted to match the given schema.

        Args:
            schema:
                The output schema. Can be passed in as:
                    - an OpenAI function/tool schema,
                    - a JSON Schema,
                    - a TypedDict class,
                    - or a Pydantic class.
                If ``schema`` is a Pydantic class then the model output will be a
                Pydantic instance of that class, and the model-generated fields will be
                validated by the Pydantic class. Otherwise the model output will be a
                dict and will not be validated. See :meth:`langchain_core.utils.function_calling.convert_to_openai_tool`
                for more on how to properly specify types and descriptions of
                schema fields when specifying a Pydantic or TypedDict class.

            method:
                The method for steering model generation, either "function_calling"
                "json_mode" or "json_schema".
                If "function_calling" then the schema will be converted
                to an OpenAI function and the returned model will make use of the
                function-calling API. If "json_mode" or "json_schema" then OpenAI's
                JSON mode will be used.
                Note that if using "json_mode" or "json_schema" then you must include instructions
                for formatting the output into the desired schema into the model call.

            include_raw:
                If False then only the parsed structured output is returned. If
                an error occurs during model output parsing it will be raised. If True
                then both the raw model response (a BaseMessage) and the parsed model
                response will be returned. If an error occurs during output parsing it
                will be caught and returned as well. The final output is always a dict
                with keys "raw", "parsed", and "parsing_error".

        Returns:
            A Runnable that takes same inputs as a :class:`langchain_core.language_models.chat.BaseChatModel`.

            If ``include_raw`` is False and ``schema`` is a Pydantic class, Runnable outputs
            an instance of ``schema`` (i.e., a Pydantic object).

            Otherwise, if ``include_raw`` is False then Runnable outputs a dict.

            If ``include_raw`` is True, then Runnable outputs a dict with keys:
                - ``"raw"``: BaseMessage
                - ``"parsed"``: None if there was a parsing error, otherwise the type depends on the ``schema`` as described above.
                - ``"parsing_error"``: Optional[BaseException]

        Example: schema=Pydantic class, method="function_calling", include_raw=False:
            .. code-block:: python

                from typing import Optional

                from langchain_community.chat_models import ChatSambaStudio
                from pydantic import BaseModel, Field


                class AnswerWithJustification(BaseModel):
                    '''An answer to the user question along with justification for the answer.'''

                    answer: str
                    justification: str = Field(
                        description="A justification for the answer."
                    )


                llm = ChatSambaStudio(model="Meta-Llama-3.1-70B-Instruct", temperature=0)
                structured_llm = llm.with_structured_output(AnswerWithJustification)

                structured_llm.invoke(
                    "What weighs more a pound of bricks or a pound of feathers"
                )

                # -> AnswerWithJustification(
                #     answer='They weigh the same',
                #     justification='A pound is a unit of weight or mass, so a pound of bricks and a pound of feathers both weigh the same.'
                # )

        Example: schema=Pydantic class, method="function_calling", include_raw=True:
            .. code-block:: python

                from langchain_community.chat_models import ChatSambaStudio
                from pydantic import BaseModel


                class AnswerWithJustification(BaseModel):
                    '''An answer to the user question along with justification for the answer.'''

                    answer: str
                    justification: str


                llm = ChatSambaStudio(model="Meta-Llama-3.1-70B-Instruct", temperature=0)
                structured_llm = llm.with_structured_output(
                    AnswerWithJustification, include_raw=True
                )

                structured_llm.invoke(
                    "What weighs more a pound of bricks or a pound of feathers"
                )
                # -> {
                #     'raw': AIMessage(content='', additional_kwargs={'tool_calls': [{'function': {'arguments': '{"answer": "They weigh the same.", "justification": "A pound is a unit of weight or mass, so one pound of bricks and one pound of feathers both weigh the same amount."}', 'name': 'AnswerWithJustification'}, 'id': 'call_17a431fc6a4240e1bd', 'type': 'function'}]}, response_metadata={'finish_reason': 'tool_calls', 'usage': {'acceptance_rate': 5, 'completion_tokens': 53, 'completion_tokens_after_first_per_sec': 343.7964936837758, 'completion_tokens_after_first_per_sec_first_ten': 439.1205661878638, 'completion_tokens_per_sec': 162.8511306784833, 'end_time': 1731527851.0698032, 'is_last_response': True, 'prompt_tokens': 213, 'start_time': 1731527850.7137961, 'time_to_first_token': 0.20475482940673828, 'total_latency': 0.32545061111450196, 'total_tokens': 266, 'total_tokens_per_sec': 817.3283162354066}, 'model_name': 'Meta-Llama-3.1-70B-Instruct', 'system_fingerprint': 'fastcoe', 'created': 1731527850}, id='95667eaf-447f-4b53-bb6e-b6e1094ded88', tool_calls=[{'name': 'AnswerWithJustification', 'args': {'answer': 'They weigh the same.', 'justification': 'A pound is a unit of weight or mass, so one pound of bricks and one pound of feathers both weigh the same amount.'}, 'id': 'call_17a431fc6a4240e1bd', 'type': 'tool_call'}]),
                #     'parsed': AnswerWithJustification(answer='They weigh the same.', justification='A pound is a unit of weight or mass, so one pound of bricks and one pound of feathers both weigh the same amount.'),
                #     'parsing_error': None
                # }

        Example: schema=TypedDict class, method="function_calling", include_raw=False:
            .. code-block:: python

                # IMPORTANT: If you are using Python <=3.8, you need to import Annotated
                # from typing_extensions, not from typing.
                from typing_extensions import Annotated, TypedDict

                from langchain_community.chat_models import ChatSambaStudio


                class AnswerWithJustification(TypedDict):
                    '''An answer to the user question along with justification for the answer.'''

                    answer: str
                    justification: Annotated[
                        Optional[str], None, "A justification for the answer."
                    ]


                llm = ChatSambaStudio(model="Meta-Llama-3.1-70B-Instruct", temperature=0)
                structured_llm = llm.with_structured_output(AnswerWithJustification)

                structured_llm.invoke(
                    "What weighs more a pound of bricks or a pound of feathers"
                )
                # -> {
                #     'answer': 'They weigh the same',
                #     'justification': 'A pound is a unit of weight or mass, so one pound of bricks and one pound of feathers both weigh the same amount.'
                # }

        Example: schema=OpenAI function schema, method="function_calling", include_raw=False:
            .. code-block:: python

                from langchain_community.chat_models import ChatSambaStudio

                oai_schema = {
                    'name': 'AnswerWithJustification',
                    'description': 'An answer to the user question along with justification for the answer.',
                    'parameters': {
                        'type': 'object',
                        'properties': {
                            'answer': {'type': 'string'},
                            'justification': {'description': 'A justification for the answer.', 'type': 'string'}
                        },
                       'required': ['answer']
                   }
                }

                llm = ChatSambaStudio(model="Meta-Llama-3.1-70B-Instruct", temperature=0)
                structured_llm = llm.with_structured_output(oai_schema)

                structured_llm.invoke(
                    "What weighs more a pound of bricks or a pound of feathers"
                )
                # -> {
                #     'answer': 'They weigh the same',
                #     'justification': 'A pound is a unit of weight or mass, so one pound of bricks and one pound of feathers both weigh the same amount.'
                # }

        Example: schema=Pydantic class, method="json_mode", include_raw=True:
            .. code-block::

                from langchain_community.chat_models import ChatSambaStudio
                from pydantic import BaseModel

                class AnswerWithJustification(BaseModel):
                    answer: str
                    justification: str

                llm = ChatSambaStudio(model="Meta-Llama-3.1-70B-Instruct", temperature=0)
                structured_llm = llm.with_structured_output(
                    AnswerWithJustification,
                    method="json_mode",
                    include_raw=True
                )

                structured_llm.invoke(
                    "Answer the following question. "
                    "Make sure to return a JSON blob with keys 'answer' and 'justification'.\n\n"
                    "What's heavier a pound of bricks or a pound of feathers?"
                )
                # -> {
                #     'raw': AIMessage(content='{\n  "answer": "They are the same weight",\n  "justification": "A pound is a unit of weight or mass, so a pound of bricks and a pound of feathers both weigh the same amount, one pound. The difference is in their density and volume. A pound of feathers would take up more space than a pound of bricks due to the difference in their densities."\n}', additional_kwargs={}, response_metadata={'finish_reason': 'stop', 'usage': {'acceptance_rate': 5.3125, 'completion_tokens': 79, 'completion_tokens_after_first_per_sec': 292.65701089829776, 'completion_tokens_after_first_per_sec_first_ten': 346.43324678555325, 'completion_tokens_per_sec': 200.012158915008, 'end_time': 1731528071.1708555, 'is_last_response': True, 'prompt_tokens': 70, 'start_time': 1731528070.737394, 'time_to_first_token': 0.16693782806396484, 'total_latency': 0.3949759876026827, 'total_tokens': 149, 'total_tokens_per_sec': 377.2381225105847}, 'model_name': 'Meta-Llama-3.1-70B-Instruct', 'system_fingerprint': 'fastcoe', 'created': 1731528070}, id='83208297-3eb9-4021-a856-ca78a15758df'),
                #     'parsed': AnswerWithJustification(answer='They are the same weight', justification='A pound is a unit of weight or mass, so a pound of bricks and a pound of feathers both weigh the same amount, one pound. The difference is in their density and volume. A pound of feathers would take up more space than a pound of bricks due to the difference in their densities.'),
                #     'parsing_error': None
                # }

        Example: schema=None, method="json_mode", include_raw=True:
            .. code-block::

                from langchain_community.chat_models import ChatSambaStudio

                llm = ChatSambaStudio(model="Meta-Llama-3.1-70B-Instruct", temperature=0)
                structured_llm = llm.with_structured_output(method="json_mode", include_raw=True)

                structured_llm.invoke(
                    "Answer the following question. "
                    "Make sure to return a JSON blob with keys 'answer' and 'justification'.\n\n"
                    "What's heavier a pound of bricks or a pound of feathers?"
                )
                # -> {
                #     'raw': AIMessage(content='{\n  "answer": "They are the same weight",\n  "justification": "A pound is a unit of weight or mass, so a pound of bricks and a pound of feathers both weigh the same amount, one pound. The difference is in their density and volume. A pound of feathers would take up more space than a pound of bricks due to the difference in their densities."\n}', additional_kwargs={}, response_metadata={'finish_reason': 'stop', 'usage': {'acceptance_rate': 4.722222222222222, 'completion_tokens': 79, 'completion_tokens_after_first_per_sec': 357.1315485254867, 'completion_tokens_after_first_per_sec_first_ten': 416.83279609305305, 'completion_tokens_per_sec': 240.92819585198137, 'end_time': 1731528164.8474727, 'is_last_response': True, 'prompt_tokens': 70, 'start_time': 1731528164.4906917, 'time_to_first_token': 0.13837409019470215, 'total_latency': 0.3278985247892492, 'total_tokens': 149, 'total_tokens_per_sec': 454.4088757208256}, 'model_name': 'Meta-Llama-3.1-70B-Instruct', 'system_fingerprint': 'fastcoe', 'created': 1731528164}, id='15261eaf-8a25-42ef-8ed5-f63d8bf5b1b0'),
                #     'parsed': {
                #         'answer': 'They are the same weight',
                #         'justification': 'A pound is a unit of weight or mass, so a pound of bricks and a pound of feathers both weigh the same amount, one pound. The difference is in their density and volume. A pound of feathers would take up more space than a pound of bricks due to the difference in their densities.'},
                #     },
                #     'parsing_error': None
                # }

        Example: schema=None, method="json_schema", include_raw=True:
            .. code-block::

                from langchain_community.chat_models import ChatSambaStudio

                class AnswerWithJustification(BaseModel):
                    answer: str
                    justification: str

                llm = ChatSambaStudio(model="Meta-Llama-3.1-70B-Instruct", temperature=0)
                structured_llm = llm.with_structured_output(AnswerWithJustification, method="json_schema", include_raw=True)

                structured_llm.invoke(
                    "Answer the following question. "
                    "Make sure to return a JSON blob with keys 'answer' and 'justification'.\n\n"
                    "What's heavier a pound of bricks or a pound of feathers?"
                )
                # -> {
                #     'raw': AIMessage(content='{\n  "answer": "They are the same weight",\n  "justification": "A pound is a unit of weight or mass, so a pound of bricks and a pound of feathers both weigh the same amount, one pound. The difference is in their density and volume. A pound of feathers would take up more space than a pound of bricks due to the difference in their densities."\n}', additional_kwargs={}, response_metadata={'finish_reason': 'stop', 'usage': {'acceptance_rate': 5.3125, 'completion_tokens': 79, 'completion_tokens_after_first_per_sec': 292.65701089829776, 'completion_tokens_after_first_per_sec_first_ten': 346.43324678555325, 'completion_tokens_per_sec': 200.012158915008, 'end_time': 1731528071.1708555, 'is_last_response': True, 'prompt_tokens': 70, 'start_time': 1731528070.737394, 'time_to_first_token': 0.16693782806396484, 'total_latency': 0.3949759876026827, 'total_tokens': 149, 'total_tokens_per_sec': 377.2381225105847}, 'model_name': 'Meta-Llama-3.1-70B-Instruct', 'system_fingerprint': 'fastcoe', 'created': 1731528070}, id='83208297-3eb9-4021-a856-ca78a15758df'),
                #     'parsed': AnswerWithJustification(answer='They are the same weight', justification='A pound is a unit of weight or mass, so a pound of bricks and a pound of feathers both weigh the same amount, one pound. The difference is in their density and volume. A pound of feathers would take up more space than a pound of bricks due to the difference in their densities.'),
                #     'parsing_error': None
                # }

        """  # noqa: E501
        if kwargs:
            raise ValueError(f"Received unsupported arguments {kwargs}")
        is_pydantic_schema = _is_pydantic_class(schema)
        if method == "function_calling":
            if schema is None:
                raise ValueError(
                    "schema must be specified when method is 'function_calling'. "
                    "Received None."
                )
            tool_name = convert_to_openai_tool(schema)["function"]["name"]
            llm = self.bind_tools([schema], tool_choice=tool_name)
            if is_pydantic_schema:
                output_parser: OutputParserLike[Any] = PydanticToolsParser(
                    tools=[schema],  # type: ignore[list-item]
                    first_tool_only=True,
                )
            else:
                output_parser = JsonOutputKeyToolsParser(
                    key_name=tool_name, first_tool_only=True
                )
        elif method == "json_mode":
            llm = self
            # TODO bind response format when json mode available by API
            # llm = self.bind(response_format={"type": "json_object"})
            if is_pydantic_schema:
                schema = cast(Type[BaseModel], schema)
                output_parser = PydanticOutputParser(pydantic_object=schema)
            else:
                output_parser = JsonOutputParser()

        elif method == "json_schema":
            if schema is None:
                raise ValueError(
                    "schema must be specified when method is not 'json_mode'. "
                    "Received None."
                )
            llm = self
            # TODO bind response format when json schema available by API,
            # update example
            # llm = self.bind(
            #   response_format={"type": "json_object", "json_schema": schema}
            # )
            if is_pydantic_schema:
                schema = cast(Type[BaseModel], schema)
                output_parser = PydanticOutputParser(pydantic_object=schema)
            else:
                output_parser = JsonOutputParser()
        else:
            raise ValueError(
                f"Unrecognized method argument. Expected one of 'function_calling' or "
                f"'json_mode'. Received: '{method}'"
            )

        if include_raw:
            parser_assign = RunnablePassthrough.assign(
                parsed=itemgetter("raw") | output_parser, parsing_error=lambda _: None
            )
            parser_none = RunnablePassthrough.assign(parsed=lambda _: None)
            parser_with_fallback = parser_assign.with_fallbacks(
                [parser_none], exception_key="parsing_error"
            )
            return RunnableMap(raw=llm) | parser_with_fallback
        else:
            return llm | output_parser

    def _get_role(self, message: BaseMessage) -> str:
        """
        Get the role of LangChain BaseMessage

        Args:
            message: LangChain BaseMessage

        Returns:
            str: Role of the LangChain BaseMessage
        """
        if isinstance(message, ChatMessage):
            role = message.role
        elif isinstance(message, SystemMessage):
            role = "system"
        elif isinstance(message, HumanMessage):
            role = "user"
        elif isinstance(message, AIMessage):
            role = "assistant"
        elif isinstance(message, ToolMessage):
            role = "tool"
        else:
            raise TypeError(f"Got unknown type {message}")
        return role

    def _messages_to_string(self, messages: List[BaseMessage]) -> str:
        """
        Convert a list of BaseMessages to a:
        - dumped json string with Role / content dict structure
            when process_prompt is true,
        - string with special tokens if process_prompt is false
        for generic V1 and V2 endpoints

        Args:
            messages: list of BaseMessages

        Returns:
            str: string to send as model input depending on process_prompt param
        """
        if self.process_prompt:
            messages_dict: Dict[str, Any] = {
                "conversation_id": "sambaverse-conversation-id",
                "messages": [],
            }
            for message in messages:
                messages_dict["messages"].append(
                    {
                        "message_id": message.id,
                        "role": self._get_role(message),
                        "content": message.content,
                    }
                    # TODO add tools msgs id and assistant msgs tool calls
                )
            messages_string = json.dumps(messages_dict)
        else:
            messages_string = self.special_tokens["start"]
            for message in messages:
                messages_string += self.special_tokens["start_role"].format(
                    role=self._get_role(message)
                )
                messages_string += f" {message.content} "
                messages_string += self.special_tokens["end_role"]
            messages_string += self.special_tokens["end"]

        return messages_string

    def _get_sambastudio_urls(self, url: str) -> Tuple[str, str]:
        """
        Get streaming and non streaming URLs from the given URL

        Args:
            url: string with sambastudio base or streaming endpoint url

        Returns:
            base_url: string with url to do non streaming calls
            streaming_url: string with url to do streaming calls
        """
        if "openai" in url:
            base_url = url
            stream_url = url
        else:
            if "stream" in url:
                base_url = url.replace("stream/", "")
                stream_url = url
            else:
                base_url = url
                if "generic" in url:
                    stream_url = "generic/stream".join(url.split("generic"))
                else:
                    raise ValueError("Unsupported URL")
        return base_url, stream_url

    def _handle_request(
        self,
        messages: List[BaseMessage],
        stop: Optional[List[str]] = None,
        streaming: Optional[bool] = False,
        **kwargs: Any,
    ) -> Response:
        """
        Performs a post request to the LLM API.

        Args:
        messages_dicts: List of role / content dicts to use as input.
        stop: list of stop tokens
        streaming: wether to do a streaming call

        Returns:
            A request Response object
        """

        # create request payload for openai compatible API
        if "openai" in self.sambastudio_url:
            messages_dicts = _create_message_dicts(messages)
            data = {
                "messages": messages_dicts,
                "max_tokens": self.max_tokens,
                "stop": stop,
                "model": self.model,
                "temperature": self.temperature,
                "top_p": self.top_p,
                "top_k": self.top_k,
                "stream": streaming,
                "stream_options": self.stream_options,
                **kwargs,
            }
            data = {key: value for key, value in data.items() if value is not None}
            headers = {
                "Authorization": f"Bearer "
                f"{self.sambastudio_api_key.get_secret_value()}",
                "Content-Type": "application/json",
                **self.additional_headers,
            }

        # create request payload for generic v1 API
        elif "api/v2/predict/generic" in self.sambastudio_url:
            items = [{"id": "item0", "value": self._messages_to_string(messages)}]
            params: Dict[str, Any] = {
                "select_expert": self.model,
                "process_prompt": self.process_prompt,
                "max_tokens_to_generate": self.max_tokens,
                "temperature": self.temperature,
                "top_p": self.top_p,
                "top_k": self.top_k,
                "do_sample": self.do_sample,
                **kwargs,
            }
            if self.model_kwargs is not None:
                params = {**params, **self.model_kwargs}
            params = {key: value for key, value in params.items() if value is not None}
            data = {"items": items, "params": params}
            headers = {
                "key": self.sambastudio_api_key.get_secret_value(),
                **self.additional_headers,
            }

        # create request payload for generic v1 API
        elif "api/predict/generic" in self.sambastudio_url:
            if "tools" in kwargs.keys():
                raise NotImplementedError(
                    "tool calling not supported in API Generic V1, "
                    "switch to OpenAI compatible API or Generic V2 API"
                )
            params = {
                "select_expert": self.model,
                "process_prompt": self.process_prompt,
                "max_tokens_to_generate": self.max_tokens,
                "temperature": self.temperature,
                "top_p": self.top_p,
                "top_k": self.top_k,
                "do_sample": self.do_sample,
                **kwargs,
            }
            if self.model_kwargs is not None:
                params = {**params, **self.model_kwargs}
            params = {
                key: {"type": type(value).__name__, "value": str(value)}
                for key, value in params.items()
                if value is not None
            }
            if streaming:
                data = {
                    "instance": self._messages_to_string(messages),
                    "params": params,
                }
            else:
                data = {
                    "instances": [self._messages_to_string(messages)],
                    "params": params,
                }
            headers = {
                "key": self.sambastudio_api_key.get_secret_value(),
                **self.additional_headers,
            }

        else:
            raise ValueError(
                f"Unsupported URL{self.sambastudio_url}"
                "only openai, generic v1 and generic v2 APIs are supported"
            )

        http_session = requests.Session()
        if streaming:
            response = http_session.post(
                self.streaming_url, headers=headers, json=data, stream=True
            )
        else:
            response = http_session.post(
                self.base_url, headers=headers, json=data, stream=False
            )
        if response.status_code != 200:
            raise RuntimeError(
                f"Sambanova /complete call failed with status code "
                f"{response.status_code}."
                f"{response.text}."
            )
        return response

    def _process_response(self, response: Response) -> AIMessage:
        """
        Process a non streaming response from the api

        Args:
            response: A request Response object

        Returns
            generation: an AIMessage with model generation
        """

        # Extract json payload form response
        try:
            response_dict = response.json()
        except Exception as e:
            raise RuntimeError(
                f"Sambanova /complete call failed couldn't get JSON response {e}"
                f"response: {response.text}"
            )

        additional_kwargs: Dict[str, Any] = {}
        tool_calls = []
        invalid_tool_calls = []

        # process response payload for openai compatible API
        if "openai" in self.sambastudio_url:
            content = response_dict["choices"][0]["message"].get("content", "")
            if content is None:
                content = ""
            id = response_dict["id"]
            response_metadata = {
                "finish_reason": response_dict["choices"][0]["finish_reason"],
                "usage": response_dict.get("usage"),
                "model_name": response_dict["model"],
                "system_fingerprint": response_dict["system_fingerprint"],
                "created": response_dict["created"],
            }
            raw_tool_calls = response_dict["choices"][0]["message"].get("tool_calls")
            if raw_tool_calls:
                additional_kwargs["tool_calls"] = raw_tool_calls
                for raw_tool_call in raw_tool_calls:
                    if isinstance(raw_tool_call["function"]["arguments"], dict):
                        raw_tool_call["function"]["arguments"] = json.dumps(
                            raw_tool_call["function"].get("arguments", {})
                        )
                    try:
                        tool_calls.append(
                            parse_tool_call(raw_tool_call, return_id=True)
                        )
                    except Exception as e:
                        invalid_tool_calls.append(
                            make_invalid_tool_call(raw_tool_call, str(e))
                        )

        # process response payload for generic v2 API
        elif "api/v2/predict/generic" in self.sambastudio_url:
            content = response_dict["items"][0]["value"]["completion"]
            id = response_dict["items"][0]["id"]
            response_metadata = response_dict["items"][0]
            raw_tool_calls = response_dict["items"][0]["value"].get("tool_calls")
            if raw_tool_calls:
                additional_kwargs["tool_calls"] = raw_tool_calls
                for raw_tool_call in raw_tool_calls:
                    if isinstance(raw_tool_call["function"]["arguments"], dict):
                        raw_tool_call["function"]["arguments"] = json.dumps(
                            raw_tool_call["function"].get("arguments", {})
                        )
                    try:
                        tool_calls.append(
                            parse_tool_call(raw_tool_call, return_id=True)
                        )
                    except Exception as e:
                        invalid_tool_calls.append(
                            make_invalid_tool_call(raw_tool_call, str(e))
                        )

        # process response payload for generic v1 API
        elif "api/predict/generic" in self.sambastudio_url:
            content = response_dict["predictions"][0]["completion"]
            id = None
            response_metadata = response_dict

        else:
            raise ValueError(
                f"Unsupported URL{self.sambastudio_url}"
                "only openai, generic v1 and generic v2 APIs are supported"
            )

        return AIMessage(
            content=content,
            additional_kwargs=additional_kwargs,
            tool_calls=tool_calls,
            invalid_tool_calls=invalid_tool_calls,
            response_metadata=response_metadata,
            id=id,
        )

    def _process_stream_response(
        self, response: Response
    ) -> Iterator[BaseMessageChunk]:
        """
        Process a streaming response from the api

        Args:
            response: An iterable request Response object

        Yields:
            generation: an AIMessageChunk with model partial generation
        """

        try:
            import sseclient
        except ImportError:
            raise ImportError(
                "could not import sseclient library"
                "Please install it with `pip install sseclient-py`."
            )

        # process response payload for openai compatible API
        if "openai" in self.sambastudio_url:
            finish_reason = ""
            client = sseclient.SSEClient(response)
            for event in client.events():
                if event.event == "error_event":
                    raise RuntimeError(
                        f"Sambanova /complete call failed with status code "
                        f"{response.status_code}."
                        f"{event.data}."
                    )
                try:
                    # check if the response is not a final event ("[DONE]")
                    if event.data != "[DONE]":
                        if isinstance(event.data, str):
                            data = json.loads(event.data)
                        else:
                            raise RuntimeError(
                                f"Sambanova /complete call failed with status code "
                                f"{response.status_code}."
                                f"{event.data}."
                            )
                        if data.get("error"):
                            raise RuntimeError(
                                f"Sambanova /complete call failed with status code "
                                f"{response.status_code}."
                                f"{event.data}."
                            )
                        if len(data["choices"]) > 0:
                            finish_reason = data["choices"][0].get("finish_reason")
                            content = data["choices"][0]["delta"]["content"]
                            id = data["id"]
                            metadata = {}
                        else:
                            content = ""
                            id = data["id"]
                            metadata = {
                                "finish_reason": finish_reason,
                                "usage": data.get("usage"),
                                "model_name": data["model"],
                                "system_fingerprint": data["system_fingerprint"],
                                "created": data["created"],
                            }
                        if data.get("usage") is not None:
                            content = ""
                            id = data["id"]
                            metadata = {
                                "finish_reason": finish_reason,
                                "usage": data.get("usage"),
                                "model_name": data["model"],
                                "system_fingerprint": data["system_fingerprint"],
                                "created": data["created"],
                            }
                        yield AIMessageChunk(
                            content=content,
                            id=id,
                            response_metadata=metadata,
                            additional_kwargs={},
                        )

                except Exception as e:
                    raise RuntimeError(
                        f"Error getting content chunk raw streamed response: {e}"
                        f"data: {event.data}"
                    )

        # process response payload for generic v2 API
        elif "api/v2/predict/generic" in self.sambastudio_url:
            for line in response.iter_lines():
                try:
                    data = json.loads(line)
                    content = data["result"]["items"][0]["value"]["stream_token"]
                    id = data["result"]["items"][0]["id"]
                    if data["result"]["items"][0]["value"]["is_last_response"]:
                        metadata = {
                            "finish_reason": data["result"]["items"][0]["value"].get(
                                "stop_reason"
                            ),
                            "prompt": data["result"]["items"][0]["value"].get("prompt"),
                            "usage": {
                                "prompt_tokens_count": data["result"]["items"][0][
                                    "value"
                                ].get("prompt_tokens_count"),
                                "completion_tokens_count": data["result"]["items"][0][
                                    "value"
                                ].get("completion_tokens_count"),
                                "total_tokens_count": data["result"]["items"][0][
                                    "value"
                                ].get("total_tokens_count"),
                                "start_time": data["result"]["items"][0]["value"].get(
                                    "start_time"
                                ),
                                "end_time": data["result"]["items"][0]["value"].get(
                                    "end_time"
                                ),
                                "model_execution_time": data["result"]["items"][0][
                                    "value"
                                ].get("model_execution_time"),
                                "time_to_first_token": data["result"]["items"][0][
                                    "value"
                                ].get("time_to_first_token"),
                                "throughput_after_first_token": data["result"]["items"][
                                    0
                                ]["value"].get("throughput_after_first_token"),
                                "batch_size_used": data["result"]["items"][0][
                                    "value"
                                ].get("batch_size_used"),
                            },
                        }
                    else:
                        metadata = {}
                    yield AIMessageChunk(
                        content=content,
                        id=id,
                        response_metadata=metadata,
                        additional_kwargs={},
                    )

                except Exception as e:
                    raise RuntimeError(
                        f"Error getting content chunk raw streamed response: {e}"
                        f"line: {line}"
                    )

        # process response payload for generic v1 API
        elif "api/predict/generic" in self.sambastudio_url:
            for line in response.iter_lines():
                try:
                    data = json.loads(line)
                    content = data["result"]["responses"][0]["stream_token"]
                    id = None
                    if data["result"]["responses"][0]["is_last_response"]:
                        metadata = {
                            "finish_reason": data["result"]["responses"][0].get(
                                "stop_reason"
                            ),
                            "prompt": data["result"]["responses"][0].get("prompt"),
                            "usage": {
                                "prompt_tokens_count": data["result"]["responses"][
                                    0
                                ].get("prompt_tokens_count"),
                                "completion_tokens_count": data["result"]["responses"][
                                    0
                                ].get("completion_tokens_count"),
                                "total_tokens_count": data["result"]["responses"][
                                    0
                                ].get("total_tokens_count"),
                                "start_time": data["result"]["responses"][0].get(
                                    "start_time"
                                ),
                                "end_time": data["result"]["responses"][0].get(
                                    "end_time"
                                ),
                                "model_execution_time": data["result"]["responses"][
                                    0
                                ].get("model_execution_time"),
                                "time_to_first_token": data["result"]["responses"][
                                    0
                                ].get("time_to_first_token"),
                                "throughput_after_first_token": data["result"][
                                    "responses"
                                ][0].get("throughput_after_first_token"),
                                "batch_size_used": data["result"]["responses"][0].get(
                                    "batch_size_used"
                                ),
                            },
                        }
                    else:
                        metadata = {}
                    yield AIMessageChunk(
                        content=content,
                        id=id,
                        response_metadata=metadata,
                        additional_kwargs={},
                    )

                except Exception as e:
                    raise RuntimeError(
                        f"Error getting content chunk raw streamed response: {e}"
                        f"line: {line}"
                    )

        else:
            raise ValueError(
                f"Unsupported URL{self.sambastudio_url}"
                "only openai, generic v1 and generic v2 APIs are supported"
            )

    def _generate(
        self,
        messages: List[BaseMessage],
        stop: Optional[List[str]] = None,
        run_manager: Optional[CallbackManagerForLLMRun] = None,
        **kwargs: Any,
    ) -> ChatResult:
        """
        Call SambaStudio models.

        Args:
            messages: the prompt composed of a list of messages.
            stop: a list of strings on which the model should stop generating.
                  If generation stops due to a stop token, the stop token itself
                  SHOULD BE INCLUDED as part of the output. This is not enforced
                  across models right now, but it's a good practice to follow since
                  it makes it much easier to parse the output of the model
                  downstream and understand why generation stopped.
            run_manager: A run manager with callbacks for the LLM.

        Returns:
            result: ChatResult with model generation
        """
        if self.streaming:
            stream_iter = self._stream(
                messages, stop=stop, run_manager=run_manager, **kwargs
            )
            if stream_iter:
                return generate_from_stream(stream_iter)
        response = self._handle_request(messages, stop, streaming=False, **kwargs)
        message = self._process_response(response)
        generation = ChatGeneration(message=message)
        return ChatResult(generations=[generation])

    def _stream(
        self,
        messages: List[BaseMessage],
        stop: Optional[List[str]] = None,
        run_manager: Optional[CallbackManagerForLLMRun] = None,
        **kwargs: Any,
    ) -> Iterator[ChatGenerationChunk]:
        """
        Stream the output of the SambaStudio model.

        Args:
            messages: the prompt composed of a list of messages.
            stop: a list of strings on which the model should stop generating.
                  If generation stops due to a stop token, the stop token itself
                  SHOULD BE INCLUDED as part of the output. This is not enforced
                  across models right now, but it's a good practice to follow since
                  it makes it much easier to parse the output of the model
                  downstream and understand why generation stopped.
            run_manager: A run manager with callbacks for the LLM.

        Yields:
            chunk: ChatGenerationChunk with model partial generation
        """
        response = self._handle_request(messages, stop, streaming=True, **kwargs)
        for ai_message_chunk in self._process_stream_response(response):
            chunk = ChatGenerationChunk(message=ai_message_chunk)
            if run_manager:
                run_manager.on_llm_new_token(chunk.text, chunk=chunk)
            yield chunk<|MERGE_RESOLUTION|>--- conflicted
+++ resolved
@@ -236,11 +236,7 @@
             Joke(setup="Why did the cat join a band?",
             punchline="Because it wanted to be the purr-cussionist!")
 
-<<<<<<< HEAD
-        See ``ChatSambanovaCloud.with_structured_output()`` for more.
-=======
         See `ChatSambanovaCloud.with_structured_output()` for more.
->>>>>>> 16d5486b
 
     Token usage:
         .. code-block:: python
@@ -391,13 +387,8 @@
                     - an OpenAI function/tool schema,
                     - a JSON Schema,
                     - a TypedDict class,
-<<<<<<< HEAD
-                    - or a Pydantic class.
-                If ``schema`` is a Pydantic class then the model output will be a
-=======
                     - or a Pydantic.BaseModel class.
                 If `schema` is a Pydantic class then the model output will be a
->>>>>>> 16d5486b
                 Pydantic instance of that class, and the model-generated fields will be
                 validated by the Pydantic class. Otherwise the model output will be a
                 dict and will not be validated. See :meth:`langchain_core.utils.function_calling.convert_to_openai_tool`
@@ -425,17 +416,6 @@
         Returns:
             A Runnable that takes same inputs as a :class:`langchain_core.language_models.chat.BaseChatModel`.
 
-<<<<<<< HEAD
-            If ``include_raw`` is False and ``schema`` is a Pydantic class, Runnable outputs
-            an instance of ``schema`` (i.e., a Pydantic object).
-
-            Otherwise, if ``include_raw`` is False then Runnable outputs a dict.
-
-            If ``include_raw`` is True, then Runnable outputs a dict with keys:
-                - ``"raw"``: BaseMessage
-                - ``"parsed"``: None if there was a parsing error, otherwise the type depends on the ``schema`` as described above.
-                - ``"parsing_error"``: Optional[BaseException]
-=======
             If `include_raw` is False and `schema` is a Pydantic class, Runnable outputs
             an instance of `schema` (i.e., a Pydantic object).
 
@@ -445,7 +425,6 @@
                 - `"raw"`: BaseMessage
                 - `"parsed"`: None if there was a parsing error, otherwise the type depends on the `schema` as described above.
                 - `"parsing_error"`: Optional[BaseException]
->>>>>>> 16d5486b
 
         Example: schema=Pydantic class, method="function_calling", include_raw=False:
             .. code-block:: python
@@ -636,35 +615,22 @@
                 #     'parsed': AnswerWithJustification(answer='They are the same weight', justification='A pound is a unit of weight or mass, so a pound of bricks and a pound of feathers both weigh the same amount, one pound. The difference is in their density and volume. A pound of feathers would take up more space than a pound of bricks due to the difference in their densities.'),
                 #     'parsing_error': None
                 # }
-<<<<<<< HEAD
-
-        """  # noqa: E501
-        if kwargs:
-=======
+
         """  # noqa: E501
         if kwargs is not None:
->>>>>>> 16d5486b
             raise ValueError(f"Received unsupported arguments {kwargs}")
         is_pydantic_schema = _is_pydantic_class(schema)
         if method == "function_calling":
             if schema is None:
                 raise ValueError(
-<<<<<<< HEAD
-                    "schema must be specified when method is 'function_calling'. "
-=======
                     "`schema` must be specified when method is `function_calling`. "
->>>>>>> 16d5486b
                     "Received None."
                 )
             tool_name = convert_to_openai_tool(schema)["function"]["name"]
             llm = self.bind_tools([schema], tool_choice=tool_name)
             if is_pydantic_schema:
                 output_parser: OutputParserLike[Any] = PydanticToolsParser(
-<<<<<<< HEAD
-                    tools=[schema],  # type: ignore[list-item]
-=======
                     tools=[schema],
->>>>>>> 16d5486b
                     first_tool_only=True,
                 )
             else:
@@ -684,11 +650,7 @@
         elif method == "json_schema":
             if schema is None:
                 raise ValueError(
-<<<<<<< HEAD
-                    "schema must be specified when method is not 'json_mode'. "
-=======
                     "`schema` must be specified when method is not `json_mode`. "
->>>>>>> 16d5486b
                     "Received None."
                 )
             llm = self
@@ -704,13 +666,8 @@
                 output_parser = JsonOutputParser()
         else:
             raise ValueError(
-<<<<<<< HEAD
-                f"Unrecognized method argument. Expected one of 'function_calling' or "
-                f"'json_mode'. Received: '{method}'"
-=======
                 f"Unrecognized method argument. Expected one of `function_calling` or "
                 f"`json_mode`. Received: `{method}`"
->>>>>>> 16d5486b
             )
 
         if include_raw:
