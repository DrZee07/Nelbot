"""**Chat Models** are a variation on language models.

While Chat Models use language models under the hood, the interface they expose
is a bit different. Rather than expose a "text in, text out" API, they expose
an interface where "chat messages" are the inputs and outputs.

**Class hierarchy:**

.. code-block::

    BaseLanguageModel --> BaseChatModel --> <name>  # Examples: ChatOpenAI, ChatGooglePalm

**Main helpers:**

.. code-block::

    AIMessage, BaseMessage, HumanMessage
"""  # noqa: E501

<<<<<<< HEAD
from langchain_community.chat_models.anthropic import ChatAnthropic
from langchain_community.chat_models.anyscale import ChatAnyscale
from langchain_community.chat_models.azure_openai import AzureChatOpenAI
from langchain_community.chat_models.baichuan import ChatBaichuan
from langchain_community.chat_models.baidu_qianfan_endpoint import QianfanChatEndpoint
from langchain_community.chat_models.bedrock import BedrockChat
from langchain_community.chat_models.cohere import ChatCohere
from langchain_community.chat_models.databricks import ChatDatabricks
from langchain_community.chat_models.deepinfra import ChatDeepInfra
from langchain_community.chat_models.ernie import ErnieBotChat
from langchain_community.chat_models.everlyai import ChatEverlyAI
from langchain_community.chat_models.fake import FakeListChatModel
from langchain_community.chat_models.fireworks import ChatFireworks
from langchain_community.chat_models.friendli import ChatFriendli
from langchain_community.chat_models.gigachat import GigaChat
from langchain_community.chat_models.google_palm import ChatGooglePalm
from langchain_community.chat_models.gpt_router import GPTRouter
from langchain_community.chat_models.huggingface import ChatHuggingFace
from langchain_community.chat_models.human import HumanInputChatModel
from langchain_community.chat_models.hunyuan import ChatHunyuan
from langchain_community.chat_models.javelin_ai_gateway import ChatJavelinAIGateway
from langchain_community.chat_models.jinachat import JinaChat
from langchain_community.chat_models.kinetica import ChatKinetica
from langchain_community.chat_models.konko import ChatKonko
from langchain_community.chat_models.litellm import ChatLiteLLM
from langchain_community.chat_models.litellm_router import ChatLiteLLMRouter
from langchain_community.chat_models.llama_edge import LlamaEdgeChatService
from langchain_community.chat_models.maritalk import ChatMaritalk
from langchain_community.chat_models.minimax import MiniMaxChat
from langchain_community.chat_models.mlflow import ChatMlflow
from langchain_community.chat_models.mlflow_ai_gateway import ChatMLflowAIGateway
from langchain_community.chat_models.ollama import ChatOllama
from langchain_community.chat_models.openai import ChatOpenAI
from langchain_community.chat_models.pai_eas_endpoint import PaiEasChatEndpoint
from langchain_community.chat_models.premai import ChatPremAI
from langchain_community.chat_models.perplexity import ChatPerplexity
from langchain_community.chat_models.promptlayer_openai import PromptLayerChatOpenAI
from langchain_community.chat_models.sparkllm import ChatSparkLLM
from langchain_community.chat_models.tongyi import ChatTongyi
from langchain_community.chat_models.vertexai import ChatVertexAI
from langchain_community.chat_models.volcengine_maas import VolcEngineMaasChat
from langchain_community.chat_models.yandex import ChatYandexGPT
from langchain_community.chat_models.yuan2 import ChatYuan2
from langchain_community.chat_models.zhipuai import ChatZhipuAI

__all__ = [
    "LlamaEdgeChatService",
    "ChatOpenAI",
    "BedrockChat",
    "AzureChatOpenAI",
    "FakeListChatModel",
    "PromptLayerChatOpenAI",
    "ChatDatabricks",
    "ChatDeepInfra",
    "ChatEverlyAI",
    "ChatAnthropic",
    "ChatCohere",
    "ChatGooglePalm",
    "ChatMlflow",
    "ChatMLflowAIGateway",
    "ChatOllama",
    "ChatVertexAI",
    "JinaChat",
    "ChatHuggingFace",
    "HumanInputChatModel",
    "MiniMaxChat",
    "ChatAnyscale",
    "ChatLiteLLM",
    "ChatLiteLLMRouter",
    "ErnieBotChat",
    "ChatJavelinAIGateway",
    "ChatKonko",
    "PaiEasChatEndpoint",
    "QianfanChatEndpoint",
    "ChatTongyi",
    "ChatFireworks",
    "ChatYandexGPT",
    "ChatBaichuan",
    "ChatHunyuan",
    "ChatFriendli",
    "GigaChat",
    "ChatSparkLLM",
    "VolcEngineMaasChat",
    "GPTRouter",
    "ChatYuan2",
    "ChatZhipuAI",
    "ChatPerplexity",
    "ChatKinetica",
    "ChatPremAI",
    "ChatMaritalk",
]
=======
import importlib
from typing import Any

_module_lookup = {
    "AzureChatOpenAI": "langchain_community.chat_models.azure_openai",
    "BedrockChat": "langchain_community.chat_models.bedrock",
    "ChatAnthropic": "langchain_community.chat_models.anthropic",
    "ChatAnyscale": "langchain_community.chat_models.anyscale",
    "ChatBaichuan": "langchain_community.chat_models.baichuan",
    "ChatCohere": "langchain_community.chat_models.cohere",
    "ChatDatabricks": "langchain_community.chat_models.databricks",
    "ChatDeepInfra": "langchain_community.chat_models.deepinfra",
    "ChatEverlyAI": "langchain_community.chat_models.everlyai",
    "ChatFireworks": "langchain_community.chat_models.fireworks",
    "ChatFriendli": "langchain_community.chat_models.friendli",
    "ChatGooglePalm": "langchain_community.chat_models.google_palm",
    "ChatHuggingFace": "langchain_community.chat_models.huggingface",
    "ChatHunyuan": "langchain_community.chat_models.hunyuan",
    "ChatJavelinAIGateway": "langchain_community.chat_models.javelin_ai_gateway",
    "ChatKinetica": "langchain_community.chat_models.kinetica",
    "ChatKonko": "langchain_community.chat_models.konko",
    "ChatLiteLLM": "langchain_community.chat_models.litellm",
    "ChatLiteLLMRouter": "langchain_community.chat_models.litellm_router",
    "ChatMLflowAIGateway": "langchain_community.chat_models.mlflow_ai_gateway",
    "ChatMaritalk": "langchain_community.chat_models.maritalk",
    "ChatMlflow": "langchain_community.chat_models.mlflow",
    "ChatOllama": "langchain_community.chat_models.ollama",
    "ChatOpenAI": "langchain_community.chat_models.openai",
    "ChatPerplexity": "langchain_community.chat_models.perplexity",
    "ChatSparkLLM": "langchain_community.chat_models.sparkllm",
    "ChatTongyi": "langchain_community.chat_models.tongyi",
    "ChatVertexAI": "langchain_community.chat_models.vertexai",
    "ChatYandexGPT": "langchain_community.chat_models.yandex",
    "ChatYuan2": "langchain_community.chat_models.yuan2",
    "ChatZhipuAI": "langchain_community.chat_models.zhipuai",
    "ErnieBotChat": "langchain_community.chat_models.ernie",
    "FakeListChatModel": "langchain_community.chat_models.fake",
    "GPTRouter": "langchain_community.chat_models.gpt_router",
    "GigaChat": "langchain_community.chat_models.gigachat",
    "HumanInputChatModel": "langchain_community.chat_models.human",
    "JinaChat": "langchain_community.chat_models.jinachat",
    "LlamaEdgeChatService": "langchain_community.chat_models.llama_edge",
    "MiniMaxChat": "langchain_community.chat_models.minimax",
    "PaiEasChatEndpoint": "langchain_community.chat_models.pai_eas_endpoint",
    "PromptLayerChatOpenAI": "langchain_community.chat_models.promptlayer_openai",
    "QianfanChatEndpoint": "langchain_community.chat_models.baidu_qianfan_endpoint",
    "VolcEngineMaasChat": "langchain_community.chat_models.volcengine_maas",
}


def __getattr__(name: str) -> Any:
    if name in _module_lookup:
        module = importlib.import_module(_module_lookup[name])
        return getattr(module, name)
    raise AttributeError(f"module {__name__} has no attribute {name}")


__all__ = list(_module_lookup.keys())
>>>>>>> 471f2ed4
<|MERGE_RESOLUTION|>--- conflicted
+++ resolved
@@ -17,99 +17,6 @@
     AIMessage, BaseMessage, HumanMessage
 """  # noqa: E501
 
-<<<<<<< HEAD
-from langchain_community.chat_models.anthropic import ChatAnthropic
-from langchain_community.chat_models.anyscale import ChatAnyscale
-from langchain_community.chat_models.azure_openai import AzureChatOpenAI
-from langchain_community.chat_models.baichuan import ChatBaichuan
-from langchain_community.chat_models.baidu_qianfan_endpoint import QianfanChatEndpoint
-from langchain_community.chat_models.bedrock import BedrockChat
-from langchain_community.chat_models.cohere import ChatCohere
-from langchain_community.chat_models.databricks import ChatDatabricks
-from langchain_community.chat_models.deepinfra import ChatDeepInfra
-from langchain_community.chat_models.ernie import ErnieBotChat
-from langchain_community.chat_models.everlyai import ChatEverlyAI
-from langchain_community.chat_models.fake import FakeListChatModel
-from langchain_community.chat_models.fireworks import ChatFireworks
-from langchain_community.chat_models.friendli import ChatFriendli
-from langchain_community.chat_models.gigachat import GigaChat
-from langchain_community.chat_models.google_palm import ChatGooglePalm
-from langchain_community.chat_models.gpt_router import GPTRouter
-from langchain_community.chat_models.huggingface import ChatHuggingFace
-from langchain_community.chat_models.human import HumanInputChatModel
-from langchain_community.chat_models.hunyuan import ChatHunyuan
-from langchain_community.chat_models.javelin_ai_gateway import ChatJavelinAIGateway
-from langchain_community.chat_models.jinachat import JinaChat
-from langchain_community.chat_models.kinetica import ChatKinetica
-from langchain_community.chat_models.konko import ChatKonko
-from langchain_community.chat_models.litellm import ChatLiteLLM
-from langchain_community.chat_models.litellm_router import ChatLiteLLMRouter
-from langchain_community.chat_models.llama_edge import LlamaEdgeChatService
-from langchain_community.chat_models.maritalk import ChatMaritalk
-from langchain_community.chat_models.minimax import MiniMaxChat
-from langchain_community.chat_models.mlflow import ChatMlflow
-from langchain_community.chat_models.mlflow_ai_gateway import ChatMLflowAIGateway
-from langchain_community.chat_models.ollama import ChatOllama
-from langchain_community.chat_models.openai import ChatOpenAI
-from langchain_community.chat_models.pai_eas_endpoint import PaiEasChatEndpoint
-from langchain_community.chat_models.premai import ChatPremAI
-from langchain_community.chat_models.perplexity import ChatPerplexity
-from langchain_community.chat_models.promptlayer_openai import PromptLayerChatOpenAI
-from langchain_community.chat_models.sparkllm import ChatSparkLLM
-from langchain_community.chat_models.tongyi import ChatTongyi
-from langchain_community.chat_models.vertexai import ChatVertexAI
-from langchain_community.chat_models.volcengine_maas import VolcEngineMaasChat
-from langchain_community.chat_models.yandex import ChatYandexGPT
-from langchain_community.chat_models.yuan2 import ChatYuan2
-from langchain_community.chat_models.zhipuai import ChatZhipuAI
-
-__all__ = [
-    "LlamaEdgeChatService",
-    "ChatOpenAI",
-    "BedrockChat",
-    "AzureChatOpenAI",
-    "FakeListChatModel",
-    "PromptLayerChatOpenAI",
-    "ChatDatabricks",
-    "ChatDeepInfra",
-    "ChatEverlyAI",
-    "ChatAnthropic",
-    "ChatCohere",
-    "ChatGooglePalm",
-    "ChatMlflow",
-    "ChatMLflowAIGateway",
-    "ChatOllama",
-    "ChatVertexAI",
-    "JinaChat",
-    "ChatHuggingFace",
-    "HumanInputChatModel",
-    "MiniMaxChat",
-    "ChatAnyscale",
-    "ChatLiteLLM",
-    "ChatLiteLLMRouter",
-    "ErnieBotChat",
-    "ChatJavelinAIGateway",
-    "ChatKonko",
-    "PaiEasChatEndpoint",
-    "QianfanChatEndpoint",
-    "ChatTongyi",
-    "ChatFireworks",
-    "ChatYandexGPT",
-    "ChatBaichuan",
-    "ChatHunyuan",
-    "ChatFriendli",
-    "GigaChat",
-    "ChatSparkLLM",
-    "VolcEngineMaasChat",
-    "GPTRouter",
-    "ChatYuan2",
-    "ChatZhipuAI",
-    "ChatPerplexity",
-    "ChatKinetica",
-    "ChatPremAI",
-    "ChatMaritalk",
-]
-=======
 import importlib
 from typing import Any
 
@@ -167,5 +74,4 @@
     raise AttributeError(f"module {__name__} has no attribute {name}")
 
 
-__all__ = list(_module_lookup.keys())
->>>>>>> 471f2ed4
+__all__ = list(_module_lookup.keys())