from __future__ import annotations

import base64
import itertools
import json
import logging
import uuid
from typing import (
    TYPE_CHECKING,
    Any,
    Callable,
    ClassVar,
    Collection,
    Dict,
    Iterable,
    List,
    Literal,
    Optional,
    Tuple,
    Type,
    Union,
)

import numpy as np
from langchain_core.callbacks import CallbackManagerForRetrieverRun
from langchain_core.documents import Document
from langchain_core.embeddings import Embeddings
from langchain_core.pydantic_v1 import root_validator
from langchain_core.retrievers import BaseRetriever
from langchain_core.utils import get_from_env
from langchain_core.vectorstores import VectorStore

from langchain_community.vectorstores.utils import maximal_marginal_relevance

logger = logging.getLogger()

if TYPE_CHECKING:
    from azure.search.documents import SearchClient, SearchItemPaged
    from azure.search.documents.indexes.models import (
        CorsOptions,
        ScoringProfile,
        SearchField,
        SemanticConfiguration,
        VectorSearch,
    )

# Allow overriding field names for Azure Search
FIELDS_ID = get_from_env(
    key="AZURESEARCH_FIELDS_ID", env_key="AZURESEARCH_FIELDS_ID", default="id"
)
FIELDS_CONTENT = get_from_env(
    key="AZURESEARCH_FIELDS_CONTENT",
    env_key="AZURESEARCH_FIELDS_CONTENT",
    default="content",
)
FIELDS_CONTENT_VECTOR = get_from_env(
    key="AZURESEARCH_FIELDS_CONTENT_VECTOR",
    env_key="AZURESEARCH_FIELDS_CONTENT_VECTOR",
    default="content_vector",
)
FIELDS_METADATA = get_from_env(
    key="AZURESEARCH_FIELDS_TAG", env_key="AZURESEARCH_FIELDS_TAG", default="metadata"
)

MAX_UPLOAD_BATCH_SIZE = 1000


def _get_search_client(
    endpoint: str,
    key: str,
    index_name: str,
    semantic_configuration_name: Optional[str] = None,
    fields: Optional[List[SearchField]] = None,
    vector_search: Optional[VectorSearch] = None,
    semantic_configurations: Optional[
        Union[SemanticConfiguration, List[SemanticConfiguration]]
    ] = None,
    scoring_profiles: Optional[List[ScoringProfile]] = None,
    default_scoring_profile: Optional[str] = None,
    default_fields: Optional[List[SearchField]] = None,
    user_agent: Optional[str] = "langchain",
    cors_options: Optional[CorsOptions] = None,
) -> SearchClient:
    from azure.core.credentials import AzureKeyCredential
    from azure.core.exceptions import ResourceNotFoundError
    from azure.identity import DefaultAzureCredential, InteractiveBrowserCredential
    from azure.search.documents import SearchClient
    from azure.search.documents.indexes import SearchIndexClient
    from azure.search.documents.indexes.models import (
        ExhaustiveKnnAlgorithmConfiguration,
        ExhaustiveKnnParameters,
        HnswAlgorithmConfiguration,
        HnswParameters,
        SearchIndex,
        SemanticConfiguration,
        SemanticField,
        SemanticPrioritizedFields,
        SemanticSearch,
        VectorSearch,
        VectorSearchAlgorithmKind,
        VectorSearchAlgorithmMetric,
        VectorSearchProfile,
    )

    default_fields = default_fields or []
    if key is None:
        credential = DefaultAzureCredential()
    elif key.upper() == "INTERACTIVE":
        credential = InteractiveBrowserCredential()
        credential.get_token("https://search.azure.com/.default")
    else:
        credential = AzureKeyCredential(key)
    index_client: SearchIndexClient = SearchIndexClient(
        endpoint=endpoint, credential=credential, user_agent=user_agent
    )
    try:
        index_client.get_index(name=index_name)
    except ResourceNotFoundError:
        # Fields configuration
        if fields is not None:
            # Check mandatory fields
            fields_types = {f.name: f.type for f in fields}
            mandatory_fields = {df.name: df.type for df in default_fields}
            # Check for missing keys
            missing_fields = {
                key: mandatory_fields[key]
                for key, value in set(mandatory_fields.items())
                - set(fields_types.items())
            }
            if len(missing_fields) > 0:
                # Helper for formatting field information for each missing field.
                def fmt_err(x: str) -> str:
                    return (
                        f"{x} current type: '{fields_types.get(x, 'MISSING')}'. "
                        f"It has to be '{mandatory_fields.get(x)}' or you can point "
                        f"to a different '{mandatory_fields.get(x)}' field name by "
                        f"using the env variable 'AZURESEARCH_FIELDS_{x.upper()}'"
                    )

                error = "\n".join([fmt_err(x) for x in missing_fields])
                raise ValueError(
                    f"You need to specify at least the following fields "
                    f"{missing_fields} or provide alternative field names in the env "
                    f"variables.\n\n{error}"
                )
        else:
            fields = default_fields
        # Vector search configuration
        if vector_search is None:
            vector_search = VectorSearch(
                algorithms=[
                    HnswAlgorithmConfiguration(
                        name="default",
                        kind=VectorSearchAlgorithmKind.HNSW,
                        parameters=HnswParameters(
                            m=4,
                            ef_construction=400,
                            ef_search=500,
                            metric=VectorSearchAlgorithmMetric.COSINE,
                        ),
                    ),
                    ExhaustiveKnnAlgorithmConfiguration(
                        name="default_exhaustive_knn",
                        kind=VectorSearchAlgorithmKind.EXHAUSTIVE_KNN,
                        parameters=ExhaustiveKnnParameters(
                            metric=VectorSearchAlgorithmMetric.COSINE
                        ),
                    ),
                ],
                profiles=[
                    VectorSearchProfile(
                        name="myHnswProfile",
                        algorithm_configuration_name="default",
                    ),
                    VectorSearchProfile(
                        name="myExhaustiveKnnProfile",
                        algorithm_configuration_name="default_exhaustive_knn",
                    ),
                ],
            )

        # Create the semantic settings with the configuration
        if semantic_configurations:
            if not isinstance(semantic_configurations, list):
                semantic_configurations = [semantic_configurations]
            semantic_search = SemanticSearch(
                configurations=semantic_configurations,
                default_configuration_name=semantic_configuration_name,
            )
        elif semantic_configuration_name:
            # use default semantic configuration
            semantic_configuration = SemanticConfiguration(
                name=semantic_configuration_name,
                prioritized_fields=SemanticPrioritizedFields(
                    content_fields=[SemanticField(field_name=FIELDS_CONTENT)],
                ),
            )
            semantic_search = SemanticSearch(configurations=[semantic_configuration])
        else:
            # don't use semantic search
            semantic_search = None

        # Create the search index with the semantic settings and vector search
        index = SearchIndex(
            name=index_name,
            fields=fields,
            vector_search=vector_search,
            semantic_search=semantic_search,
            scoring_profiles=scoring_profiles,
            default_scoring_profile=default_scoring_profile,
            cors_options=cors_options,
        )
        index_client.create_index(index)
    # Create the search client
    return SearchClient(
        endpoint=endpoint,
        index_name=index_name,
        credential=credential,
        user_agent=user_agent,
    )


class AzureSearch(VectorStore):
    """`Azure Cognitive Search` vector store."""

    def __init__(
        self,
        azure_search_endpoint: str,
        azure_search_key: str,
        index_name: str,
        embedding_function: Union[Callable, Embeddings],
        search_type: str = "hybrid",
        semantic_configuration_name: Optional[str] = None,
        fields: Optional[List[SearchField]] = None,
        vector_search: Optional[VectorSearch] = None,
        semantic_configurations: Optional[
            Union[SemanticConfiguration, List[SemanticConfiguration]]
        ] = None,
        scoring_profiles: Optional[List[ScoringProfile]] = None,
        default_scoring_profile: Optional[str] = None,
        cors_options: Optional[CorsOptions] = None,
        vector_search_dimensions: Optional[int] = None,
        **kwargs: Any,
    ):
        from azure.search.documents.indexes.models import (
            SearchableField,
            SearchField,
            SearchFieldDataType,
            SimpleField,
        )

        """Initialize with necessary components."""
        # Initialize base class
        self.embedding_function = embedding_function

        if isinstance(self.embedding_function, Embeddings):
            self.embed_query = self.embedding_function.embed_query
        else:
            self.embed_query = self.embedding_function

        default_fields = [
            SimpleField(
                name=FIELDS_ID,
                type=SearchFieldDataType.String,
                key=True,
                filterable=True,
            ),
            SearchableField(
                name=FIELDS_CONTENT,
                type=SearchFieldDataType.String,
            ),
            SearchField(
                name=FIELDS_CONTENT_VECTOR,
                type=SearchFieldDataType.Collection(SearchFieldDataType.Single),
                searchable=True,
                vector_search_dimensions=vector_search_dimensions
                or len(self.embed_query("Text")),
                vector_search_profile_name="myHnswProfile",
            ),
            SearchableField(
                name=FIELDS_METADATA,
                type=SearchFieldDataType.String,
            ),
        ]
        user_agent = "langchain"
        if "user_agent" in kwargs and kwargs["user_agent"]:
            user_agent += " " + kwargs["user_agent"]
        self.client = _get_search_client(
            azure_search_endpoint,
            azure_search_key,
            index_name,
            semantic_configuration_name=semantic_configuration_name,
            fields=fields,
            vector_search=vector_search,
            semantic_configurations=semantic_configurations,
            scoring_profiles=scoring_profiles,
            default_scoring_profile=default_scoring_profile,
            default_fields=default_fields,
            user_agent=user_agent,
            cors_options=cors_options,
        )
        self.search_type = search_type
        self.semantic_configuration_name = semantic_configuration_name
        self.fields = fields if fields else default_fields

    @property
    def embeddings(self) -> Optional[Embeddings]:
        # TODO: Support embedding object directly
        return None

    def add_texts(
        self,
        texts: Iterable[str],
        metadatas: Optional[List[dict]] = None,
        **kwargs: Any,
    ) -> List[str]:
        """Add texts data to an existing index."""
        keys = kwargs.get("keys")

        # batching support if embedding function is an Embeddings object
        if isinstance(self.embedding_function, Embeddings):
            try:
                embeddings = self.embedding_function.embed_documents(texts)  # type: ignore[arg-type]
            except NotImplementedError:
                embeddings = [self.embedding_function.embed_query(x) for x in texts]
        else:
            embeddings = [self.embedding_function(x) for x in texts]

        if len(embeddings) == 0:
            logger.debug("Nothing to insert, skipping.")
            return []

        return self.add_embeddings(
            zip(texts, embeddings), metadatas=metadatas, keys=keys
        )

    def add_embeddings(
        self,
        text_embeddings: Iterable[tuple[str, list[float]]],
        metadatas: Optional[list[dict]] = None,
        keys: Optional[list[str]] = None,
    ) -> list[str]:
        """Add embeddings to an existing index."""
        ids = []

        # Write data to index
        data = []
        for i, (text, embedding) in enumerate(text_embeddings):
            # Use provided key otherwise use default key
            key = keys[i] if keys else str(uuid.uuid4())
            # Encoding key for Azure Search valid characters
            key = base64.urlsafe_b64encode(bytes(key, "utf-8")).decode("ascii")
            metadata = metadatas[i] if metadatas else {}
            # Add data to index
            # Additional metadata to fields mapping
            doc = {
                "@search.action": "upload",
                FIELDS_ID: key,
                FIELDS_CONTENT: text,
                FIELDS_CONTENT_VECTOR: np.array(embedding, dtype=np.float32).tolist(),
                FIELDS_METADATA: json.dumps(metadata),
            }
            if metadata:
                additional_fields = {
                    k: v
                    for k, v in metadata.items()
                    if k in [x.name for x in self.fields]
                }
                doc.update(additional_fields)
            data.append(doc)
            ids.append(key)
            # Upload data in batches
            if len(data) == MAX_UPLOAD_BATCH_SIZE:
                response = self.client.upload_documents(documents=data)
                # Check if all documents were successfully uploaded
                if not all(r.succeeded for r in response):
                    raise Exception(response)
                # Reset data
                data = []

        # Considering case where data is an exact multiple of batch-size entries
        if len(data) == 0:
            return ids

        # Upload data to index
        response = self.client.upload_documents(documents=data)
        # Check if all documents were successfully uploaded
        if all(r.succeeded for r in response):
            return ids
        else:
            raise Exception(response)

    def delete(self, ids: Optional[List[str]] = None, **kwargs: Any) -> bool:
        """Delete by vector ID.

        Args:
            ids: List of ids to delete.

        Returns:
            bool: True if deletion is successful,
            False otherwise.
        """
        if ids:
            res = self.client.delete_documents([{"id": i} for i in ids])
            return len(res) > 0
        else:
            return False

    def similarity_search(
        self, query: str, k: int = 4, **kwargs: Any
    ) -> List[Document]:
        search_type = kwargs.get("search_type", self.search_type)
        if search_type == "similarity":
            docs = self.vector_search(query, k=k, **kwargs)
        elif search_type == "hybrid":
            docs = self.hybrid_search(query, k=k, **kwargs)
        elif search_type == "semantic_hybrid":
            docs = self.semantic_hybrid_search(query, k=k, **kwargs)
        else:
            raise ValueError(f"search_type of {search_type} not allowed.")
        return docs

    def similarity_search_with_relevance_scores(
        self, query: str, k: int = 4, **kwargs: Any
    ) -> List[Tuple[Document, float]]:
        score_threshold = kwargs.pop("score_threshold", None)
        result = self.vector_search_with_score(query, k=k, **kwargs)
        return (
            result
            if score_threshold is None
            else [r for r in result if r[1] >= score_threshold]
        )

    def vector_search(self, query: str, k: int = 4, **kwargs: Any) -> List[Document]:
        """
        Returns the most similar indexed documents to the query text.

        Args:
            query (str): The query text for which to find similar documents.
            k (int): The number of documents to return. Default is 4.

        Returns:
            List[Document]: A list of documents that are most similar to the query text.
        """
        docs_and_scores = self.vector_search_with_score(
            query, k=k, filters=kwargs.get("filters", None)
        )
        return [doc for doc, _ in docs_and_scores]

    def vector_search_with_score(
        self, query: str, k: int = 4, filters: Optional[str] = None
    ) -> List[Tuple[Document, float]]:
        """Return docs most similar to query.

        Args:
            query (str): Text to look up documents similar to.
            k (int, optional): Number of Documents to return. Defaults to 4.
            filters (str, optional): Filtering expression. Defaults to None.

        Returns:
            list[tuple[Document, float]]: List of Documents most similar
                to the query and score for each
        """
        embedding = self.embed_query(query)
        results = self._simple_search(embedding, "", k, filters)

        return _results_to_documents(results)

    def max_marginal_relevance_search_with_score(
        self,
        query: str,
        k: int = 4,
        fetch_k: int = 20,
        lambda_mult: float = 0.5,
        filters: Optional[str] = None,
    ) -> list[tuple[Document, float]]:
        """Perform a search and return results that are reordered by MMR.

        Args:
            query (str): Text to look up documents similar to.
            k (int, optional): How many results to give. Defaults to 4.
            fetch_k (int, optional): Total results to select k from.
                Defaults to 20.
            lambda_mult: Number between 0 and 1 that determines the degree
                        of diversity among the results with 0 corresponding
                        to maximum diversity and 1 to minimum diversity.
                        Defaults to 0.5
            filters (str, optional): Filtering expression. Defaults to None.

        Returns:
            list[tuple[Document, float]]: List of Documents most similar
                to the query and score for each
        """
        embedding = self.embed_query(query)
        results = self._simple_search(embedding, "", fetch_k, filters)

        return _reorder_results_with_maximal_marginal_relevance(
            results, query_embedding=np.array(embedding), lambda_mult=lambda_mult, k=k
        )

    def hybrid_search(self, query: str, k: int = 4, **kwargs: Any) -> List[Document]:
        """
        Returns the most similar indexed documents to the query text.

        Args:
            query (str): The query text for which to find similar documents.
            k (int): The number of documents to return. Default is 4.

        Returns:
            List[Document]: A list of documents that are most similar to the query text.
        """
        docs_and_scores = self.hybrid_search_with_score(
            query, k=k, filters=kwargs.get("filters", None)
        )
        return [doc for doc, _ in docs_and_scores]

    def hybrid_search_with_score(
        self, query: str, k: int = 4, filters: Optional[str] = None
    ) -> List[Tuple[Document, float]]:
        """Return docs most similar to query with a hybrid query.

        Args:
            query: Text to look up documents similar to.
            k: Number of Documents to return. Defaults to 4.

        Returns:
            List of Documents most similar to the query and score for each
        """

        embedding = self.embed_query(query)
        results = self._simple_search(embedding, query, k, filters)

        return _results_to_documents(results)

    def hybrid_search_with_relevance_scores(
        self, query: str, k: int = 4, **kwargs: Any
    ) -> List[Tuple[Document, float]]:
        score_threshold = kwargs.pop("score_threshold", None)
        result = self.hybrid_search_with_score(query, k=k, **kwargs)
        return (
            result
            if score_threshold is None
            else [r for r in result if r[1] >= score_threshold]
        )

    def hybrid_max_marginal_relevance_search_with_score(
        self,
        query: str,
        k: int = 4,
        fetch_k: int = 20,
        lambda_mult: float = 0.5,
        filters: Optional[str] = None,
    ) -> List[Tuple[Document, float]]:
        """Return docs most similar to query with a hybrid query
            and reorder results by MMR.

        Args:
            query (str): Text to look up documents similar to.
            k (int, optional): Number of Documents to return. Defaults to 4.
            fetch_k (int, optional): Total results to select k from.
                Defaults to 20.
            lambda_mult: Number between 0 and 1 that determines the degree
                        of diversity among the results with 0 corresponding
                        to maximum diversity and 1 to minimum diversity.
                        Defaults to 0.5
            filters (str, optional): Filtering expression. Defaults to None.

        Returns:
            List of Documents most similar to the query and score for each
        """

        embedding = self.embed_query(query)
        results = self._simple_search(embedding, query, fetch_k, filters)

        return _reorder_results_with_maximal_marginal_relevance(
            results, query_embedding=np.array(embedding), lambda_mult=lambda_mult, k=k
        )

    def _simple_search(
        self,
        embedding: list[float],
        text_query: str,
        k: int,
        filters: Optional[str] = None,
    ) -> SearchItemPaged[dict]:
        """Perform vector or hybrid search in the Azure search index.

        Args:
            embedding: A vector embedding to search in the vector space.
            text_query: A full-text search query expression;
                Use "*" or omit this parameter to perform only vector search.
            k: Number of documents to return.
            filters: Filtering expression.
        Returns:
            Search items
        """
        from azure.search.documents.models import VectorizedQuery

        return self.client.search(
            search_text=text_query,
            vector_queries=[
                VectorizedQuery(
                    vector=np.array(embedding, dtype=np.float32).tolist(),
                    k_nearest_neighbors=k,
                    fields=FIELDS_CONTENT_VECTOR,
                )
            ],
            filter=filters,
            top=k,
        )

    def semantic_hybrid_search(
        self, query: str, k: int = 4, **kwargs: Any
    ) -> List[Document]:
        """
        Returns the most similar indexed documents to the query text.

        Args:
            query (str): The query text for which to find similar documents.
            k (int): The number of documents to return. Default is 4.

        Returns:
            List[Document]: A list of documents that are most similar to the query text.
        """
        docs_and_scores = self.semantic_hybrid_search_with_score_and_rerank(
            query, k=k, filters=kwargs.get("filters", None)
        )
        return [doc for doc, _, _ in docs_and_scores]

    def semantic_hybrid_search_with_score(
        self,
        query: str,
        k: int = 4,
        score_type: Literal["score", "reranker_score"] = "score",
        **kwargs: Any,
    ) -> List[Tuple[Document, float]]:
        """
        Returns the most similar indexed documents to the query text.

        Args:
            query (str): The query text for which to find similar documents.
            k (int): The number of documents to return. Default is 4.
            score_type: Must either be "score" or "reranker_score".
                Defaulted to "score".

        Returns:
            List[Tuple[Document, float]]: A list of documents and their
                corresponding scores.
        """
        score_threshold = kwargs.pop("score_threshold", None)
        docs_and_scores = self.semantic_hybrid_search_with_score_and_rerank(
            query, k=k, filters=kwargs.get("filters", None)
        )
        if score_type == "score":
            return [
                (doc, score)
                for doc, score, _ in docs_and_scores
                if score_threshold is None or score >= score_threshold
            ]
        elif score_type == "reranker_score":
            return [
                (doc, reranker_score)
                for doc, _, reranker_score in docs_and_scores
                if score_threshold is None or reranker_score >= score_threshold
            ]

    def semantic_hybrid_search_with_score_and_rerank(
        self, query: str, k: int = 4, filters: Optional[str] = None
    ) -> List[Tuple[Document, float, float]]:
        """Return docs most similar to query with a hybrid query.

        Args:
            query: Text to look up documents similar to.
            k: Number of Documents to return. Defaults to 4.

        Returns:
            List of Documents most similar to the query and score for each
        """
        from azure.search.documents.models import VectorizedQuery

        results = self.client.search(
            search_text=query,
            vector_queries=[
                VectorizedQuery(
                    vector=np.array(self.embed_query(query), dtype=np.float32).tolist(),
                    k_nearest_neighbors=k,
                    fields=FIELDS_CONTENT_VECTOR,
                )
            ],
            filter=filters,
            query_type="semantic",
            semantic_configuration_name=self.semantic_configuration_name,
            query_caption="extractive",
            query_answer="extractive",
            top=k,
        )
        # Get Semantic Answers
        semantic_answers = results.get_answers() or []
        semantic_answers_dict: Dict = {}
        for semantic_answer in semantic_answers:
            semantic_answers_dict[semantic_answer.key] = {
                "text": semantic_answer.text,
                "highlights": semantic_answer.highlights,
            }
        # Convert results to Document objects
        docs = [
            (
                Document(
                    page_content=result.pop(FIELDS_CONTENT),
                    metadata={
                        **(
                            json.loads(result[FIELDS_METADATA])
                            if FIELDS_METADATA in result
                            else {
                                k: v
                                for k, v in result.items()
                                if k != FIELDS_CONTENT_VECTOR
                            }
                        ),
                        **{
                            "captions": {
                                "text": result.get("@search.captions", [{}])[0].text,
                                "highlights": result.get("@search.captions", [{}])[
                                    0
                                ].highlights,
                            }
                            if result.get("@search.captions")
                            else {},
                            "answers": semantic_answers_dict.get(
                                result.get(FIELDS_ID, ""),
                                "",
                            ),
                        },
                    },
                ),
                float(result["@search.score"]),
                float(result["@search.reranker_score"]),
            )
            for result in results
        ]
        return docs

    @classmethod
    def from_texts(
        cls: Type[AzureSearch],
        texts: List[str],
        embedding: Embeddings,
        metadatas: Optional[List[dict]] = None,
        azure_search_endpoint: str = "",
        azure_search_key: str = "",
        index_name: str = "langchain-index",
        fields: Optional[List[SearchField]] = None,
        **kwargs: Any,
    ) -> AzureSearch:
        # Creating a new Azure Search instance
        azure_search = cls(
            azure_search_endpoint,
            azure_search_key,
            index_name,
            embedding,
            fields=fields,
            **kwargs,
        )
        azure_search.add_texts(texts, metadatas, **kwargs)
        return azure_search

    @classmethod
    async def afrom_embeddings(
        cls: Type[AzureSearch],
        text_embeddings: Iterable[Tuple[str, List[float]]],
        embedding: Embeddings,
        metadatas: Optional[List[dict]] = None,
        azure_search_endpoint: str = "",
        azure_search_key: str = "",
        index_name: str = "langchain-index",
        fields: Optional[List[SearchField]] = None,
        **kwargs: Any,
    ) -> AzureSearch:
        return cls.from_embeddings(
            text_embeddings,
            embedding,
            metadatas=metadatas,
            azure_search_endpoint=azure_search_endpoint,
            azure_search_key=azure_search_key,
            index_name=index_name,
            fields=fields,
            **kwargs,
        )

    @classmethod
    def from_embeddings(
        cls: Type[AzureSearch],
        text_embeddings: Iterable[Tuple[str, List[float]]],
        embedding: Embeddings,
        metadatas: Optional[List[dict]] = None,
        azure_search_endpoint: str = "",
        azure_search_key: str = "",
        index_name: str = "langchain-index",
        fields: Optional[List[SearchField]] = None,
        **kwargs: Any,
    ) -> AzureSearch:
        # Creating a new Azure Search instance
        text_embeddings, first_text_embedding = _peek(text_embeddings)
        if first_text_embedding is None:
            raise ValueError("Cannot create AzureSearch from empty embeddings.")
        vector_search_dimensions = len(first_text_embedding[1])

        azure_search = cls(
            azure_search_endpoint=azure_search_endpoint,
            azure_search_key=azure_search_key,
            index_name=index_name,
            embedding_function=embedding,
            fields=fields,
            vector_search_dimensions=vector_search_dimensions,
            **kwargs,
        )
        azure_search.add_embeddings(text_embeddings, metadatas, **kwargs)
        return azure_search

    def as_retriever(self, **kwargs: Any) -> AzureSearchVectorStoreRetriever:  # type: ignore
        """Return AzureSearchVectorStoreRetriever initialized from this VectorStore.

        Args:
            search_type (Optional[str]): Defines the type of search that
                the Retriever should perform.
                Can be "similarity" (default), "hybrid", or
                    "semantic_hybrid".
            search_kwargs (Optional[Dict]): Keyword arguments to pass to the
                search function. Can include things like:
                    k: Amount of documents to return (Default: 4)
                    score_threshold: Minimum relevance threshold
                        for similarity_score_threshold
                    fetch_k: Amount of documents to pass to MMR algorithm (Default: 20)
                    lambda_mult: Diversity of results returned by MMR;
                        1 for minimum diversity and 0 for maximum. (Default: 0.5)
                    filter: Filter by document metadata

        Returns:
            AzureSearchVectorStoreRetriever: Retriever class for VectorStore.
        """
        tags = kwargs.pop("tags", None) or []
        tags.extend(self._get_retriever_tags())
        return AzureSearchVectorStoreRetriever(vectorstore=self, **kwargs, tags=tags)


class AzureSearchVectorStoreRetriever(BaseRetriever):
    """Retriever that uses `Azure Cognitive Search`."""

    vectorstore: AzureSearch
    """Azure Search instance used to find similar documents."""
    search_type: str = "hybrid"
    """Type of search to perform. Options are "similarity", "hybrid",
    "semantic_hybrid", "similarity_score_threshold", "hybrid_score_threshold", 
    or "semantic_hybrid_score_threshold"."""
    k: int = 4
    """Number of documents to return."""
    allowed_search_types: ClassVar[Collection[str]] = (
        "similarity",
        "similarity_score_threshold",
        "hybrid",
        "hybrid_score_threshold",
        "semantic_hybrid",
        "semantic_hybrid_score_threshold",
    )

    class Config:
        """Configuration for this pydantic object."""

        arbitrary_types_allowed = True

    @root_validator()
    def validate_search_type(cls, values: Dict) -> Dict:
        """Validate search type."""
        if "search_type" in values:
            search_type = values["search_type"]
            if search_type not in cls.allowed_search_types:
                raise ValueError(
                    f"search_type of {search_type} not allowed. Valid values are: "
                    f"{cls.allowed_search_types}"
                )
        return values

    def _get_relevant_documents(
        self,
        query: str,
        run_manager: CallbackManagerForRetrieverRun,
        **kwargs: Any,
    ) -> List[Document]:
        if self.search_type == "similarity":
            docs = self.vectorstore.vector_search(query, k=self.k, **kwargs)
        elif self.search_type == "similarity_score_threshold":
            docs = [
                doc
                for doc, _ in self.vectorstore.similarity_search_with_relevance_scores(
                    query, k=self.k, **kwargs
                )
            ]
        elif self.search_type == "hybrid":
            docs = self.vectorstore.hybrid_search(query, k=self.k, **kwargs)
        elif self.search_type == "hybrid_score_threshold":
            docs = [
                doc
                for doc, _ in self.vectorstore.hybrid_search_with_relevance_scores(
                    query, k=self.k, **kwargs
                )
            ]
        elif self.search_type == "semantic_hybrid":
            docs = self.vectorstore.semantic_hybrid_search(query, k=self.k, **kwargs)
        elif self.search_type == "semantic_hybrid_score_threshold":
            docs = [
                doc
                for doc, _ in self.vectorstore.semantic_hybrid_search_with_score(
                    query, k=self.k, **kwargs
                )
            ]
        else:
            raise ValueError(f"search_type of {self.search_type} not allowed.")
<<<<<<< HEAD
        return docs

    async def _aget_relevant_documents(
        self,
        query: str,
        *,
        run_manager: AsyncCallbackManagerForRetrieverRun,
    ) -> List[Document]:
        raise NotImplementedError(
            "AzureSearchVectorStoreRetriever does not support async"
        )


def _results_to_documents(
    results: SearchItemPaged[Dict],
) -> List[Tuple[Document, float]]:
    docs = [
        (
            _result_to_document(result),
            float(result["@search.score"]),
        )
        for result in results
    ]
    return docs


def _reorder_results_with_maximal_marginal_relevance(
    results: SearchItemPaged[Dict],
    query_embedding: np.ndarray,
    lambda_mult: float = 0.5,
    k: int = 4,
) -> List[Tuple[Document, float]]:
    # Convert results to Document objects
    docs = [
        (
            _result_to_document(result),
            float(result["@search.score"]),
            result[FIELDS_CONTENT_VECTOR],
        )
        for result in results
    ]
    documents, scores, vectors = map(list, zip(*docs))

    # Get the new order of results.
    new_ordering = maximal_marginal_relevance(
        query_embedding, vectors, k=k, lambda_mult=lambda_mult
    )

    # Reorder the values and return.
    ret = List[Tuple[Document, float]]()
    for x in new_ordering:
        # Function can return -1 index
        if x == -1:
            break
        ret.append((documents[x], scores[x]))  # type: ignore

    return ret


def _result_to_document(result: Dict) -> Document:
    return Document(
        page_content=result.pop(FIELDS_CONTENT),
        metadata=json.loads(result[FIELDS_METADATA])
        if FIELDS_METADATA in result
        else {
            key: value for key, value in result.items() if key != FIELDS_CONTENT_VECTOR
        },
    )


def _peek(iterable: Iterable, default: Optional[Any] = None) -> Tuple[Iterable, Any]:
    try:
        iterator = iter(iterable)
        value = next(iterator)
        iterable = itertools.chain([value], iterator)
        return iterable, value
    except StopIteration:
        return iterable, default
=======
        return docs
>>>>>>> 1bc0ea54
<|MERGE_RESOLUTION|>--- conflicted
+++ resolved
@@ -915,18 +915,7 @@
             ]
         else:
             raise ValueError(f"search_type of {self.search_type} not allowed.")
-<<<<<<< HEAD
         return docs
-
-    async def _aget_relevant_documents(
-        self,
-        query: str,
-        *,
-        run_manager: AsyncCallbackManagerForRetrieverRun,
-    ) -> List[Document]:
-        raise NotImplementedError(
-            "AzureSearchVectorStoreRetriever does not support async"
-        )
 
 
 def _results_to_documents(
@@ -993,7 +982,4 @@
         iterable = itertools.chain([value], iterator)
         return iterable, value
     except StopIteration:
-        return iterable, default
-=======
-        return docs
->>>>>>> 1bc0ea54
+        return iterable, default