--- conflicted
+++ resolved
@@ -711,7 +711,28 @@
         else:
             return False
 
-<<<<<<< HEAD
+    async def adelete(
+        self, ids: Optional[List[str]] = None, **kwargs: Any
+    ) -> Optional[bool]:
+        """Asynchronously delete by vector ID or other criteria.
+
+        Args:
+            ids: List of ids to delete.
+            **kwargs: Other keyword arguments that subclasses might use.
+
+        Returns:
+            Optional[bool]: True if deletion is successful,
+            False otherwise, None if not implemented.
+        """
+        if ids is None:
+            raise ValueError("No ids provided to delete.")
+
+        actions = [{"delete": {"_index": self.index_name, "_id": id_}} for id_ in ids]
+        response = await self.async_client.bulk(body=actions, **kwargs)
+        return not any(
+            item.get("delete", {}).get("error") for item in response["items"]
+        )
+
     @staticmethod
     def _identity_fn(score: float) -> float:
         return score
@@ -728,29 +749,6 @@
         Vectorstores should define their own selection based method of relevance.
         """
         return self._identity_fn
-=======
-    async def adelete(
-        self, ids: Optional[List[str]] = None, **kwargs: Any
-    ) -> Optional[bool]:
-        """Asynchronously delete by vector ID or other criteria.
-
-        Args:
-            ids: List of ids to delete.
-            **kwargs: Other keyword arguments that subclasses might use.
-
-        Returns:
-            Optional[bool]: True if deletion is successful,
-            False otherwise, None if not implemented.
-        """
-        if ids is None:
-            raise ValueError("No ids provided to delete.")
-
-        actions = [{"delete": {"_index": self.index_name, "_id": id_}} for id_ in ids]
-        response = await self.async_client.bulk(body=actions, **kwargs)
-        return not any(
-            item.get("delete", {}).get("error") for item in response["items"]
-        )
->>>>>>> 73966e69
 
     def similarity_search(
         self,
