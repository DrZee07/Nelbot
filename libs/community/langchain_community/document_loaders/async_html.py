--- conflicted
+++ resolved
@@ -65,10 +65,7 @@
         ignore_load_errors: bool = False,
         *,
         preserve_order: bool = True,
-<<<<<<< HEAD
-=======
         trust_env: bool = False,
->>>>>>> 29aa9d67
     ):
         """Initialize with a webpage path."""
 
@@ -109,11 +106,8 @@
         self.encoding = encoding
         self.ignore_load_errors = ignore_load_errors
         self.preserve_order = preserve_order
-<<<<<<< HEAD
-=======
 
         self.trust_env = trust_env
->>>>>>> 29aa9d67
 
     def _fetch_valid_connection_docs(self, url: str) -> Any:
         if self.ignore_load_errors:
@@ -135,20 +129,9 @@
             )
 
     async def _fetch(
-<<<<<<< HEAD
-        self,
-        url: str,
-        retries: int = 2,
-        cooldown: int = 2,
-        backoff: float = 1.5,
-        timeout: aiohttp.ClientTimeout = aiohttp.ClientTimeout(total=3),
-    ) -> str:
-        async with aiohttp.ClientSession(timeout=timeout) as session:
-=======
         self, url: str, retries: int = 3, cooldown: int = 2, backoff: float = 1.5
     ) -> str:
         async with aiohttp.ClientSession(trust_env=self.trust_env) as session:
->>>>>>> 29aa9d67
             for i in range(retries):
                 try:
                     proxy = None
@@ -158,11 +141,8 @@
                         url,
                         headers=self.session.headers,
                         ssl=None if self.session.verify else False,
-<<<<<<< HEAD
                         proxy=proxy,
-=======
                         **self.requests_kwargs,
->>>>>>> 29aa9d67
                     ) as response:
                         try:
                             text = await response.text()
@@ -170,11 +150,7 @@
                             logger.error(f"Failed to decode content from {url}")
                             text = ""
                         return text
-<<<<<<< HEAD
-                except Exception as e:
-=======
                 except (aiohttp.ClientConnectionError, TimeoutError) as e:
->>>>>>> 29aa9d67
                     if i == retries - 1 and self.ignore_load_errors:
                         logger.warning(f"Error fetching {url} after {retries} retries.")
                         return ""
