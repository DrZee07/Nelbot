import logging
from pathlib import Path
from typing import Dict, Iterator, Union

from langchain_core.documents import Document

from langchain_community.document_loaders.base import BaseLoader

logger = logging.getLogger(__name__)


class BSHTMLLoader(BaseLoader):
    """
    __ModuleName__ document loader integration

    Setup:
        Install ``langchain-community`` and ``bs4``.

        .. code-block:: bash

            pip install -U langchain-community bs4

    Instantiate:
        .. code-block:: python

            from langchain_community.document_loaders import BSHTMLLoader

            loader = BSHTMLLoader(
                file_path="./example_data/fake-content.html",
            )

    Lazy load:
        .. code-block:: python

            docs = []
            docs_lazy = loader.lazy_load()

            # async variant:
            # docs_lazy = await loader.alazy_load()

            for doc in docs_lazy:
                docs.append(doc)
            print(docs[0].page_content[:100])
            print(docs[0].metadata)

        .. code-block:: python

<<<<<<< HEAD
            
=======

>>>>>>> 966b4086
            Test Title


            My First Heading
            My first paragraph.



            {'source': './example_data/fake-content.html', 'title': 'Test Title'}

    Async load:
        .. code-block:: python

            docs = await loader.aload()
            print(docs[0].page_content[:100])
            print(docs[0].metadata)

        .. code-block:: python

<<<<<<< HEAD
            
            
=======


>>>>>>> 966b4086
            Test Title


            My First Heading
            My first paragraph.



            {'source': './example_data/fake-content.html', 'title': 'Test Title'}
<<<<<<< HEAD
            
=======

>>>>>>> 966b4086
    """  # noqa: E501

    def __init__(
        self,
        file_path: Union[str, Path],
        open_encoding: Union[str, None] = None,
        bs_kwargs: Union[dict, None] = None,
        get_text_separator: str = "",
    ) -> None:
        """initialize with path, and optionally, file encoding to use, and any kwargs
        to pass to the BeautifulSoup object.

        Args:
            file_path: The path to the file to load.
            open_encoding: The encoding to use when opening the file.
            bs_kwargs: Any kwargs to pass to the BeautifulSoup object.
            get_text_separator: The separator to use when calling get_text on the soup.
        """
        try:
            import bs4  # noqa:F401
        except ImportError:
            raise ImportError(
                "beautifulsoup4 package not found, please install it with "
                "`pip install beautifulsoup4`"
            )

        self.file_path = file_path
        self.open_encoding = open_encoding
        if bs_kwargs is None:
            bs_kwargs = {"features": "lxml"}
        self.bs_kwargs = bs_kwargs
        self.get_text_separator = get_text_separator

    def lazy_load(self) -> Iterator[Document]:
        """Load HTML document into document objects."""
        from bs4 import BeautifulSoup

        with open(self.file_path, "r", encoding=self.open_encoding) as f:
            soup = BeautifulSoup(f, **self.bs_kwargs)

        text = soup.get_text(self.get_text_separator)

        if soup.title:
            title = str(soup.title.string)
        else:
            title = ""

        metadata: Dict[str, Union[str, None]] = {
            "source": str(self.file_path),
            "title": title,
        }
        yield Document(page_content=text, metadata=metadata)<|MERGE_RESOLUTION|>--- conflicted
+++ resolved
@@ -45,11 +45,7 @@
 
         .. code-block:: python
 
-<<<<<<< HEAD
-            
-=======
 
->>>>>>> 966b4086
             Test Title
 
 
@@ -69,13 +65,7 @@
 
         .. code-block:: python
 
-<<<<<<< HEAD
-            
-            
-=======
 
-
->>>>>>> 966b4086
             Test Title
 
 
@@ -85,11 +75,7 @@
 
 
             {'source': './example_data/fake-content.html', 'title': 'Test Title'}
-<<<<<<< HEAD
-            
-=======
 
->>>>>>> 966b4086
     """  # noqa: E501
 
     def __init__(
