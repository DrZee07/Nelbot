--- conflicted
+++ resolved
@@ -20,676 +20,6 @@
 
 if TYPE_CHECKING:
     from langchain_community.document_loaders.acreom import (
-<<<<<<< HEAD
-        AcreomLoader,  # noqa: F401
-    )
-    from langchain_community.document_loaders.airbyte import (
-        AirbyteCDKLoader,  # noqa: F401
-        AirbyteGongLoader,  # noqa: F401
-        AirbyteHubspotLoader,  # noqa: F401
-        AirbyteSalesforceLoader,  # noqa: F401
-        AirbyteShopifyLoader,  # noqa: F401
-        AirbyteStripeLoader,  # noqa: F401
-        AirbyteTypeformLoader,  # noqa: F401
-        AirbyteZendeskSupportLoader,  # noqa: F401
-    )
-    from langchain_community.document_loaders.airbyte_json import (
-        AirbyteJSONLoader,  # noqa: F401
-    )
-    from langchain_community.document_loaders.airtable import (
-        AirtableLoader,  # noqa: F401
-    )
-    from langchain_community.document_loaders.apify_dataset import (
-        ApifyDatasetLoader,  # noqa: F401
-    )
-    from langchain_community.document_loaders.arcgis_loader import (
-        ArcGISLoader,  # noqa: F401
-    )
-    from langchain_community.document_loaders.arxiv import (
-        ArxivLoader,  # noqa: F401
-    )
-    from langchain_community.document_loaders.assemblyai import (
-        AssemblyAIAudioLoaderById,  # noqa: F401
-        AssemblyAIAudioTranscriptLoader,  # noqa: F401
-    )
-    from langchain_community.document_loaders.astradb import (
-        AstraDBLoader,  # noqa: F401
-    )
-    from langchain_community.document_loaders.async_html import (
-        AsyncHtmlLoader,  # noqa: F401
-    )
-    from langchain_community.document_loaders.athena import (
-        AthenaLoader,  # noqa: F401
-    )
-    from langchain_community.document_loaders.azlyrics import (
-        AZLyricsLoader,  # noqa: F401
-    )
-    from langchain_community.document_loaders.azure_ai_data import (
-        AzureAIDataLoader,  # noqa: F401
-    )
-    from langchain_community.document_loaders.azure_blob_storage_container import (
-        AzureBlobStorageContainerLoader,  # noqa: F401
-    )
-    from langchain_community.document_loaders.azure_blob_storage_file import (
-        AzureBlobStorageFileLoader,  # noqa: F401
-    )
-    from langchain_community.document_loaders.bibtex import (
-        BibtexLoader,  # noqa: F401
-    )
-    from langchain_community.document_loaders.bigquery import (
-        BigQueryLoader,  # noqa: F401
-    )
-    from langchain_community.document_loaders.bilibili import (
-        BiliBiliLoader,  # noqa: F401
-    )
-    from langchain_community.document_loaders.blackboard import (
-        BlackboardLoader,  # noqa: F401
-    )
-    from langchain_community.document_loaders.blob_loaders import (
-        Blob,  # noqa: F401
-        BlobLoader,  # noqa: F401
-        FileSystemBlobLoader,  # noqa: F401
-        YoutubeAudioLoader,  # noqa: F401
-    )
-    from langchain_community.document_loaders.blockchain import (
-        BlockchainDocumentLoader,  # noqa: F401
-    )
-    from langchain_community.document_loaders.brave_search import (
-        BraveSearchLoader,  # noqa: F401
-    )
-    from langchain_community.document_loaders.browserless import (
-        BrowserlessLoader,  # noqa: F401
-    )
-    from langchain_community.document_loaders.cassandra import (
-        CassandraLoader,  # noqa: F401
-    )
-    from langchain_community.document_loaders.chatgpt import (
-        ChatGPTLoader,  # noqa: F401
-    )
-    from langchain_community.document_loaders.chm import (
-        UnstructuredCHMLoader,  # noqa: F401
-    )
-    from langchain_community.document_loaders.chromium import (
-        AsyncChromiumLoader,  # noqa: F401
-    )
-    from langchain_community.document_loaders.college_confidential import (
-        CollegeConfidentialLoader,  # noqa: F401
-    )
-    from langchain_community.document_loaders.concurrent import (
-        ConcurrentLoader,  # noqa: F401
-    )
-    from langchain_community.document_loaders.confluence import (
-        ConfluenceLoader,  # noqa: F401
-    )
-    from langchain_community.document_loaders.conllu import (
-        CoNLLULoader,  # noqa: F401
-    )
-    from langchain_community.document_loaders.couchbase import (
-        CouchbaseLoader,  # noqa: F401
-    )
-    from langchain_community.document_loaders.csv_loader import (
-        CSVLoader,  # noqa: F401
-        UnstructuredCSVLoader,  # noqa: F401
-    )
-    from langchain_community.document_loaders.cube_semantic import (
-        CubeSemanticLoader,  # noqa: F401
-    )
-    from langchain_community.document_loaders.datadog_logs import (
-        DatadogLogsLoader,  # noqa: F401
-    )
-    from langchain_community.document_loaders.dataframe import (
-        DataFrameLoader,  # noqa: F401
-    )
-    from langchain_community.document_loaders.diffbot import (
-        DiffbotLoader,  # noqa: F401
-    )
-    from langchain_community.document_loaders.directory import (
-        DirectoryLoader,  # noqa: F401
-    )
-    from langchain_community.document_loaders.discord import (
-        DiscordChatLoader,  # noqa: F401
-    )
-    from langchain_community.document_loaders.doc_intelligence import (
-        AzureAIDocumentIntelligenceLoader,  # noqa: F401
-    )
-    from langchain_community.document_loaders.docugami import (
-        DocugamiLoader,  # noqa: F401
-    )
-    from langchain_community.document_loaders.docusaurus import (
-        DocusaurusLoader,  # noqa: F401
-    )
-    from langchain_community.document_loaders.dropbox import (
-        DropboxLoader,  # noqa: F401
-    )
-    from langchain_community.document_loaders.duckdb_loader import (
-        DuckDBLoader,  # noqa: F401
-    )
-    from langchain_community.document_loaders.email import (
-        OutlookMessageLoader,  # noqa: F401
-        UnstructuredEmailLoader,  # noqa: F401
-    )
-    from langchain_community.document_loaders.epub import (
-        UnstructuredEPubLoader,  # noqa: F401
-    )
-    from langchain_community.document_loaders.etherscan import (
-        EtherscanLoader,  # noqa: F401
-    )
-    from langchain_community.document_loaders.evernote import (
-        EverNoteLoader,  # noqa: F401
-    )
-    from langchain_community.document_loaders.excel import (
-        UnstructuredExcelLoader,  # noqa: F401
-    )
-    from langchain_community.document_loaders.facebook_chat import (
-        FacebookChatLoader,  # noqa: F401
-    )
-    from langchain_community.document_loaders.fauna import (
-        FaunaLoader,  # noqa: F401
-    )
-    from langchain_community.document_loaders.figma import (
-        FigmaFileLoader,  # noqa: F401
-    )
-    from langchain_community.document_loaders.firecrawl import (
-        FireCrawlLoader,  # noqa: F401
-    )
-    from langchain_community.document_loaders.gcs_directory import (
-        GCSDirectoryLoader,  # noqa: F401
-    )
-    from langchain_community.document_loaders.gcs_file import (
-        GCSFileLoader,  # noqa: F401
-    )
-    from langchain_community.document_loaders.geodataframe import (
-        GeoDataFrameLoader,  # noqa: F401
-    )
-    from langchain_community.document_loaders.git import (
-        GitLoader,  # noqa: F401
-    )
-    from langchain_community.document_loaders.gitbook import (
-        GitbookLoader,  # noqa: F401
-    )
-    from langchain_community.document_loaders.github import (
-        GithubFileLoader,  # noqa: F401
-        GitHubIssuesLoader,  # noqa: F401
-    )
-    from langchain_community.document_loaders.google_speech_to_text import (
-        GoogleSpeechToTextLoader,  # noqa: F401
-    )
-    from langchain_community.document_loaders.googledrive import (
-        GoogleDriveLoader,  # noqa: F401
-    )
-    from langchain_community.document_loaders.gutenberg import (
-        GutenbergLoader,  # noqa: F401
-    )
-    from langchain_community.document_loaders.hn import (
-        HNLoader,  # noqa: F401
-    )
-    from langchain_community.document_loaders.html import (
-        UnstructuredHTMLLoader,  # noqa: F401
-    )
-    from langchain_community.document_loaders.html_bs import (
-        BSHTMLLoader,  # noqa: F401
-    )
-    from langchain_community.document_loaders.hugging_face_dataset import (
-        HuggingFaceDatasetLoader,  # noqa: F401
-    )
-    from langchain_community.document_loaders.hugging_face_model import (
-        HuggingFaceModelLoader,  # noqa: F401
-    )
-    from langchain_community.document_loaders.ifixit import (
-        IFixitLoader,  # noqa: F401
-    )
-    from langchain_community.document_loaders.image import (
-        UnstructuredImageLoader,  # noqa: F401
-    )
-    from langchain_community.document_loaders.image_captions import (
-        ImageCaptionLoader,  # noqa: F401
-    )
-    from langchain_community.document_loaders.imsdb import (
-        IMSDbLoader,  # noqa: F401
-    )
-    from langchain_community.document_loaders.iugu import (
-        IuguLoader,  # noqa: F401
-    )
-    from langchain_community.document_loaders.joplin import (
-        JoplinLoader,  # noqa: F401
-    )
-    from langchain_community.document_loaders.json_loader import (
-        JSONLoader,  # noqa: F401
-    )
-    from langchain_community.document_loaders.lakefs import (
-        LakeFSLoader,  # noqa: F401
-    )
-    from langchain_community.document_loaders.larksuite import (
-        LarkSuiteDocLoader,  # noqa: F401
-    )
-    from langchain_community.document_loaders.llmsherpa import (
-        LLMSherpaFileLoader,  # noqa: F401
-    )
-    from langchain_community.document_loaders.markdown import (
-        UnstructuredMarkdownLoader,  # noqa: F401
-    )
-    from langchain_community.document_loaders.mastodon import (
-        MastodonTootsLoader,  # noqa: F401
-    )
-    from langchain_community.document_loaders.max_compute import (
-        MaxComputeLoader,  # noqa: F401
-    )
-    from langchain_community.document_loaders.mediawikidump import (
-        MWDumpLoader,  # noqa: F401
-    )
-    from langchain_community.document_loaders.merge import (
-        MergedDataLoader,  # noqa: F401
-    )
-    from langchain_community.document_loaders.mhtml import (
-        MHTMLLoader,  # noqa: F401
-    )
-    from langchain_community.document_loaders.modern_treasury import (
-        ModernTreasuryLoader,  # noqa: F401
-    )
-    from langchain_community.document_loaders.mongodb import (
-        MongodbLoader,  # noqa: F401
-    )
-    from langchain_community.document_loaders.news import (
-        NewsURLLoader,  # noqa: F401
-    )
-    from langchain_community.document_loaders.notebook import (
-        NotebookLoader,  # noqa: F401
-    )
-    from langchain_community.document_loaders.notion import (
-        NotionDirectoryLoader,  # noqa: F401
-    )
-    from langchain_community.document_loaders.notiondb import (
-        NotionDBLoader,  # noqa: F401
-    )
-    from langchain_community.document_loaders.obs_directory import (
-        OBSDirectoryLoader,  # noqa: F401
-    )
-    from langchain_community.document_loaders.obs_file import (
-        OBSFileLoader,  # noqa: F401
-    )
-    from langchain_community.document_loaders.obsidian import (
-        ObsidianLoader,  # noqa: F401
-    )
-    from langchain_community.document_loaders.odt import (
-        UnstructuredODTLoader,  # noqa: F401
-    )
-    from langchain_community.document_loaders.onedrive import (
-        OneDriveLoader,  # noqa: F401
-    )
-    from langchain_community.document_loaders.onedrive_file import (
-        OneDriveFileLoader,  # noqa: F401
-    )
-    from langchain_community.document_loaders.open_city_data import (
-        OpenCityDataLoader,  # noqa: F401
-    )
-    from langchain_community.document_loaders.oracleadb_loader import (
-        OracleAutonomousDatabaseLoader,  # noqa: F401
-    )
-    from langchain_community.document_loaders.org_mode import (
-        UnstructuredOrgModeLoader,  # noqa: F401
-    )
-    from langchain_community.document_loaders.pdf import (
-        AmazonTextractPDFLoader,  # noqa: F401
-        MathpixPDFLoader,  # noqa: F401
-        OnlinePDFLoader,  # noqa: F401
-        PagedPDFSplitter,  # noqa: F401
-        PDFMinerLoader,  # noqa: F401
-        PDFMinerPDFasHTMLLoader,  # noqa: F401
-        PDFPlumberLoader,  # noqa: F401
-        PyMuPDFLoader,  # noqa: F401
-        PyPDFDirectoryLoader,  # noqa: F401
-        PyPDFium2Loader,  # noqa: F401
-        PyPDFLoader,  # noqa: F401
-        UnstructuredPDFLoader,  # noqa: F401
-    )
-    from langchain_community.document_loaders.pebblo import (
-        PebbloSafeLoader,  # noqa: F401
-    )
-    from langchain_community.document_loaders.polars_dataframe import (
-        PolarsDataFrameLoader,  # noqa: F401
-    )
-    from langchain_community.document_loaders.powerpoint import (
-        UnstructuredPowerPointLoader,  # noqa: F401
-    )
-    from langchain_community.document_loaders.psychic import (
-        PsychicLoader,  # noqa: F401
-    )
-    from langchain_community.document_loaders.pubmed import (
-        PubMedLoader,  # noqa: F401
-    )
-    from langchain_community.document_loaders.pyspark_dataframe import (
-        PySparkDataFrameLoader,  # noqa: F401
-    )
-    from langchain_community.document_loaders.python import (
-        PythonLoader,  # noqa: F401
-    )
-    from langchain_community.document_loaders.readthedocs import (
-        ReadTheDocsLoader,  # noqa: F401
-    )
-    from langchain_community.document_loaders.recursive_url_loader import (
-        RecursiveUrlLoader,  # noqa: F401
-    )
-    from langchain_community.document_loaders.reddit import (
-        RedditPostsLoader,  # noqa: F401
-    )
-    from langchain_community.document_loaders.roam import (
-        RoamLoader,  # noqa: F401
-    )
-    from langchain_community.document_loaders.rocksetdb import (
-        RocksetLoader,  # noqa: F401
-    )
-    from langchain_community.document_loaders.rss import (
-        RSSFeedLoader,  # noqa: F401
-    )
-    from langchain_community.document_loaders.rst import (
-        UnstructuredRSTLoader,  # noqa: F401
-    )
-    from langchain_community.document_loaders.rtf import (
-        UnstructuredRTFLoader,  # noqa: F401
-    )
-    from langchain_community.document_loaders.s3_directory import (
-        S3DirectoryLoader,  # noqa: F401
-    )
-    from langchain_community.document_loaders.s3_file import (
-        S3FileLoader,  # noqa: F401
-    )
-    from langchain_community.document_loaders.sharepoint import (
-        SharePointLoader,  # noqa: F401
-    )
-    from langchain_community.document_loaders.sitemap import (
-        SitemapLoader,  # noqa: F401
-    )
-    from langchain_community.document_loaders.slack_directory import (
-        SlackDirectoryLoader,  # noqa: F401
-    )
-    from langchain_community.document_loaders.snowflake_loader import (
-        SnowflakeLoader,  # noqa: F401
-    )
-    from langchain_community.document_loaders.spreedly import (
-        SpreedlyLoader,  # noqa: F401
-    )
-    from langchain_community.document_loaders.sql_database import (
-        SQLDatabaseLoader,  # noqa: F401
-    )
-    from langchain_community.document_loaders.srt import (
-        SRTLoader,  # noqa: F401
-    )
-    from langchain_community.document_loaders.stripe import (
-        StripeLoader,  # noqa: F401
-    )
-    from langchain_community.document_loaders.surrealdb import (
-        SurrealDBLoader,  # noqa: F401
-    )
-    from langchain_community.document_loaders.telegram import (
-        TelegramChatApiLoader,  # noqa: F401
-        TelegramChatFileLoader,  # noqa: F401
-        TelegramChatLoader,  # noqa: F401
-    )
-    from langchain_community.document_loaders.tencent_cos_directory import (
-        TencentCOSDirectoryLoader,  # noqa: F401
-    )
-    from langchain_community.document_loaders.tencent_cos_file import (
-        TencentCOSFileLoader,  # noqa: F401
-    )
-    from langchain_community.document_loaders.tensorflow_datasets import (
-        TensorflowDatasetLoader,  # noqa: F401
-    )
-    from langchain_community.document_loaders.text import (
-        TextLoader,  # noqa: F401
-    )
-    from langchain_community.document_loaders.tidb import (
-        TiDBLoader,  # noqa: F401
-    )
-    from langchain_community.document_loaders.tomarkdown import (
-        ToMarkdownLoader,  # noqa: F401
-    )
-    from langchain_community.document_loaders.toml import (
-        TomlLoader,  # noqa: F401
-    )
-    from langchain_community.document_loaders.trello import (
-        TrelloLoader,  # noqa: F401
-    )
-    from langchain_community.document_loaders.tsv import (
-        UnstructuredTSVLoader,  # noqa: F401
-    )
-    from langchain_community.document_loaders.twitter import (
-        TwitterTweetLoader,  # noqa: F401
-    )
-    from langchain_community.document_loaders.unstructured import (
-        UnstructuredAPIFileIOLoader,  # noqa: F401
-        UnstructuredAPIFileLoader,  # noqa: F401
-        UnstructuredFileIOLoader,  # noqa: F401
-        UnstructuredFileLoader,  # noqa: F401
-    )
-    from langchain_community.document_loaders.url import (
-        UnstructuredURLLoader,  # noqa: F401
-    )
-    from langchain_community.document_loaders.url_playwright import (
-        PlaywrightURLLoader,  # noqa: F401
-    )
-    from langchain_community.document_loaders.url_selenium import (
-        SeleniumURLLoader,  # noqa: F401
-    )
-    from langchain_community.document_loaders.vsdx import (
-        VsdxLoader,  # noqa: F401
-    )
-    from langchain_community.document_loaders.weather import (
-        WeatherDataLoader,  # noqa: F401
-    )
-    from langchain_community.document_loaders.web_base import (
-        WebBaseLoader,  # noqa: F401
-    )
-    from langchain_community.document_loaders.whatsapp_chat import (
-        WhatsAppChatLoader,  # noqa: F401
-    )
-    from langchain_community.document_loaders.wikipedia import (
-        WikipediaLoader,  # noqa: F401
-    )
-    from langchain_community.document_loaders.word_document import (
-        Docx2txtLoader,  # noqa: F401
-        UnstructuredWordDocumentLoader,  # noqa: F401
-    )
-    from langchain_community.document_loaders.xml import (
-        UnstructuredXMLLoader,  # noqa: F401
-    )
-    from langchain_community.document_loaders.xorbits import (
-        XorbitsLoader,  # noqa: F401
-    )
-    from langchain_community.document_loaders.youtube import (
-        GoogleApiClient,  # noqa: F401
-        GoogleApiYoutubeLoader,  # noqa: F401
-        YoutubeLoader,  # noqa: F401
-    )
-    from langchain_community.document_loaders.yuque import (
-        YuqueLoader,  # noqa: F401
-    )
-
-__all__ = [
-    "AZLyricsLoader",
-    "AcreomLoader",
-    "AirbyteCDKLoader",
-    "AirbyteGongLoader",
-    "AirbyteHubspotLoader",
-    "AirbyteJSONLoader",
-    "AirbyteSalesforceLoader",
-    "AirbyteShopifyLoader",
-    "AirbyteStripeLoader",
-    "AirbyteTypeformLoader",
-    "AirbyteZendeskSupportLoader",
-    "AirtableLoader",
-    "AmazonTextractPDFLoader",
-    "ApifyDatasetLoader",
-    "ArcGISLoader",
-    "ArxivLoader",
-    "AssemblyAIAudioLoaderById",
-    "AssemblyAIAudioTranscriptLoader",
-    "AstraDBLoader",
-    "AsyncChromiumLoader",
-    "AsyncHtmlLoader",
-    "AthenaLoader",
-    "AzureAIDataLoader",
-    "AzureAIDocumentIntelligenceLoader",
-    "AzureBlobStorageContainerLoader",
-    "AzureBlobStorageFileLoader",
-    "BSHTMLLoader",
-    "BibtexLoader",
-    "BigQueryLoader",
-    "BiliBiliLoader",
-    "BlackboardLoader",
-    "Blob",
-    "BlobLoader",
-    "BlockchainDocumentLoader",
-    "BraveSearchLoader",
-    "BrowserlessLoader",
-    "CSVLoader",
-    "CassandraLoader",
-    "ChatGPTLoader",
-    "CoNLLULoader",
-    "CollegeConfidentialLoader",
-    "ConcurrentLoader",
-    "ConfluenceLoader",
-    "CouchbaseLoader",
-    "CubeSemanticLoader",
-    "DataFrameLoader",
-    "DatadogLogsLoader",
-    "DiffbotLoader",
-    "DirectoryLoader",
-    "DiscordChatLoader",
-    "DocugamiLoader",
-    "DocusaurusLoader",
-    "Docx2txtLoader",
-    "DropboxLoader",
-    "DuckDBLoader",
-    "EtherscanLoader",
-    "EverNoteLoader",
-    "FacebookChatLoader",
-    "FaunaLoader",
-    "FigmaFileLoader",
-    "FireCrawlLoader",
-    "FileSystemBlobLoader",
-    "GCSDirectoryLoader",
-    "GCSFileLoader",
-    "GeoDataFrameLoader",
-    "GitHubIssuesLoader",
-    "GitLoader",
-    "GitbookLoader",
-    "GithubFileLoader",
-    "GoogleApiClient",
-    "GoogleApiYoutubeLoader",
-    "GoogleDriveLoader",
-    "GoogleSpeechToTextLoader",
-    "GutenbergLoader",
-    "HNLoader",
-    "HuggingFaceDatasetLoader",
-    "HuggingFaceModelLoader",
-    "IFixitLoader",
-    "IMSDbLoader",
-    "ImageCaptionLoader",
-    "IuguLoader",
-    "JSONLoader",
-    "JoplinLoader",
-    "LLMSherpaFileLoader",
-    "LakeFSLoader",
-    "LarkSuiteDocLoader",
-    "MHTMLLoader",
-    "MWDumpLoader",
-    "MastodonTootsLoader",
-    "MathpixPDFLoader",
-    "MaxComputeLoader",
-    "MergedDataLoader",
-    "ModernTreasuryLoader",
-    "MongodbLoader",
-    "NewsURLLoader",
-    "NotebookLoader",
-    "NotionDBLoader",
-    "NotionDirectoryLoader",
-    "OBSDirectoryLoader",
-    "OBSFileLoader",
-    "ObsidianLoader",
-    "OneDriveFileLoader",
-    "OneDriveLoader",
-    "OnlinePDFLoader",
-    "OpenCityDataLoader",
-    "OracleAutonomousDatabaseLoader",
-    "OutlookMessageLoader",
-    "PDFMinerLoader",
-    "PDFMinerPDFasHTMLLoader",
-    "PDFPlumberLoader",
-    "PagedPDFSplitter",
-    "PebbloSafeLoader",
-    "PlaywrightURLLoader",
-    "PolarsDataFrameLoader",
-    "PsychicLoader",
-    "PubMedLoader",
-    "PyMuPDFLoader",
-    "PyPDFDirectoryLoader",
-    "PyPDFLoader",
-    "PyPDFium2Loader",
-    "PySparkDataFrameLoader",
-    "PythonLoader",
-    "RSSFeedLoader",
-    "ReadTheDocsLoader",
-    "RecursiveUrlLoader",
-    "RedditPostsLoader",
-    "RoamLoader",
-    "RocksetLoader",
-    "S3DirectoryLoader",
-    "S3FileLoader",
-    "SQLDatabaseLoader",
-    "SRTLoader",
-    "SeleniumURLLoader",
-    "SharePointLoader",
-    "SitemapLoader",
-    "SlackDirectoryLoader",
-    "SnowflakeLoader",
-    "SpreedlyLoader",
-    "StripeLoader",
-    "SurrealDBLoader",
-    "TelegramChatApiLoader",
-    "TelegramChatFileLoader",
-    "TelegramChatLoader",
-    "TencentCOSDirectoryLoader",
-    "TencentCOSFileLoader",
-    "TensorflowDatasetLoader",
-    "TextLoader",
-    "TiDBLoader",
-    "ToMarkdownLoader",
-    "TomlLoader",
-    "TrelloLoader",
-    "TwitterTweetLoader",
-    "UnstructuredAPIFileIOLoader",
-    "UnstructuredAPIFileLoader",
-    "UnstructuredCHMLoader",
-    "UnstructuredCSVLoader",
-    "UnstructuredEPubLoader",
-    "UnstructuredEmailLoader",
-    "UnstructuredExcelLoader",
-    "UnstructuredFileIOLoader",
-    "UnstructuredFileLoader",
-    "UnstructuredHTMLLoader",
-    "UnstructuredImageLoader",
-    "UnstructuredMarkdownLoader",
-    "UnstructuredODTLoader",
-    "UnstructuredOrgModeLoader",
-    "UnstructuredPDFLoader",
-    "UnstructuredPowerPointLoader",
-    "UnstructuredRSTLoader",
-    "UnstructuredRTFLoader",
-    "UnstructuredTSVLoader",
-    "UnstructuredURLLoader",
-    "UnstructuredWordDocumentLoader",
-    "UnstructuredXMLLoader",
-    "VsdxLoader",
-    "WeatherDataLoader",
-    "WebBaseLoader",
-    "WhatsAppChatLoader",
-    "WikipediaLoader",
-    "XorbitsLoader",
-    "YoutubeAudioLoader",
-    "YoutubeLoader",
-    "YuqueLoader",
-]
-=======
         AcreomLoader,
     )
     from langchain_community.document_loaders.airbyte import (
@@ -1183,7 +513,6 @@
         YuqueLoader,
     )
 
->>>>>>> cd4c5428
 
 _module_lookup = {
     "AZLyricsLoader": "langchain_community.document_loaders.azlyrics",
