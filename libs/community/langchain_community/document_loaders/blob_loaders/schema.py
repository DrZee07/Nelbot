from langchain_core.document_loaders.blob_loaders import Blob, BlobLoader, PathLike

<<<<<<< HEAD
The goal is to facilitate decoupling of content loading from content parsing code.

In addition, content loading code should provide a lazy loading interface by default.
"""

from __future__ import annotations

import contextlib
import mimetypes
from abc import ABC, abstractmethod
from io import BufferedReader, BytesIO
from pathlib import PurePath
from typing import Any, Dict, Generator, Iterable, Mapping, Optional, Union, cast

from langchain_core.pydantic_v1 import BaseModel, Field, root_validator

PathLike = Union[str, PurePath]


class Blob(BaseModel):
    """Blob represents raw data by either reference or value.

    Provides an interface to materialize the blob in different representations, and
    help to decouple the development of data loaders from the downstream parsing of
    the raw data.

    Inspired by: https://developer.mozilla.org/en-US/docs/Web/API/Blob
    """

    data: Union[bytes, str, None]
    """Raw data associated with the blob."""
    mimetype: Optional[str] = None
    """MimeType not to be confused with a file extension."""
    encoding: str = "utf-8"
    """Encoding to use if decoding the bytes into a string.
    
    Use utf-8 as default encoding, if decoding to string.
    """
    path: Optional[PathLike] = None
    """Location where the original content was found."""

    metadata: Dict[str, Any] = Field(default_factory=dict)
    """Metadata about the blob (e.g., source)"""

    class Config:
        arbitrary_types_allowed = True
        frozen = True

    @property
    def source(self) -> Optional[str]:
        """The source location of the blob as string if known otherwise none.

        If a path is associated with the blob, it will default to the path location.

        Unless explicitly set via a metadata field called "source", in which
        case that value will be used instead.
        """
        if self.metadata and "source" in self.metadata:
            return cast(Optional[str], self.metadata["source"])
        return str(self.path) if self.path else None

    @root_validator(pre=True)
    def check_blob_is_valid(cls, values: Mapping[str, Any]) -> Mapping[str, Any]:
        """Verify that either data or path is provided."""
        if "data" not in values and "path" not in values:
            raise ValueError("Either data or path must be provided")
        return values

    def as_string(self) -> str:
        """Read data as a string."""
        if self.data is None and self.path:
            with open(str(self.path), "r", encoding=self.encoding) as f:
                return f.read()
        elif isinstance(self.data, bytes):
            return self.data.decode(self.encoding)
        elif isinstance(self.data, str):
            return self.data
        else:
            raise ValueError(f"Unable to get string for blob {self}")

    def as_bytes(self) -> bytes:
        """Read data as bytes."""
        if isinstance(self.data, bytes):
            return self.data
        elif isinstance(self.data, str):
            return self.data.encode(self.encoding)
        elif self.data is None and self.path:
            with open(str(self.path), "rb") as f:
                return f.read()
        else:
            raise ValueError(f"Unable to get bytes for blob {self}")

    @contextlib.contextmanager
    def as_bytes_io(self) -> Generator[Union[BytesIO, BufferedReader], None, None]:
        """Read data as a byte stream."""
        if isinstance(self.data, bytes):
            yield BytesIO(self.data)
        elif self.data is None and self.path:
            with open(str(self.path), "rb") as f:
                yield f
        else:
            raise NotImplementedError(f"Unable to convert blob {self}")

    @classmethod
    def from_path(
        cls,
        path: PathLike,
        *,
        encoding: str = "utf-8",
        mime_type: Optional[str] = None,
        guess_type: bool = True,
        metadata: Optional[dict] = None,
    ) -> Blob:
        """Load the blob from a path like object.

        Args:
            path: path like object to file to be read
            encoding: Encoding to use if decoding the bytes into a string
            mime_type: if provided, will be set as the mime-type of the data
            guess_type: If True, the mimetype will be guessed from the file extension,
                        if a mime-type was not provided
            metadata: Metadata to associate with the blob

        Returns:
            Blob instance
        """
        if mime_type is None and guess_type:
            _mimetype = mimetypes.guess_type(path)[0] if guess_type else None
        else:
            _mimetype = mime_type
        # We do not load the data immediately, instead we treat the blob as a
        # reference to the underlying data.
        return cls(
            data=None,
            mimetype=_mimetype,
            encoding=encoding,
            path=path,
            metadata=metadata if metadata is not None else {},
        )

    @classmethod
    def from_data(
        cls,
        data: Union[str, bytes],
        *,
        encoding: str = "utf-8",
        mime_type: Optional[str] = None,
        path: Optional[str] = None,
        metadata: Optional[dict] = None,
    ) -> Blob:
        """Initialize the blob from in-memory data.

        Args:
            data: the in-memory data associated with the blob
            encoding: Encoding to use if decoding the bytes into a string
            mime_type: if provided, will be set as the mime-type of the data
            path: if provided, will be set as the source from which the data came
            metadata: Metadata to associate with the blob

        Returns:
            Blob instance
        """
        return cls(
            data=data,
            mimetype=mime_type,
            encoding=encoding,
            path=path,
            metadata=metadata if metadata is not None else {},
        )

    def __repr__(self) -> str:
        """Define the blob representation."""
        str_repr = f"Blob {id(self)}"
        if self.source:
            str_repr += f" {self.source}"
        return str_repr


class BlobLoader(ABC):
    """Abstract interface for blob loaders implementation.

    Implementer should be able to load raw content from a storage system according
    to some criteria and return the raw content lazily as a stream of blobs.
    """

    @abstractmethod
    def yield_blobs(
        self,
    ) -> Iterable[Blob]:
        """A lazy loader for raw data represented by LangChain's Blob object.

        Returns:
            A generator over blobs
        """
=======
__all__ = [
    "Blob",
    "BlobLoader",
    "PathLike",
]
>>>>>>> ae73b9d8
<|MERGE_RESOLUTION|>--- conflicted
+++ resolved
@@ -1,204 +1,7 @@
 from langchain_core.document_loaders.blob_loaders import Blob, BlobLoader, PathLike
 
-<<<<<<< HEAD
-The goal is to facilitate decoupling of content loading from content parsing code.
-
-In addition, content loading code should provide a lazy loading interface by default.
-"""
-
-from __future__ import annotations
-
-import contextlib
-import mimetypes
-from abc import ABC, abstractmethod
-from io import BufferedReader, BytesIO
-from pathlib import PurePath
-from typing import Any, Dict, Generator, Iterable, Mapping, Optional, Union, cast
-
-from langchain_core.pydantic_v1 import BaseModel, Field, root_validator
-
-PathLike = Union[str, PurePath]
-
-
-class Blob(BaseModel):
-    """Blob represents raw data by either reference or value.
-
-    Provides an interface to materialize the blob in different representations, and
-    help to decouple the development of data loaders from the downstream parsing of
-    the raw data.
-
-    Inspired by: https://developer.mozilla.org/en-US/docs/Web/API/Blob
-    """
-
-    data: Union[bytes, str, None]
-    """Raw data associated with the blob."""
-    mimetype: Optional[str] = None
-    """MimeType not to be confused with a file extension."""
-    encoding: str = "utf-8"
-    """Encoding to use if decoding the bytes into a string.
-    
-    Use utf-8 as default encoding, if decoding to string.
-    """
-    path: Optional[PathLike] = None
-    """Location where the original content was found."""
-
-    metadata: Dict[str, Any] = Field(default_factory=dict)
-    """Metadata about the blob (e.g., source)"""
-
-    class Config:
-        arbitrary_types_allowed = True
-        frozen = True
-
-    @property
-    def source(self) -> Optional[str]:
-        """The source location of the blob as string if known otherwise none.
-
-        If a path is associated with the blob, it will default to the path location.
-
-        Unless explicitly set via a metadata field called "source", in which
-        case that value will be used instead.
-        """
-        if self.metadata and "source" in self.metadata:
-            return cast(Optional[str], self.metadata["source"])
-        return str(self.path) if self.path else None
-
-    @root_validator(pre=True)
-    def check_blob_is_valid(cls, values: Mapping[str, Any]) -> Mapping[str, Any]:
-        """Verify that either data or path is provided."""
-        if "data" not in values and "path" not in values:
-            raise ValueError("Either data or path must be provided")
-        return values
-
-    def as_string(self) -> str:
-        """Read data as a string."""
-        if self.data is None and self.path:
-            with open(str(self.path), "r", encoding=self.encoding) as f:
-                return f.read()
-        elif isinstance(self.data, bytes):
-            return self.data.decode(self.encoding)
-        elif isinstance(self.data, str):
-            return self.data
-        else:
-            raise ValueError(f"Unable to get string for blob {self}")
-
-    def as_bytes(self) -> bytes:
-        """Read data as bytes."""
-        if isinstance(self.data, bytes):
-            return self.data
-        elif isinstance(self.data, str):
-            return self.data.encode(self.encoding)
-        elif self.data is None and self.path:
-            with open(str(self.path), "rb") as f:
-                return f.read()
-        else:
-            raise ValueError(f"Unable to get bytes for blob {self}")
-
-    @contextlib.contextmanager
-    def as_bytes_io(self) -> Generator[Union[BytesIO, BufferedReader], None, None]:
-        """Read data as a byte stream."""
-        if isinstance(self.data, bytes):
-            yield BytesIO(self.data)
-        elif self.data is None and self.path:
-            with open(str(self.path), "rb") as f:
-                yield f
-        else:
-            raise NotImplementedError(f"Unable to convert blob {self}")
-
-    @classmethod
-    def from_path(
-        cls,
-        path: PathLike,
-        *,
-        encoding: str = "utf-8",
-        mime_type: Optional[str] = None,
-        guess_type: bool = True,
-        metadata: Optional[dict] = None,
-    ) -> Blob:
-        """Load the blob from a path like object.
-
-        Args:
-            path: path like object to file to be read
-            encoding: Encoding to use if decoding the bytes into a string
-            mime_type: if provided, will be set as the mime-type of the data
-            guess_type: If True, the mimetype will be guessed from the file extension,
-                        if a mime-type was not provided
-            metadata: Metadata to associate with the blob
-
-        Returns:
-            Blob instance
-        """
-        if mime_type is None and guess_type:
-            _mimetype = mimetypes.guess_type(path)[0] if guess_type else None
-        else:
-            _mimetype = mime_type
-        # We do not load the data immediately, instead we treat the blob as a
-        # reference to the underlying data.
-        return cls(
-            data=None,
-            mimetype=_mimetype,
-            encoding=encoding,
-            path=path,
-            metadata=metadata if metadata is not None else {},
-        )
-
-    @classmethod
-    def from_data(
-        cls,
-        data: Union[str, bytes],
-        *,
-        encoding: str = "utf-8",
-        mime_type: Optional[str] = None,
-        path: Optional[str] = None,
-        metadata: Optional[dict] = None,
-    ) -> Blob:
-        """Initialize the blob from in-memory data.
-
-        Args:
-            data: the in-memory data associated with the blob
-            encoding: Encoding to use if decoding the bytes into a string
-            mime_type: if provided, will be set as the mime-type of the data
-            path: if provided, will be set as the source from which the data came
-            metadata: Metadata to associate with the blob
-
-        Returns:
-            Blob instance
-        """
-        return cls(
-            data=data,
-            mimetype=mime_type,
-            encoding=encoding,
-            path=path,
-            metadata=metadata if metadata is not None else {},
-        )
-
-    def __repr__(self) -> str:
-        """Define the blob representation."""
-        str_repr = f"Blob {id(self)}"
-        if self.source:
-            str_repr += f" {self.source}"
-        return str_repr
-
-
-class BlobLoader(ABC):
-    """Abstract interface for blob loaders implementation.
-
-    Implementer should be able to load raw content from a storage system according
-    to some criteria and return the raw content lazily as a stream of blobs.
-    """
-
-    @abstractmethod
-    def yield_blobs(
-        self,
-    ) -> Iterable[Blob]:
-        """A lazy loader for raw data represented by LangChain's Blob object.
-
-        Returns:
-            A generator over blobs
-        """
-=======
 __all__ = [
     "Blob",
     "BlobLoader",
     "PathLike",
-]
->>>>>>> ae73b9d8
+]