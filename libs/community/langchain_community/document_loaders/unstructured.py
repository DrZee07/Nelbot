--- conflicted
+++ resolved
@@ -1,13 +1,9 @@
 """Loader that uses unstructured to load files."""
 
-<<<<<<< HEAD
-import collections
-=======
 from __future__ import annotations
 
 import logging
 import os
->>>>>>> 99eb31ec
 from abc import ABC, abstractmethod
 from pathlib import Path
 from typing import IO, Any, Callable, Iterator, List, Optional, Sequence, Union
