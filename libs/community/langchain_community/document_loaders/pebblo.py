--- conflicted
+++ resolved
@@ -70,11 +70,8 @@
         self.source_aggregate_size = 0
         self.classifier_url = classifier_url or CLASSIFIER_URL
         self.classifier_location = classifier_location
-<<<<<<< HEAD
         self.loader_details_updated = False
-=======
         self.batch_size = BATCH_SIZE_BYTES
->>>>>>> b00c0fc5
         self.loader_details = {
             "loader": loader_name,
             "source_path": self.source_path,
@@ -228,7 +225,8 @@
             )
             if (
                 self.loader.__class__.__name__ == "SharePointLoader"
-                and not self.loader_details_updated
+                and not self.
+              
             ):
                 self.loader_details["source_path"] = doc_metadata.get("source_full_url")
                 self.loader_details_updated = True
@@ -566,21 +564,11 @@
         """Add Pebblo specific metadata to documents."""
         for doc in self.docs_with_id:
             doc_metadata = doc.metadata
-            if self.loader.__class__.__name__ == "SharePointLoader":
-                doc_metadata["full_path"] = get_full_path(
-                    doc_metadata.get("source", self.source_path)
-                )
-            else:
-                doc_metadata["full_path"] = get_full_path(
-                    doc_metadata.get(
-                        "full_path", doc_metadata.get("source", self.source_path)
-                    )
-                )
-<<<<<<< HEAD
-            doc_metadata["pb_id"] = doc.pb_id
-=======
+            doc_metadata["full_path"] = get_full_path(
+                doc_metadata.get(
+                    "full_path", doc_metadata.get("source", self.source_path)
+                )
             )
->>>>>>> b00c0fc5
             doc_metadata["pb_checksum"] = classified_docs.get(doc.pb_id, {}).get(
                 "pb_checksum", None
             )