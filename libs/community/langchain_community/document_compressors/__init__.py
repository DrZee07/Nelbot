import importlib
from typing import TYPE_CHECKING, Any

if TYPE_CHECKING:
<<<<<<< HEAD
    from langchain_community.document_compressors.llmlingua_filter import (
        LLMLinguaCompressor,  # noqa: F401
    )
    from langchain_community.document_compressors.openvino_rerank import (
        OpenVINOReranker,  # noqa: F401
=======
    from langchain_community.document_compressors.jina_rerank import (
        JinaRerank,  # noqa: F401
    )
    from langchain_community.document_compressors.llmlingua_filter import (
        LLMLinguaCompressor,
    )
    from langchain_community.document_compressors.openvino_rerank import (
        OpenVINOReranker,
>>>>>>> cd4c5428
    )

__all__ = ["LLMLinguaCompressor", "OpenVINOReranker"]

_module_lookup = {
    "LLMLinguaCompressor": "langchain_community.document_compressors.llmlingua_filter",
    "OpenVINOReranker": "langchain_community.document_compressors.openvino_rerank",
<<<<<<< HEAD
=======
    "JinaRerank": "langchain_community.document_compressors.jina_rerank",
>>>>>>> cd4c5428
}


def __getattr__(name: str) -> Any:
    if name in _module_lookup:
        module = importlib.import_module(_module_lookup[name])
        return getattr(module, name)
    raise AttributeError(f"module {__name__} has no attribute {name}")


__all__ = list(_module_lookup.keys())<|MERGE_RESOLUTION|>--- conflicted
+++ resolved
@@ -2,13 +2,6 @@
 from typing import TYPE_CHECKING, Any
 
 if TYPE_CHECKING:
-<<<<<<< HEAD
-    from langchain_community.document_compressors.llmlingua_filter import (
-        LLMLinguaCompressor,  # noqa: F401
-    )
-    from langchain_community.document_compressors.openvino_rerank import (
-        OpenVINOReranker,  # noqa: F401
-=======
     from langchain_community.document_compressors.jina_rerank import (
         JinaRerank,  # noqa: F401
     )
@@ -17,7 +10,6 @@
     )
     from langchain_community.document_compressors.openvino_rerank import (
         OpenVINOReranker,
->>>>>>> cd4c5428
     )
 
 __all__ = ["LLMLinguaCompressor", "OpenVINOReranker"]
@@ -25,10 +17,7 @@
 _module_lookup = {
     "LLMLinguaCompressor": "langchain_community.document_compressors.llmlingua_filter",
     "OpenVINOReranker": "langchain_community.document_compressors.openvino_rerank",
-<<<<<<< HEAD
-=======
     "JinaRerank": "langchain_community.document_compressors.jina_rerank",
->>>>>>> cd4c5428
 }
 
 
