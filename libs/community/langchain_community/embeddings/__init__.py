--- conflicted
+++ resolved
@@ -140,11 +140,8 @@
     "JohnSnowLabsEmbeddings",
     "VoyageEmbeddings",
     "BookendEmbeddings",
-<<<<<<< HEAD
     "HuggingFaceUaeEmbeddings",
-=======
     "VolcanoEmbeddings",
->>>>>>> b6c57d38
 ]
 
 
