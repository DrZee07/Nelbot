--- conflicted
+++ resolved
@@ -22,291 +22,6 @@
 
 if TYPE_CHECKING:
     from langchain_core.tools import (
-<<<<<<< HEAD
-        BaseTool,  # noqa: F401
-        StructuredTool,  # noqa: F401
-        Tool,  # noqa: F401
-        tool,  # noqa: F401
-    )
-
-    from langchain_community.tools.ainetwork.app import (
-        AINAppOps,  # noqa: F401
-    )
-    from langchain_community.tools.ainetwork.owner import (
-        AINOwnerOps,  # noqa: F401
-    )
-    from langchain_community.tools.ainetwork.rule import (
-        AINRuleOps,  # noqa: F401
-    )
-    from langchain_community.tools.ainetwork.transfer import (
-        AINTransfer,  # noqa: F401
-    )
-    from langchain_community.tools.ainetwork.value import (
-        AINValueOps,  # noqa: F401
-    )
-    from langchain_community.tools.arxiv.tool import (
-        ArxivQueryRun,  # noqa: F401
-    )
-    from langchain_community.tools.azure_ai_services import (
-        AzureAiServicesDocumentIntelligenceTool,  # noqa: F401
-        AzureAiServicesImageAnalysisTool,  # noqa: F401
-        AzureAiServicesSpeechToTextTool,  # noqa: F401
-        AzureAiServicesTextAnalyticsForHealthTool,  # noqa: F401
-        AzureAiServicesTextToSpeechTool,  # noqa: F401
-    )
-    from langchain_community.tools.azure_cognitive_services import (
-        AzureCogsFormRecognizerTool,  # noqa: F401
-        AzureCogsImageAnalysisTool,  # noqa: F401
-        AzureCogsSpeech2TextTool,  # noqa: F401
-        AzureCogsText2SpeechTool,  # noqa: F401
-        AzureCogsTextAnalyticsHealthTool,  # noqa: F401
-    )
-    from langchain_community.tools.bearly.tool import (
-        BearlyInterpreterTool,  # noqa: F401
-    )
-    from langchain_community.tools.bing_search.tool import (
-        BingSearchResults,  # noqa: F401
-        BingSearchRun,  # noqa: F401
-    )
-    from langchain_community.tools.brave_search.tool import (
-        BraveSearch,  # noqa: F401
-    )
-    from langchain_community.tools.cogniswitch.tool import (
-        CogniswitchKnowledgeRequest,  # noqa: F401
-        CogniswitchKnowledgeSourceFile,  # noqa: F401
-        CogniswitchKnowledgeSourceURL,  # noqa: F401
-        CogniswitchKnowledgeStatus,  # noqa: F401
-    )
-    from langchain_community.tools.connery import (
-        ConneryAction,  # noqa: F401
-    )
-    from langchain_community.tools.convert_to_openai import (
-        format_tool_to_openai_function,  # noqa: F401
-    )
-    from langchain_community.tools.ddg_search.tool import (
-        DuckDuckGoSearchResults,  # noqa: F401
-        DuckDuckGoSearchRun,  # noqa: F401
-    )
-    from langchain_community.tools.e2b_data_analysis.tool import (
-        E2BDataAnalysisTool,  # noqa: F401
-    )
-    from langchain_community.tools.edenai import (
-        EdenAiExplicitImageTool,  # noqa: F401
-        EdenAiObjectDetectionTool,  # noqa: F401
-        EdenAiParsingIDTool,  # noqa: F401
-        EdenAiParsingInvoiceTool,  # noqa: F401
-        EdenAiSpeechToTextTool,  # noqa: F401
-        EdenAiTextModerationTool,  # noqa: F401
-        EdenAiTextToSpeechTool,  # noqa: F401
-        EdenaiTool,  # noqa: F401
-    )
-    from langchain_community.tools.eleven_labs.text2speech import (
-        ElevenLabsText2SpeechTool,  # noqa: F401
-    )
-    from langchain_community.tools.file_management import (
-        CopyFileTool,  # noqa: F401
-        DeleteFileTool,  # noqa: F401
-        FileSearchTool,  # noqa: F401
-        ListDirectoryTool,  # noqa: F401
-        MoveFileTool,  # noqa: F401
-        ReadFileTool,  # noqa: F401
-        WriteFileTool,  # noqa: F401
-    )
-    from langchain_community.tools.gmail import (
-        GmailCreateDraft,  # noqa: F401
-        GmailGetMessage,  # noqa: F401
-        GmailGetThread,  # noqa: F401
-        GmailSearch,  # noqa: F401
-        GmailSendMessage,  # noqa: F401
-    )
-    from langchain_community.tools.google_cloud.texttospeech import (
-        GoogleCloudTextToSpeechTool,  # noqa: F401
-    )
-    from langchain_community.tools.google_places.tool import (
-        GooglePlacesTool,  # noqa: F401
-    )
-    from langchain_community.tools.google_search.tool import (
-        GoogleSearchResults,  # noqa: F401
-        GoogleSearchRun,  # noqa: F401
-    )
-    from langchain_community.tools.google_serper.tool import (
-        GoogleSerperResults,  # noqa: F401
-        GoogleSerperRun,  # noqa: F401
-    )
-    from langchain_community.tools.graphql.tool import (
-        BaseGraphQLTool,  # noqa: F401
-    )
-    from langchain_community.tools.human.tool import (
-        HumanInputRun,  # noqa: F401
-    )
-    from langchain_community.tools.ifttt import (
-        IFTTTWebhook,  # noqa: F401
-    )
-    from langchain_community.tools.interaction.tool import (
-        StdInInquireTool,  # noqa: F401
-    )
-    from langchain_community.tools.jira.tool import (
-        JiraAction,  # noqa: F401
-    )
-    from langchain_community.tools.json.tool import (
-        JsonGetValueTool,  # noqa: F401
-        JsonListKeysTool,  # noqa: F401
-    )
-    from langchain_community.tools.merriam_webster.tool import (
-        MerriamWebsterQueryRun,  # noqa: F401
-    )
-    from langchain_community.tools.metaphor_search import (
-        MetaphorSearchResults,  # noqa: F401
-    )
-    from langchain_community.tools.nasa.tool import (
-        NasaAction,  # noqa: F401
-    )
-    from langchain_community.tools.office365.create_draft_message import (
-        O365CreateDraftMessage,  # noqa: F401
-    )
-    from langchain_community.tools.office365.events_search import (
-        O365SearchEvents,  # noqa: F401
-    )
-    from langchain_community.tools.office365.messages_search import (
-        O365SearchEmails,  # noqa: F401
-    )
-    from langchain_community.tools.office365.send_event import (
-        O365SendEvent,  # noqa: F401
-    )
-    from langchain_community.tools.office365.send_message import (
-        O365SendMessage,  # noqa: F401
-    )
-    from langchain_community.tools.office365.utils import (
-        authenticate,  # noqa: F401
-    )
-    from langchain_community.tools.openapi.utils.api_models import (
-        APIOperation,  # noqa: F401
-    )
-    from langchain_community.tools.openapi.utils.openapi_utils import (
-        OpenAPISpec,  # noqa: F401
-    )
-    from langchain_community.tools.openweathermap.tool import (
-        OpenWeatherMapQueryRun,  # noqa: F401
-    )
-    from langchain_community.tools.playwright import (
-        ClickTool,  # noqa: F401
-        CurrentWebPageTool,  # noqa: F401
-        ExtractHyperlinksTool,  # noqa: F401
-        ExtractTextTool,  # noqa: F401
-        GetElementsTool,  # noqa: F401
-        NavigateBackTool,  # noqa: F401
-        NavigateTool,  # noqa: F401
-    )
-    from langchain_community.tools.plugin import (
-        AIPluginTool,  # noqa: F401
-    )
-    from langchain_community.tools.polygon.aggregates import (
-        PolygonAggregates,  # noqa: F401
-    )
-    from langchain_community.tools.polygon.financials import (
-        PolygonFinancials,  # noqa: F401
-    )
-    from langchain_community.tools.polygon.last_quote import (
-        PolygonLastQuote,  # noqa: F401
-    )
-    from langchain_community.tools.polygon.ticker_news import (
-        PolygonTickerNews,  # noqa: F401
-    )
-    from langchain_community.tools.powerbi.tool import (
-        InfoPowerBITool,  # noqa: F401
-        ListPowerBITool,  # noqa: F401
-        QueryPowerBITool,  # noqa: F401
-    )
-    from langchain_community.tools.pubmed.tool import (
-        PubmedQueryRun,  # noqa: F401
-    )
-    from langchain_community.tools.reddit_search.tool import (
-        RedditSearchRun,  # noqa: F401
-        RedditSearchSchema,  # noqa: F401
-    )
-    from langchain_community.tools.requests.tool import (
-        BaseRequestsTool,  # noqa: F401
-        RequestsDeleteTool,  # noqa: F401
-        RequestsGetTool,  # noqa: F401
-        RequestsPatchTool,  # noqa: F401
-        RequestsPostTool,  # noqa: F401
-        RequestsPutTool,  # noqa: F401
-    )
-    from langchain_community.tools.scenexplain.tool import (
-        SceneXplainTool,  # noqa: F401
-    )
-    from langchain_community.tools.searchapi.tool import (
-        SearchAPIResults,  # noqa: F401
-        SearchAPIRun,  # noqa: F401
-    )
-    from langchain_community.tools.searx_search.tool import (
-        SearxSearchResults,  # noqa: F401
-        SearxSearchRun,  # noqa: F401
-    )
-    from langchain_community.tools.shell.tool import (
-        ShellTool,  # noqa: F401
-    )
-    from langchain_community.tools.slack.get_channel import (
-        SlackGetChannel,  # noqa: F401
-    )
-    from langchain_community.tools.slack.get_message import (
-        SlackGetMessage,  # noqa: F401
-    )
-    from langchain_community.tools.slack.schedule_message import (
-        SlackScheduleMessage,  # noqa: F401
-    )
-    from langchain_community.tools.slack.send_message import (
-        SlackSendMessage,  # noqa: F401
-    )
-    from langchain_community.tools.sleep.tool import (
-        SleepTool,  # noqa: F401
-    )
-    from langchain_community.tools.spark_sql.tool import (
-        BaseSparkSQLTool,  # noqa: F401
-        InfoSparkSQLTool,  # noqa: F401
-        ListSparkSQLTool,  # noqa: F401
-        QueryCheckerTool,  # noqa: F401
-        QuerySparkSQLTool,  # noqa: F401
-    )
-    from langchain_community.tools.sql_database.tool import (
-        BaseSQLDatabaseTool,  # noqa: F401
-        InfoSQLDatabaseTool,  # noqa: F401
-        ListSQLDatabaseTool,  # noqa: F401
-        QuerySQLCheckerTool,  # noqa: F401
-        QuerySQLDataBaseTool,  # noqa: F401
-    )
-    from langchain_community.tools.stackexchange.tool import (
-        StackExchangeTool,  # noqa: F401
-    )
-    from langchain_community.tools.steam.tool import (
-        SteamWebAPIQueryRun,  # noqa: F401
-    )
-    from langchain_community.tools.steamship_image_generation import (
-        SteamshipImageGenerationTool,  # noqa: F401
-    )
-    from langchain_community.tools.vectorstore.tool import (
-        VectorStoreQATool,  # noqa: F401
-        VectorStoreQAWithSourcesTool,  # noqa: F401
-    )
-    from langchain_community.tools.wikipedia.tool import (
-        WikipediaQueryRun,  # noqa: F401
-    )
-    from langchain_community.tools.wolfram_alpha.tool import (
-        WolframAlphaQueryRun,  # noqa: F401
-    )
-    from langchain_community.tools.yahoo_finance_news import (
-        YahooFinanceNewsTool,  # noqa: F401
-    )
-    from langchain_community.tools.you.tool import (
-        YouSearchTool,  # noqa: F401
-    )
-    from langchain_community.tools.youtube.search import (
-        YouTubeSearchTool,  # noqa: F401
-    )
-    from langchain_community.tools.zapier.tool import (
-        ZapierNLAListActions,  # noqa: F401
-        ZapierNLARunAction,  # noqa: F401
-=======
         BaseTool,
         StructuredTool,
         Tool,
@@ -598,7 +313,6 @@
     from langchain_community.tools.zapier.tool import (
         ZapierNLAListActions,
         ZapierNLARunAction,
->>>>>>> cd4c5428
     )
 
 __all__ = [
@@ -679,10 +393,7 @@
     "ListSparkSQLTool",
     "MerriamWebsterQueryRun",
     "MetaphorSearchResults",
-<<<<<<< HEAD
-=======
     "MojeekSearch",
->>>>>>> cd4c5428
     "MoveFileTool",
     "NasaAction",
     "NavigateBackTool",
