--- conflicted
+++ resolved
@@ -9,467 +9,6 @@
 from pydantic import ConfigDict
 
 
-<<<<<<< HEAD
-=======
-class SVEndpointHandler:
-    """
-    SambaNova Systems Interface for Sambaverse endpoint.
-
-    :param str host_url: Base URL of the DaaS API service
-    """
-
-    API_BASE_PATH: str = "/api/predict"
-
-    def __init__(self, host_url: str):
-        """
-        Initialize the SVEndpointHandler.
-
-        :param str host_url: Base URL of the DaaS API service
-        """
-        self.host_url = host_url
-        self.http_session = requests.Session()
-
-    @staticmethod
-    def _process_response(response: requests.Response) -> Dict:
-        """
-        Processes the API response and returns the resulting dict.
-
-        All resulting dicts, regardless of success or failure, will contain the
-        `status_code` key with the API response status code.
-
-        If the API returned an error, the resulting dict will contain the key
-        `detail` with the error message.
-
-        If the API call was successful, the resulting dict will contain the key
-        `data` with the response data.
-
-        :param requests.Response response: the response object to process
-        :return: the response dict
-        :type: dict
-        """
-        result: Dict[str, Any] = {}
-        try:
-            lines_result = response.text.strip().split("\n")
-            text_result = lines_result[-1]
-            if response.status_code == 200 and json.loads(text_result).get("error"):
-                completion = ""
-                for line in lines_result[:-1]:
-                    completion += json.loads(line)["result"]["responses"][0][
-                        "stream_token"
-                    ]
-                text_result = lines_result[-2]
-                result = json.loads(text_result)
-                result["result"]["responses"][0]["completion"] = completion
-            else:
-                result = json.loads(text_result)
-        except Exception as e:
-            result["detail"] = str(e)
-        if "status_code" not in result:
-            result["status_code"] = response.status_code
-        return result
-
-    @staticmethod
-    def _process_streaming_response(
-        response: requests.Response,
-    ) -> Generator[Dict, None, None]:
-        """Process the streaming response"""
-        try:
-            for line in response.iter_lines():
-                chunk = json.loads(line)
-                if "status_code" not in chunk:
-                    chunk["status_code"] = response.status_code
-                if chunk["status_code"] == 200 and chunk.get("error"):
-                    chunk["result"] = {"responses": [{"stream_token": ""}]}
-                    return chunk
-                yield chunk
-        except Exception as e:
-            raise RuntimeError(f"Error processing streaming response: {e}")
-
-    def _get_full_url(self) -> str:
-        """
-        Return the full API URL for a given path.
-        :returns: the full API URL for the sub-path
-        :type: str
-        """
-        return f"{self.host_url}{self.API_BASE_PATH}"
-
-    def nlp_predict(
-        self,
-        key: str,
-        sambaverse_model_name: Optional[str],
-        input: Union[List[str], str],
-        params: Optional[str] = "",
-        stream: bool = False,
-    ) -> Dict:
-        """
-        NLP predict using inline input string.
-
-        :param str project: Project ID in which the endpoint exists
-        :param str endpoint: Endpoint ID
-        :param str key: API Key
-        :param str input_str: Input string
-        :param str params: Input params string
-        :returns: Prediction results
-        :type: dict
-        """
-        if params:
-            data = {"instance": input, "params": json.loads(params)}
-        else:
-            data = {"instance": input}
-        response = self.http_session.post(
-            self._get_full_url(),
-            headers={
-                "key": key,
-                "Content-Type": "application/json",
-                "modelName": sambaverse_model_name,
-            },
-            json=data,
-        )
-        return SVEndpointHandler._process_response(response)
-
-    def nlp_predict_stream(
-        self,
-        key: str,
-        sambaverse_model_name: Optional[str],
-        input: Union[List[str], str],
-        params: Optional[str] = "",
-    ) -> Iterator[Dict]:
-        """
-        NLP predict using inline input string.
-
-        :param str project: Project ID in which the endpoint exists
-        :param str endpoint: Endpoint ID
-        :param str key: API Key
-        :param str input_str: Input string
-        :param str params: Input params string
-        :returns: Prediction results
-        :type: dict
-        """
-        if params:
-            data = {"instance": input, "params": json.loads(params)}
-        else:
-            data = {"instance": input}
-        # Streaming output
-        response = self.http_session.post(
-            self._get_full_url(),
-            headers={
-                "key": key,
-                "Content-Type": "application/json",
-                "modelName": sambaverse_model_name,
-            },
-            json=data,
-            stream=True,
-        )
-        for chunk in SVEndpointHandler._process_streaming_response(response):
-            yield chunk
-
-
-class Sambaverse(LLM):
-    """
-    Sambaverse large language models.
-
-    To use, you should have the environment variable ``SAMBAVERSE_API_KEY``
-    set with your API key.
-
-    get one in https://sambaverse.sambanova.ai
-    read extra documentation in https://docs.sambanova.ai/sambaverse/latest/index.html
-
-
-    Example:
-    .. code-block:: python
-
-        from langchain_community.llms.sambanova  import Sambaverse
-        Sambaverse(
-            sambaverse_url="https://sambaverse.sambanova.ai",
-            sambaverse_api_key="your-sambaverse-api-key",
-            sambaverse_model_name="Meta/llama-2-7b-chat-hf",
-            streaming: = False
-            model_kwargs={
-                "select_expert": "llama-2-7b-chat-hf",
-                "do_sample": False,
-                "max_tokens_to_generate": 100,
-                "temperature": 0.7,
-                "top_p": 1.0,
-                "repetition_penalty": 1.0,
-                "top_k": 50,
-                "process_prompt": False
-            },
-        )
-    """
-
-    sambaverse_url: str = ""
-    """Sambaverse url to use"""
-
-    sambaverse_api_key: str = ""
-    """sambaverse api key"""
-
-    sambaverse_model_name: Optional[str] = None
-    """sambaverse expert model to use"""
-
-    model_kwargs: Optional[dict] = None
-    """Key word arguments to pass to the model."""
-
-    streaming: Optional[bool] = False
-    """Streaming flag to get streamed response."""
-
-    model_config = ConfigDict(
-        extra="forbid",
-    )
-
-    @classmethod
-    def is_lc_serializable(cls) -> bool:
-        return True
-
-    @pre_init
-    def validate_environment(cls, values: Dict) -> Dict:
-        """Validate that api key exists in environment."""
-        values["sambaverse_url"] = get_from_dict_or_env(
-            values,
-            "sambaverse_url",
-            "SAMBAVERSE_URL",
-            default="https://sambaverse.sambanova.ai",
-        )
-        values["sambaverse_api_key"] = get_from_dict_or_env(
-            values, "sambaverse_api_key", "SAMBAVERSE_API_KEY"
-        )
-        values["sambaverse_model_name"] = get_from_dict_or_env(
-            values, "sambaverse_model_name", "SAMBAVERSE_MODEL_NAME"
-        )
-        return values
-
-    @property
-    def _identifying_params(self) -> Dict[str, Any]:
-        """Get the identifying parameters."""
-        return {**{"model_kwargs": self.model_kwargs}}
-
-    @property
-    def _llm_type(self) -> str:
-        """Return type of llm."""
-        return "Sambaverse LLM"
-
-    def _get_tuning_params(self, stop: Optional[List[str]]) -> str:
-        """
-        Get the tuning parameters to use when calling the LLM.
-
-        Args:
-            stop: Stop words to use when generating. Model output is cut off at the
-                first occurrence of any of the stop substrings.
-
-        Returns:
-            The tuning parameters as a JSON string.
-        """
-        _model_kwargs = self.model_kwargs or {}
-        _kwarg_stop_sequences = _model_kwargs.get("stop_sequences", [])
-        _stop_sequences = stop or _kwarg_stop_sequences
-        if not _kwarg_stop_sequences:
-            _model_kwargs["stop_sequences"] = ",".join(
-                f'"{x}"' for x in _stop_sequences
-            )
-        tuning_params_dict = {
-            k: {"type": type(v).__name__, "value": str(v)}
-            for k, v in (_model_kwargs.items())
-        }
-        _model_kwargs["stop_sequences"] = _kwarg_stop_sequences
-        tuning_params = json.dumps(tuning_params_dict)
-        return tuning_params
-
-    def _handle_nlp_predict(
-        self,
-        sdk: SVEndpointHandler,
-        prompt: Union[List[str], str],
-        tuning_params: str,
-    ) -> str:
-        """
-        Perform an NLP prediction using the Sambaverse endpoint handler.
-
-        Args:
-            sdk: The SVEndpointHandler to use for the prediction.
-            prompt: The prompt to use for the prediction.
-            tuning_params: The tuning parameters to use for the prediction.
-
-        Returns:
-            The prediction result.
-
-        Raises:
-            ValueError: If the prediction fails.
-        """
-        response = sdk.nlp_predict(
-            self.sambaverse_api_key, self.sambaverse_model_name, prompt, tuning_params
-        )
-        if response["status_code"] != 200:
-            error = response.get("error")
-            if error:
-                optional_code = error.get("code")
-                optional_details = error.get("details")
-                optional_message = error.get("message")
-                raise RuntimeError(
-                    f"Sambanova /complete call failed with status code "
-                    f"{response['status_code']}.\n"
-                    f"Message: {optional_message}\n"
-                    f"Details: {optional_details}\n"
-                    f"Code: {optional_code}\n"
-                )
-            else:
-                raise RuntimeError(
-                    f"Sambanova /complete call failed with status code "
-                    f"{response['status_code']}."
-                    f"{response}."
-                )
-        return response["result"]["responses"][0]["completion"]
-
-    def _handle_completion_requests(
-        self, prompt: Union[List[str], str], stop: Optional[List[str]]
-    ) -> str:
-        """
-        Perform a prediction using the Sambaverse endpoint handler.
-
-        Args:
-            prompt: The prompt to use for the prediction.
-            stop: stop sequences.
-
-        Returns:
-            The prediction result.
-
-        Raises:
-            ValueError: If the prediction fails.
-        """
-        ss_endpoint = SVEndpointHandler(self.sambaverse_url)
-        tuning_params = self._get_tuning_params(stop)
-        return self._handle_nlp_predict(ss_endpoint, prompt, tuning_params)
-
-    def _handle_nlp_predict_stream(
-        self, sdk: SVEndpointHandler, prompt: Union[List[str], str], tuning_params: str
-    ) -> Iterator[GenerationChunk]:
-        """
-        Perform a streaming request to the LLM.
-
-        Args:
-            sdk: The SVEndpointHandler to use for the prediction.
-            prompt: The prompt to use for the prediction.
-            tuning_params: The tuning parameters to use for the prediction.
-
-        Returns:
-            An iterator of GenerationChunks.
-        """
-        for chunk in sdk.nlp_predict_stream(
-            self.sambaverse_api_key, self.sambaverse_model_name, prompt, tuning_params
-        ):
-            if chunk["status_code"] != 200:
-                error = chunk.get("error")
-                if error:
-                    optional_code = error.get("code")
-                    optional_details = error.get("details")
-                    optional_message = error.get("message")
-                    raise ValueError(
-                        f"Sambanova /complete call failed with status code "
-                        f"{chunk['status_code']}.\n"
-                        f"Message: {optional_message}\n"
-                        f"Details: {optional_details}\n"
-                        f"Code: {optional_code}\n"
-                    )
-                else:
-                    raise RuntimeError(
-                        f"Sambanova /complete call failed with status code "
-                        f"{chunk['status_code']}."
-                        f"{chunk}."
-                    )
-            text = chunk["result"]["responses"][0]["stream_token"]
-            generated_chunk = GenerationChunk(text=text)
-            yield generated_chunk
-
-    def _stream(
-        self,
-        prompt: Union[List[str], str],
-        stop: Optional[List[str]] = None,
-        run_manager: Optional[CallbackManagerForLLMRun] = None,
-        **kwargs: Any,
-    ) -> Iterator[GenerationChunk]:
-        """Stream the Sambaverse's LLM on the given prompt.
-
-        Args:
-            prompt: The prompt to pass into the model.
-            stop: Optional list of stop words to use when generating.
-            run_manager: Callback manager for the run.
-            kwargs: Additional keyword arguments. directly passed
-                to the sambaverse model in API call.
-
-        Returns:
-            An iterator of GenerationChunks.
-        """
-        ss_endpoint = SVEndpointHandler(self.sambaverse_url)
-        tuning_params = self._get_tuning_params(stop)
-        try:
-            if self.streaming:
-                for chunk in self._handle_nlp_predict_stream(
-                    ss_endpoint, prompt, tuning_params
-                ):
-                    if run_manager:
-                        run_manager.on_llm_new_token(chunk.text)
-                    yield chunk
-            else:
-                return
-        except Exception as e:
-            # Handle any errors raised by the inference endpoint
-            raise ValueError(f"Error raised by the inference endpoint: {e}") from e
-
-    def _handle_stream_request(
-        self,
-        prompt: Union[List[str], str],
-        stop: Optional[List[str]],
-        run_manager: Optional[CallbackManagerForLLMRun],
-        kwargs: Dict[str, Any],
-    ) -> str:
-        """
-        Perform a streaming request to the LLM.
-
-        Args:
-            prompt: The prompt to generate from.
-            stop: Stop words to use when generating. Model output is cut off at the
-                first occurrence of any of the stop substrings.
-            run_manager: Callback manager for the run.
-            kwargs: Additional keyword arguments. directly passed
-                to the sambaverse model in API call.
-
-        Returns:
-            The model output as a string.
-        """
-        completion = ""
-        for chunk in self._stream(
-            prompt=prompt, stop=stop, run_manager=run_manager, **kwargs
-        ):
-            completion += chunk.text
-        return completion
-
-    def _call(
-        self,
-        prompt: Union[List[str], str],
-        stop: Optional[List[str]] = None,
-        run_manager: Optional[CallbackManagerForLLMRun] = None,
-        **kwargs: Any,
-    ) -> str:
-        """Run the LLM on the given input.
-
-        Args:
-            prompt: The prompt to generate from.
-            stop: Stop words to use when generating. Model output is cut off at the
-                first occurrence of any of the stop substrings.
-            run_manager: Callback manager for the run.
-            kwargs: Additional keyword arguments. directly passed
-                to the sambaverse model in API call.
-
-        Returns:
-            The model output as a string.
-        """
-        try:
-            if self.streaming:
-                return self._handle_stream_request(prompt, stop, run_manager, kwargs)
-            return self._handle_completion_requests(prompt, stop)
-        except Exception as e:
-            # Handle any errors raised by the inference endpoint
-            raise ValueError(f"Error raised by the inference endpoint: {e}") from e
-
-
->>>>>>> e1d113ea
 class SSEndpointHandler:
     """
     SambaNova Systems Interface for SambaStudio model endpoints.
