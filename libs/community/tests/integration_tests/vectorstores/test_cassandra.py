"""Test Cassandra functionality."""
<<<<<<< HEAD

=======
import asyncio
>>>>>>> cd4c5428
import time
from typing import List, Optional, Type

from langchain_core.documents import Document

from langchain_community.vectorstores import Cassandra
from langchain_community.vectorstores.cassandra import SetupMode
from tests.integration_tests.vectorstores.fake_embeddings import (
    AngularTwoDimensionalEmbeddings,
    ConsistentFakeEmbeddings,
    Embeddings,
)


def _vectorstore_from_texts(
    texts: List[str],
    metadatas: Optional[List[dict]] = None,
    embedding_class: Type[Embeddings] = ConsistentFakeEmbeddings,
    drop: bool = True,
) -> Cassandra:
    from cassandra.cluster import Cluster

    keyspace = "vector_test_keyspace"
    table_name = "vector_test_table"
    # get db connection
    cluster = Cluster()
    session = cluster.connect()
    # ensure keyspace exists
    session.execute(
        (
            f"CREATE KEYSPACE IF NOT EXISTS {keyspace} "
            f"WITH replication = {{'class': 'SimpleStrategy', 'replication_factor': 1}}"
        )
    )
    # drop table if required
    if drop:
        session.execute(f"DROP TABLE IF EXISTS {keyspace}.{table_name}")
    #
    return Cassandra.from_texts(
        texts,
        embedding_class(),
        metadatas=metadatas,
        session=session,
        keyspace=keyspace,
        table_name=table_name,
    )


async def _vectorstore_from_texts_async(
    texts: List[str],
    metadatas: Optional[List[dict]] = None,
    embedding_class: Type[Embeddings] = ConsistentFakeEmbeddings,
    drop: bool = True,
) -> Cassandra:
    from cassandra.cluster import Cluster

    keyspace = "vector_test_keyspace"
    table_name = "vector_test_table"
    # get db connection
    cluster = Cluster()
    session = cluster.connect()
    # ensure keyspace exists
    session.execute(
        (
            f"CREATE KEYSPACE IF NOT EXISTS {keyspace} "
            f"WITH replication = {{'class': 'SimpleStrategy', 'replication_factor': 1}}"
        )
    )
    # drop table if required
    if drop:
        session.execute(f"DROP TABLE IF EXISTS {keyspace}.{table_name}")
    #
    return await Cassandra.afrom_texts(
        texts,
        embedding_class(),
        metadatas=metadatas,
        session=session,
        keyspace=keyspace,
        table_name=table_name,
        setup_mode=SetupMode.ASYNC,
    )


async def test_cassandra() -> None:
    """Test end to end construction and search."""
    texts = ["foo", "bar", "baz"]
    docsearch = _vectorstore_from_texts(texts)
    output = docsearch.similarity_search("foo", k=1)
    assert output == [Document(page_content="foo")]
    output = await docsearch.asimilarity_search("foo", k=1)
    assert output == [Document(page_content="foo")]


async def test_cassandra_with_score() -> None:
    """Test end to end construction and search with scores and IDs."""
    texts = ["foo", "bar", "baz"]
    metadatas = [{"page": i} for i in range(len(texts))]
    docsearch = _vectorstore_from_texts(texts, metadatas=metadatas)

    expected_docs = [
        Document(page_content="foo", metadata={"page": "0.0"}),
        Document(page_content="bar", metadata={"page": "1.0"}),
        Document(page_content="baz", metadata={"page": "2.0"}),
    ]

    output = docsearch.similarity_search_with_score("foo", k=3)
    docs = [o[0] for o in output]
    scores = [o[1] for o in output]
    assert docs == expected_docs
    assert scores[0] > scores[1] > scores[2]

    output = await docsearch.asimilarity_search_with_score("foo", k=3)
    docs = [o[0] for o in output]
    scores = [o[1] for o in output]
    assert docs == expected_docs
    assert scores[0] > scores[1] > scores[2]


async def test_cassandra_max_marginal_relevance_search() -> None:
    """
    Test end to end construction and MMR search.
    The embedding function used here ensures `texts` become
    the following vectors on a circle (numbered v0 through v3):

           ______ v2
          /      \
         /        |  v1
    v3  |     .    | query
         |        /  v0
          |______/                 (N.B. very crude drawing)

    With fetch_k==3 and k==2, when query is at (1, ),
    one expects that v2 and v0 are returned (in some order).
    """
    texts = ["-0.124", "+0.127", "+0.25", "+1.0"]
    metadatas = [{"page": i} for i in range(len(texts))]
    docsearch = _vectorstore_from_texts(
        texts, metadatas=metadatas, embedding_class=AngularTwoDimensionalEmbeddings
    )

    expected_set = {
        ("+0.25", "2.0"),
        ("-0.124", "0.0"),
    }

    output = docsearch.max_marginal_relevance_search("0.0", k=2, fetch_k=3)
    output_set = {
        (mmr_doc.page_content, mmr_doc.metadata["page"]) for mmr_doc in output
    }
    assert output_set == expected_set

    output = await docsearch.amax_marginal_relevance_search("0.0", k=2, fetch_k=3)
    output_set = {
        (mmr_doc.page_content, mmr_doc.metadata["page"]) for mmr_doc in output
    }
    assert output_set == expected_set


def test_cassandra_add_texts() -> None:
    """Test end to end construction with further insertions."""
    texts = ["foo", "bar", "baz"]
    metadatas = [{"page": i} for i in range(len(texts))]
    docsearch = _vectorstore_from_texts(texts, metadatas=metadatas)

    texts2 = ["foo2", "bar2", "baz2"]
    metadatas2 = [{"page": i + 3} for i in range(len(texts))]
    docsearch.add_texts(texts2, metadatas2)

    output = docsearch.similarity_search("foo", k=10)
    assert len(output) == 6


async def test_cassandra_aadd_texts() -> None:
    """Test end to end construction with further insertions."""
    texts = ["foo", "bar", "baz"]
    metadatas = [{"page": i} for i in range(len(texts))]
    docsearch = _vectorstore_from_texts(texts, metadatas=metadatas)

    texts2 = ["foo2", "bar2", "baz2"]
    metadatas2 = [{"page": i + 3} for i in range(len(texts))]
    await docsearch.aadd_texts(texts2, metadatas2)

    output = await docsearch.asimilarity_search("foo", k=10)
    assert len(output) == 6


def test_cassandra_no_drop() -> None:
    """Test end to end construction and re-opening the same index."""
    texts = ["foo", "bar", "baz"]
    metadatas = [{"page": i} for i in range(len(texts))]
    _vectorstore_from_texts(texts, metadatas=metadatas)

    texts2 = ["foo2", "bar2", "baz2"]
    docsearch = _vectorstore_from_texts(texts2, metadatas=metadatas, drop=False)

    output = docsearch.similarity_search("foo", k=10)
    assert len(output) == 6


async def test_cassandra_no_drop_async() -> None:
    """Test end to end construction and re-opening the same index."""
    texts = ["foo", "bar", "baz"]
    metadatas = [{"page": i} for i in range(len(texts))]
    await _vectorstore_from_texts_async(texts, metadatas=metadatas)

    texts2 = ["foo2", "bar2", "baz2"]
    docsearch = await _vectorstore_from_texts_async(
        texts2, metadatas=metadatas, drop=False
    )

    output = await docsearch.asimilarity_search("foo", k=10)
    assert len(output) == 6


def test_cassandra_delete() -> None:
    """Test delete methods from vector store."""
    texts = ["foo", "bar", "baz", "gni"]
    metadatas = [{"page": i} for i in range(len(texts))]
    docsearch = _vectorstore_from_texts([], metadatas=metadatas)

    ids = docsearch.add_texts(texts, metadatas)
    output = docsearch.similarity_search("foo", k=10)
    assert len(output) == 4

    docsearch.delete_by_document_id(ids[0])
    output = docsearch.similarity_search("foo", k=10)
    assert len(output) == 3

    docsearch.delete(ids[1:3])
    output = docsearch.similarity_search("foo", k=10)
    assert len(output) == 1

    docsearch.delete(["not-existing"])
    output = docsearch.similarity_search("foo", k=10)
    assert len(output) == 1

    docsearch.clear()
    time.sleep(0.3)
    output = docsearch.similarity_search("foo", k=10)
    assert len(output) == 0


async def test_cassandra_adelete() -> None:
    """Test delete methods from vector store."""
    texts = ["foo", "bar", "baz", "gni"]
    metadatas = [{"page": i} for i in range(len(texts))]
    docsearch = await _vectorstore_from_texts_async([], metadatas=metadatas)

    ids = await docsearch.aadd_texts(texts, metadatas)
    output = await docsearch.asimilarity_search("foo", k=10)
    assert len(output) == 4

    await docsearch.adelete_by_document_id(ids[0])
    output = await docsearch.asimilarity_search("foo", k=10)
    assert len(output) == 3

    await docsearch.adelete(ids[1:3])
    output = await docsearch.asimilarity_search("foo", k=10)
    assert len(output) == 1

    await docsearch.adelete(["not-existing"])
    output = await docsearch.asimilarity_search("foo", k=10)
    assert len(output) == 1

    await docsearch.aclear()
    await asyncio.sleep(0.3)
    output = docsearch.similarity_search("foo", k=10)
    assert len(output) == 0<|MERGE_RESOLUTION|>--- conflicted
+++ resolved
@@ -1,9 +1,5 @@
 """Test Cassandra functionality."""
-<<<<<<< HEAD
-
-=======
 import asyncio
->>>>>>> cd4c5428
 import time
 from typing import List, Optional, Type
 
