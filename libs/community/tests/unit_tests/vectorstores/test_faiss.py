"""Test FAISS functionality."""

import datetime
import math
import tempfile
from typing import Union

import pytest
from langchain_core.documents import Document

from langchain_community.docstore.base import Docstore
from langchain_community.docstore.in_memory import InMemoryDocstore
from langchain_community.vectorstores.faiss import FAISS
from langchain_community.vectorstores.utils import DistanceStrategy
from tests.integration_tests.vectorstores.fake_embeddings import FakeEmbeddings

_PAGE_CONTENT = """This is a page about LangChain.

It is a really cool framework.

What isn't there to love about langchain?

Made in 2022."""


class FakeDocstore(Docstore):
    """Fake docstore for testing purposes."""

    def search(self, search: str) -> Union[str, Document]:
        """Return the fake document."""
        document = Document(page_content=_PAGE_CONTENT)
        return document


@pytest.mark.requires("faiss")
def test_faiss() -> None:
    """Test end to end construction and search."""
    texts = ["foo", "bar", "baz"]
    docsearch = FAISS.from_texts(texts, FakeEmbeddings())
    index_to_id = docsearch.index_to_docstore_id
    expected_docstore = InMemoryDocstore(
        {
            index_to_id[0]: Document(page_content="foo"),
            index_to_id[1]: Document(page_content="bar"),
            index_to_id[2]: Document(page_content="baz"),
        }
    )
    assert docsearch.docstore.__dict__ == expected_docstore.__dict__
    output = docsearch.similarity_search("foo", k=1)
    assert output == [Document(page_content="foo")]

    # Retriever standard params
    retriever = docsearch.as_retriever()
    ls_params = retriever._get_ls_params()
    assert ls_params == {
        "ls_retriever_name": "vectorstore",
        "ls_vector_store_provider": "FAISS",
        "ls_embedding_provider": "FakeEmbeddings",
    }


@pytest.mark.requires("faiss")
async def test_faiss_afrom_texts() -> None:
    """Test end to end construction and search."""
    texts = ["foo", "bar", "baz"]
    docsearch = await FAISS.afrom_texts(texts, FakeEmbeddings())
    index_to_id = docsearch.index_to_docstore_id
    expected_docstore = InMemoryDocstore(
        {
            index_to_id[0]: Document(page_content="foo"),
            index_to_id[1]: Document(page_content="bar"),
            index_to_id[2]: Document(page_content="baz"),
        }
    )
    assert docsearch.docstore.__dict__ == expected_docstore.__dict__
    output = await docsearch.asimilarity_search("foo", k=1)
    assert output == [Document(page_content="foo")]


@pytest.mark.requires("faiss")
def test_faiss_vector_sim() -> None:
    """Test vector similarity."""
    texts = ["foo", "bar", "baz"]
    docsearch = FAISS.from_texts(texts, FakeEmbeddings())
    index_to_id = docsearch.index_to_docstore_id
    expected_docstore = InMemoryDocstore(
        {
            index_to_id[0]: Document(page_content="foo"),
            index_to_id[1]: Document(page_content="bar"),
            index_to_id[2]: Document(page_content="baz"),
        }
    )
    assert docsearch.docstore.__dict__ == expected_docstore.__dict__
    query_vec = FakeEmbeddings().embed_query(text="foo")
    output = docsearch.similarity_search_by_vector(query_vec, k=1)
    assert output == [Document(page_content="foo")]


@pytest.mark.requires("faiss")
async def test_faiss_async_vector_sim() -> None:
    """Test vector similarity."""
    texts = ["foo", "bar", "baz"]
    docsearch = await FAISS.afrom_texts(texts, FakeEmbeddings())
    index_to_id = docsearch.index_to_docstore_id
    expected_docstore = InMemoryDocstore(
        {
            index_to_id[0]: Document(page_content="foo"),
            index_to_id[1]: Document(page_content="bar"),
            index_to_id[2]: Document(page_content="baz"),
        }
    )
    assert docsearch.docstore.__dict__ == expected_docstore.__dict__
    query_vec = await FakeEmbeddings().aembed_query(text="foo")
    output = await docsearch.asimilarity_search_by_vector(query_vec, k=1)
    assert output == [Document(page_content="foo")]


@pytest.mark.requires("faiss")
def test_faiss_vector_sim_with_score_threshold() -> None:
    """Test vector similarity."""
    texts = ["foo", "bar", "baz"]
    docsearch = FAISS.from_texts(texts, FakeEmbeddings())
    index_to_id = docsearch.index_to_docstore_id
    expected_docstore = InMemoryDocstore(
        {
            index_to_id[0]: Document(page_content="foo"),
            index_to_id[1]: Document(page_content="bar"),
            index_to_id[2]: Document(page_content="baz"),
        }
    )
    assert docsearch.docstore.__dict__ == expected_docstore.__dict__
    query_vec = FakeEmbeddings().embed_query(text="foo")
    output = docsearch.similarity_search_by_vector(query_vec, k=2, score_threshold=0.2)
    assert output == [Document(page_content="foo")]


@pytest.mark.requires("faiss")
async def test_faiss_vector_async_sim_with_score_threshold() -> None:
    """Test vector similarity."""
    texts = ["foo", "bar", "baz"]
    docsearch = await FAISS.afrom_texts(texts, FakeEmbeddings())
    index_to_id = docsearch.index_to_docstore_id
    expected_docstore = InMemoryDocstore(
        {
            index_to_id[0]: Document(page_content="foo"),
            index_to_id[1]: Document(page_content="bar"),
            index_to_id[2]: Document(page_content="baz"),
        }
    )
    assert docsearch.docstore.__dict__ == expected_docstore.__dict__
    query_vec = await FakeEmbeddings().aembed_query(text="foo")
    output = await docsearch.asimilarity_search_by_vector(
        query_vec, k=2, score_threshold=0.2
    )
    assert output == [Document(page_content="foo")]


@pytest.mark.requires("faiss")
def test_similarity_search_with_score_by_vector() -> None:
    """Test vector similarity with score by vector."""
    texts = ["foo", "bar", "baz"]
    docsearch = FAISS.from_texts(texts, FakeEmbeddings())
    index_to_id = docsearch.index_to_docstore_id
    expected_docstore = InMemoryDocstore(
        {
            index_to_id[0]: Document(page_content="foo"),
            index_to_id[1]: Document(page_content="bar"),
            index_to_id[2]: Document(page_content="baz"),
        }
    )
    assert docsearch.docstore.__dict__ == expected_docstore.__dict__
    query_vec = FakeEmbeddings().embed_query(text="foo")
    output = docsearch.similarity_search_with_score_by_vector(query_vec, k=1)
    assert len(output) == 1
    assert output[0][0] == Document(page_content="foo")


@pytest.mark.requires("faiss")
async def test_similarity_async_search_with_score_by_vector() -> None:
    """Test vector similarity with score by vector."""
    texts = ["foo", "bar", "baz"]
    docsearch = await FAISS.afrom_texts(texts, FakeEmbeddings())
    index_to_id = docsearch.index_to_docstore_id
    expected_docstore = InMemoryDocstore(
        {
            index_to_id[0]: Document(page_content="foo"),
            index_to_id[1]: Document(page_content="bar"),
            index_to_id[2]: Document(page_content="baz"),
        }
    )
    assert docsearch.docstore.__dict__ == expected_docstore.__dict__
    query_vec = await FakeEmbeddings().aembed_query(text="foo")
    output = await docsearch.asimilarity_search_with_score_by_vector(query_vec, k=1)
    assert len(output) == 1
    assert output[0][0] == Document(page_content="foo")


@pytest.mark.requires("faiss")
def test_similarity_search_with_score_by_vector_with_score_threshold() -> None:
    """Test vector similarity with score by vector."""
    texts = ["foo", "bar", "baz"]
    docsearch = FAISS.from_texts(texts, FakeEmbeddings())
    index_to_id = docsearch.index_to_docstore_id
    expected_docstore = InMemoryDocstore(
        {
            index_to_id[0]: Document(page_content="foo"),
            index_to_id[1]: Document(page_content="bar"),
            index_to_id[2]: Document(page_content="baz"),
        }
    )
    assert docsearch.docstore.__dict__ == expected_docstore.__dict__
    query_vec = FakeEmbeddings().embed_query(text="foo")
    output = docsearch.similarity_search_with_score_by_vector(
        query_vec,
        k=2,
        score_threshold=0.2,
    )
    assert len(output) == 1
    assert output[0][0] == Document(page_content="foo")
    assert output[0][1] < 0.2


@pytest.mark.requires("faiss")
async def test_sim_asearch_with_score_by_vector_with_score_threshold() -> None:
    """Test vector similarity with score by vector."""
    texts = ["foo", "bar", "baz"]
    docsearch = await FAISS.afrom_texts(texts, FakeEmbeddings())
    index_to_id = docsearch.index_to_docstore_id
    expected_docstore = InMemoryDocstore(
        {
            index_to_id[0]: Document(page_content="foo"),
            index_to_id[1]: Document(page_content="bar"),
            index_to_id[2]: Document(page_content="baz"),
        }
    )
    assert docsearch.docstore.__dict__ == expected_docstore.__dict__
    query_vec = await FakeEmbeddings().aembed_query(text="foo")
    output = await docsearch.asimilarity_search_with_score_by_vector(
        query_vec,
        k=2,
        score_threshold=0.2,
    )
    assert len(output) == 1
    assert output[0][0] == Document(page_content="foo")
    assert output[0][1] < 0.2


@pytest.mark.requires("faiss")
def test_faiss_mmr() -> None:
    texts = ["foo", "foo", "fou", "foy"]
    docsearch = FAISS.from_texts(texts, FakeEmbeddings())
    query_vec = FakeEmbeddings().embed_query(text="foo")
    # make sure we can have k > docstore size
    output = docsearch.max_marginal_relevance_search_with_score_by_vector(
        query_vec, k=10, lambda_mult=0.1
    )
    assert len(output) == len(texts)
    assert output[0][0] == Document(page_content="foo")
    assert output[0][1] == 0.0
    assert output[1][0] != Document(page_content="foo")


@pytest.mark.requires("faiss")
async def test_faiss_async_mmr() -> None:
    texts = ["foo", "foo", "fou", "foy"]
    docsearch = await FAISS.afrom_texts(texts, FakeEmbeddings())
    query_vec = await FakeEmbeddings().aembed_query(text="foo")
    # make sure we can have k > docstore size
    output = await docsearch.amax_marginal_relevance_search_with_score_by_vector(
        query_vec, k=10, lambda_mult=0.1
    )
    assert len(output) == len(texts)
    assert output[0][0] == Document(page_content="foo")
    assert output[0][1] == 0.0
    assert output[1][0] != Document(page_content="foo")


@pytest.mark.requires("faiss")
def test_faiss_mmr_with_metadatas() -> None:
    texts = ["foo", "foo", "fou", "foy"]
    metadatas = [{"page": i} for i in range(len(texts))]
    docsearch = FAISS.from_texts(texts, FakeEmbeddings(), metadatas=metadatas)
    query_vec = FakeEmbeddings().embed_query(text="foo")
    output = docsearch.max_marginal_relevance_search_with_score_by_vector(
        query_vec, k=10, lambda_mult=0.1
    )
    assert len(output) == len(texts)
    assert output[0][0] == Document(page_content="foo", metadata={"page": 0})
    assert output[0][1] == 0.0
    assert output[1][0] != Document(page_content="foo", metadata={"page": 0})


@pytest.mark.requires("faiss")
async def test_faiss_async_mmr_with_metadatas() -> None:
    texts = ["foo", "foo", "fou", "foy"]
    metadatas = [{"page": i} for i in range(len(texts))]
    docsearch = await FAISS.afrom_texts(texts, FakeEmbeddings(), metadatas=metadatas)
    query_vec = await FakeEmbeddings().aembed_query(text="foo")
    output = await docsearch.amax_marginal_relevance_search_with_score_by_vector(
        query_vec, k=10, lambda_mult=0.1
    )
    assert len(output) == len(texts)
    assert output[0][0] == Document(page_content="foo", metadata={"page": 0})
    assert output[0][1] == 0.0
    assert output[1][0] != Document(page_content="foo", metadata={"page": 0})


@pytest.mark.requires("faiss")
def test_faiss_mmr_with_metadatas_and_filter() -> None:
    texts = ["foo", "foo", "fou", "foy"]
    metadatas = [{"page": i} for i in range(len(texts))]
    docsearch = FAISS.from_texts(texts, FakeEmbeddings(), metadatas=metadatas)
    query_vec = FakeEmbeddings().embed_query(text="foo")
    output = docsearch.max_marginal_relevance_search_with_score_by_vector(
        query_vec, k=10, lambda_mult=0.1, filter={"page": 1}
    )
    assert len(output) == 1
    assert output[0][0] == Document(page_content="foo", metadata={"page": 1})
    assert output[0][1] == 0.0
    assert output == docsearch.max_marginal_relevance_search_with_score_by_vector(
        query_vec, k=10, lambda_mult=0.1, filter=lambda di: di["page"] == 1
    )


@pytest.mark.requires("faiss")
def test_faiss_mmr_with_metadatas_and_comparison_operators_filter_eq() -> None:
    texts = ["foo", "foo", "fou", "foy"]
    metadatas = [{"page": i} for i in range(len(texts))]
    docsearch = FAISS.from_texts(texts, FakeEmbeddings(), metadatas=metadatas)
    query_vec = FakeEmbeddings().embed_query(text="foo")
    output = docsearch.max_marginal_relevance_search_with_score_by_vector(
        query_vec, k=10, lambda_mult=0.1, filter={"page": {"$eq": 1}}
    )
    assert len(output) == 1
    assert output[0][0] == Document(page_content="foo", metadata={"page": 1})
    assert output[0][1] == 0.0
    assert output == docsearch.max_marginal_relevance_search_with_score_by_vector(
        query_vec, k=10, lambda_mult=0.1, filter=lambda di: di["page"] == 1
    )


@pytest.mark.requires("faiss")
def test_faiss_mmr_with_metadatas_and_comparison_operators_filter_neq() -> None:
    texts = ["foo", "foo", "fou", "foy"]
    metadatas = [{"page": i} for i in range(len(texts))]
    docsearch = FAISS.from_texts(texts, FakeEmbeddings(), metadatas=metadatas)
    query_vec = FakeEmbeddings().embed_query(text="foo")
    output = docsearch.max_marginal_relevance_search_with_score_by_vector(
        query_vec, k=10, lambda_mult=0.1, filter={"page": {"$neq": 1}}
    )
    assert len(output) == 3
    assert output[0][0] == Document(page_content="foo", metadata={"page": 0})
    assert output[0][1] == 0.0
    assert output[1][0] != Document(page_content="foo", metadata={"page": 0})
    assert output[2][0] != Document(page_content="foo", metadata={"page": 0})
    assert output == docsearch.max_marginal_relevance_search_with_score_by_vector(
        query_vec, k=10, lambda_mult=0.1, filter=lambda di: di["page"] != 1
    )


@pytest.mark.requires("faiss")
def test_faiss_mmr_with_metadatas_and_comparison_operators_filter_gt() -> None:
    texts = ["foo", "foo", "fou", "foy"]
    metadatas = [{"page": i} for i in range(len(texts))]
    docsearch = FAISS.from_texts(texts, FakeEmbeddings(), metadatas=metadatas)
    query_vec = FakeEmbeddings().embed_query(text="foo")
    output = docsearch.max_marginal_relevance_search_with_score_by_vector(
        query_vec, k=10, lambda_mult=0.1, filter={"page": {"$gt": 0}}
    )
    assert len(output) == 3
    assert output[0][0] == Document(page_content="foo", metadata={"page": 1})
    assert output[0][1] == 0.0
    assert output[1][0] != Document(page_content="foo", metadata={"page": 1})
    assert output[2][0] != Document(page_content="foo", metadata={"page": 1})
    assert output == docsearch.max_marginal_relevance_search_with_score_by_vector(
        query_vec, k=10, lambda_mult=0.1, filter=lambda di: di["page"] > 0
    )


@pytest.mark.requires("faiss")
def test_faiss_mmr_with_metadatas_and_comparison_operators_filter_lt() -> None:
    texts = ["foo", "foo", "fou", "foy"]
    metadatas = [{"page": i} for i in range(len(texts))]
    docsearch = FAISS.from_texts(texts, FakeEmbeddings(), metadatas=metadatas)
    query_vec = FakeEmbeddings().embed_query(text="foo")
    output = docsearch.max_marginal_relevance_search_with_score_by_vector(
        query_vec, k=10, lambda_mult=0.1, filter={"page": {"$lt": 2}}
    )
    assert len(output) == 2
    assert output[0][0] == Document(page_content="foo", metadata={"page": 0})
    assert output[0][1] == 0.0
    assert output[1][0] == Document(page_content="foo", metadata={"page": 1})
    assert output[1][1] == 1.0
    assert output == docsearch.max_marginal_relevance_search_with_score_by_vector(
        query_vec, k=10, lambda_mult=0.1, filter=lambda di: di["page"] < 2
    )


@pytest.mark.requires("faiss")
def test_faiss_mmr_with_metadatas_and_comparison_operators_filter_gte() -> None:
    texts = ["foo", "foo", "fou", "foy"]
    metadatas = [{"page": i} for i in range(len(texts))]
    docsearch = FAISS.from_texts(texts, FakeEmbeddings(), metadatas=metadatas)
    query_vec = FakeEmbeddings().embed_query(text="foo")
    output = docsearch.max_marginal_relevance_search_with_score_by_vector(
        query_vec, k=10, lambda_mult=0.1, filter={"page": {"$gte": 1}}
    )
    assert len(output) == 3
    assert output[0][0] == Document(page_content="foo", metadata={"page": 1})
    assert output[0][1] == 0.0
    assert output[1][0] != Document(page_content="foo", metadata={"page": 1})
    assert output[2][0] != Document(page_content="foo", metadata={"page": 1})
    assert output == docsearch.max_marginal_relevance_search_with_score_by_vector(
        query_vec, k=10, lambda_mult=0.1, filter=lambda di: di["page"] >= 1
    )


@pytest.mark.requires("faiss")
def test_faiss_mmr_with_metadatas_and_comparison_operators_filter_lte() -> None:
    texts = ["fou", "fou", "fouu", "fouuu"]
    metadatas = [{"page": i} for i in range(len(texts))]
    docsearch = FAISS.from_texts(texts, FakeEmbeddings(), metadatas=metadatas)
    query_vec = FakeEmbeddings().embed_query(text="foo")
    output = docsearch.max_marginal_relevance_search_with_score_by_vector(
        query_vec, k=10, lambda_mult=0.1, filter={"page": {"$lte": 0}}
    )
    assert len(output) == 1
    assert output[0][0] == Document(page_content="fou", metadata={"page": 0})
    assert output[0][1] == 0.0
    assert output == docsearch.max_marginal_relevance_search_with_score_by_vector(
        query_vec, k=10, lambda_mult=0.1, filter=lambda di: di["page"] <= 0
    )


@pytest.mark.requires("faiss")
def test_faiss_mmr_with_metadatas_and_comparison_operators_filter_in_1() -> None:
    texts = ["foo", "foo", "fou", "foy"]
    metadatas = [{"page": i} for i in range(len(texts))]
    docsearch = FAISS.from_texts(texts, FakeEmbeddings(), metadatas=metadatas)
    query_vec = FakeEmbeddings().embed_query(text="foo")
    output = docsearch.max_marginal_relevance_search_with_score_by_vector(
        query_vec, k=10, lambda_mult=0.1, filter={"page": {"$in": [0]}}
    )
    assert len(output) == 1
    assert output[0][0] == Document(page_content="foo", metadata={"page": 0})
    assert output[0][1] == 0.0
    assert output == docsearch.max_marginal_relevance_search_with_score_by_vector(
        query_vec, k=10, lambda_mult=0.1, filter=lambda di: di["page"] in [0]
    )


@pytest.mark.requires("faiss")
def test_faiss_mmr_with_metadatas_and_comparison_operators_filter_in_2() -> None:
    texts = ["foo", "foo", "fou", "foy"]
    metadatas = [{"page": i} for i in range(len(texts))]
    docsearch = FAISS.from_texts(texts, FakeEmbeddings(), metadatas=metadatas)
    query_vec = FakeEmbeddings().embed_query(text="foo")
    output = docsearch.max_marginal_relevance_search_with_score_by_vector(
        query_vec, k=10, lambda_mult=0.1, filter={"page": {"$in": [1, 2]}}
    )
    assert len(output) == 2
    assert output[0][0] == Document(page_content="foo", metadata={"page": 1})
    assert output[0][1] == 0.0
    assert output[1][0] == Document(page_content="fou", metadata={"page": 2})
    assert output == docsearch.max_marginal_relevance_search_with_score_by_vector(
        query_vec, k=10, lambda_mult=0.1, filter=lambda di: di["page"] in [1, 2]
    )


@pytest.mark.requires("faiss")
def test_faiss_mmr_with_metadatas_and_comparison_operators_filter_nin_1() -> None:
    texts = ["foo", "foo", "fou", "foy"]
    metadatas = [{"page": i} for i in range(len(texts))]
    docsearch = FAISS.from_texts(texts, FakeEmbeddings(), metadatas=metadatas)
    query_vec = FakeEmbeddings().embed_query(text="foo")
    output = docsearch.max_marginal_relevance_search_with_score_by_vector(
        query_vec, k=10, lambda_mult=0.1, filter={"page": {"$nin": [0, 1]}}
    )
    assert len(output) == 2
    assert output[0][0] == Document(page_content="fou", metadata={"page": 2})
    assert output[0][1] == 0.0
    assert output[1][0] == Document(page_content="foy", metadata={"page": 3})
    assert output == docsearch.max_marginal_relevance_search_with_score_by_vector(
        query_vec, k=10, lambda_mult=0.1, filter=lambda di: di["page"] not in [0, 1]
    )


@pytest.mark.requires("faiss")
def test_faiss_mmr_with_metadatas_and_comparison_operators_filter_nin_2() -> None:
    texts = ["foo", "foo", "fou", "foy"]
    metadatas = [{"page": i} for i in range(len(texts))]
    docsearch = FAISS.from_texts(texts, FakeEmbeddings(), metadatas=metadatas)
    query_vec = FakeEmbeddings().embed_query(text="foo")
    output = docsearch.max_marginal_relevance_search_with_score_by_vector(
        query_vec, k=10, lambda_mult=0.1, filter={"page": {"$nin": [0, 1, 2]}}
    )
    assert len(output) == 1
    assert output[0][0] == Document(page_content="foy", metadata={"page": 3})
    assert output[0][1] == 0.0
    assert output == docsearch.max_marginal_relevance_search_with_score_by_vector(
        query_vec, k=10, lambda_mult=0.1, filter=lambda di: di["page"] not in [0, 1, 2]
    )


@pytest.mark.requires("faiss")
def test_faiss_mmr_with_metadatas_and_logical_operators_filter_not() -> None:
    texts = ["foo", "foo", "fou", "foy"]
    metadatas = [{"page": i} for i in range(len(texts))]
    docsearch = FAISS.from_texts(texts, FakeEmbeddings(), metadatas=metadatas)
    query_vec = FakeEmbeddings().embed_query(text="foo")
    output = docsearch.max_marginal_relevance_search_with_score_by_vector(
        query_vec, k=10, lambda_mult=0.1, filter= {'$not': {"page": 1}}
    )
    assert len(output) == 3
    assert output[0][0] == Document(page_content="foo", metadata={"page": 0})
    assert output[0][1] == 0.0
    assert output[1][0] == Document(page_content="foy", metadata={"page": 3})
    assert output[2][0] == Document(page_content="fou", metadata={"page": 2})
    assert output == docsearch.max_marginal_relevance_search_with_score_by_vector(
        query_vec, k=10, lambda_mult=0.1, filter=lambda di: not di["page"] == 1
    )


@pytest.mark.requires("faiss")
def test_faiss_mmr_with_metadatas_and_logical_operators_filter_or_1() -> None:
    texts = ["foo", "foo", "fou", "foy"]
    metadatas = [{"page": i} for i in range(len(texts))]
    docsearch = FAISS.from_texts(texts, FakeEmbeddings(), metadatas=metadatas)
    query_vec = FakeEmbeddings().embed_query(text="foo")
    output = docsearch.max_marginal_relevance_search_with_score_by_vector(
        query_vec, k=10, lambda_mult=0.1, filter= {'$or': [{"page": 0}]}
    )
    assert len(output) == 1
    assert output[0][0] == Document(page_content="foo", metadata={"page": 0})
    assert output[0][1] == 0.0
    assert output == docsearch.max_marginal_relevance_search_with_score_by_vector(
        query_vec, k=10, lambda_mult=0.1, filter=lambda di: (di["page"] == 0)
    )


@pytest.mark.requires("faiss")
def test_faiss_mmr_with_metadatas_and_logical_operators_filter_or_2() -> None:
    texts = ["foo", "foo", "fou", "foy"]
    metadatas = [{"page": i} for i in range(len(texts))]
    docsearch = FAISS.from_texts(texts, FakeEmbeddings(), metadatas=metadatas)
    query_vec = FakeEmbeddings().embed_query(text="foo")
    output = docsearch.max_marginal_relevance_search_with_score_by_vector(
        query_vec, k=10, lambda_mult=0.1, filter= {'$or': [{"page": 0}, {"page": 1}]}
    )
    assert len(output) == 2
    assert output[0][0] == Document(page_content="foo", metadata={"page": 0})
    assert output[0][1] == 0.0
    assert output[1][0] == Document(page_content="foo", metadata={"page": 1})
    assert output[1][1] == 1.0
    assert output == docsearch.max_marginal_relevance_search_with_score_by_vector(
        query_vec, k=10, lambda_mult=0.1, filter=lambda di: (di["page"] == 0) or (di["page"] == 1)
    )


@pytest.mark.requires("faiss")
def test_faiss_mmr_with_metadatas_and_logical_operators_filter_or_3() -> None:
    texts = ["foo", "foo", "fou", "foy"]
    metadatas = [{"page": i} for i in range(len(texts))]
    docsearch = FAISS.from_texts(texts, FakeEmbeddings(), metadatas=metadatas)
    query_vec = FakeEmbeddings().embed_query(text="foo")
    output = docsearch.max_marginal_relevance_search_with_score_by_vector(
        query_vec, k=10, lambda_mult=0.1, filter= {'$or': [{"page": 0}, {"page": 1}, {"page": 2}]}
    )
    assert len(output) == 3
    assert output[0][0] == Document(page_content="foo", metadata={"page": 0})
    assert output[0][1] == 0.0
    assert output[1][0] != Document(page_content="foo", metadata={"page": 0})
    assert output[2][0] != Document(page_content="foo", metadata={"page": 0})
    assert output == docsearch.max_marginal_relevance_search_with_score_by_vector(
        query_vec, k=10, lambda_mult=0.1, filter=lambda di: (di["page"] == 0) or 
                                                            (di["page"] == 1) or 
                                                            (di["page"] == 2)
    )


@pytest.mark.requires("faiss")
def test_faiss_mmr_with_metadatas_and_logical_operators_filter_and_1() -> None:
    texts = ["foo", "foo", "fou", "foy"]
    metadatas = [{"page": i} for i in range(len(texts))]
    docsearch = FAISS.from_texts(texts, FakeEmbeddings(), metadatas=metadatas)
    query_vec = FakeEmbeddings().embed_query(text="foo")
    output = docsearch.max_marginal_relevance_search_with_score_by_vector(
        query_vec, k=10, lambda_mult=0.1, filter= {'$and': [{"page": 0}]}
    )
    assert len(output) == 1
    assert output[0][0] == Document(page_content="foo", metadata={"page": 0})
    assert output[0][1] == 0.0
    assert output == docsearch.max_marginal_relevance_search_with_score_by_vector(
        query_vec, k=10, lambda_mult=0.1, filter=lambda di: (di["page"] == 0)
    )


@pytest.mark.requires("faiss")
def test_faiss_mmr_with_metadatas_and_logical_operators_filter_and_2() -> None:
    texts = ["foo", "foo", "fou", "foy"]
    metadatas = [{"page": i} for i in range(len(texts))]
    docsearch = FAISS.from_texts(texts, FakeEmbeddings(), metadatas=metadatas)
    query_vec = FakeEmbeddings().embed_query(text="foo")
    output = docsearch.max_marginal_relevance_search_with_score_by_vector(
        query_vec, k=10, lambda_mult=0.1, filter= {'$and': [{"page": 0}, {"page": 1}]}
    )
    assert len(output) == 0
    assert output == docsearch.max_marginal_relevance_search_with_score_by_vector(
        query_vec, k=10, lambda_mult=0.1, filter=lambda di: (di["page"] == 0) and (di["page"] == 1)
    )


@pytest.mark.requires("faiss")
def test_faiss_mmr_with_metadatas_and_logical_operators_filter_and_3() -> None:
    texts = ["foo", "foo", "fou", "foy"]
    metadatas = [{"page": i} for i in range(len(texts))]
    docsearch = FAISS.from_texts(texts, FakeEmbeddings(), metadatas=metadatas)
    query_vec = FakeEmbeddings().embed_query(text="foo")
    output = docsearch.max_marginal_relevance_search_with_score_by_vector(
        query_vec, k=10, lambda_mult=0.1, filter= {'$and': [{"page": 0}, {"page": 1}, {"page": 2}]}
    )
    assert len(output) == 0
    assert output == docsearch.max_marginal_relevance_search_with_score_by_vector(
        query_vec, k=10, lambda_mult=0.1, filter=lambda di: (di["page"] == 0) and 
                                                            (di["page"] == 1) and 
                                                            (di["page"] == 2)
    )


@pytest.mark.requires("faiss")
def test_faiss_mmr_with_metadatas_and_logical_operators_filter_and_4() -> None:
    texts = ["foo", "foo", "fou", "foy"]
    metadatas = [{"page": i} for i in range(len(texts))]
    docsearch = FAISS.from_texts(texts, FakeEmbeddings(), metadatas=metadatas)
    query_vec = FakeEmbeddings().embed_query(text="foo")
    output = docsearch.max_marginal_relevance_search_with_score_by_vector(
        query_vec, k=10, lambda_mult=0.1, filter= {'$and': [{"page": 0}, {"page": 0}, {"page": 0}]}
    )
    assert len(output) == 1
    assert output[0][0] == Document(page_content="foo", metadata={"page": 0})
    assert output[0][1] == 0.0
    assert output == docsearch.max_marginal_relevance_search_with_score_by_vector(
        query_vec, k=10, lambda_mult=0.1, filter=lambda di: (di["page"] == 0) and 
                                                            (di["page"] == 0) and 
                                                            (di["page"] == 0)
    )


@pytest.mark.requires("faiss")
def test_faiss_mmr_with_metadatas_and_nested_logical_operators_filter_1() -> None:
    texts = ["foo", "foo", "fou", "foy"]
    metadatas = [{"page": i} for i in range(len(texts))]
    docsearch = FAISS.from_texts(texts, FakeEmbeddings(), metadatas=metadatas)
    query_vec = FakeEmbeddings().embed_query(text="foo")
    output = docsearch.max_marginal_relevance_search_with_score_by_vector(
        query_vec, k=10, lambda_mult=0.1, filter= {'$and': 
                                                   [{"$or": [{"page": 1}, {"page": 2}]}, 
                                                    {"$not": {"page": 1}}]}
    )
    assert len(output) == 1
    assert output[0][0] == Document(page_content="fou", metadata={"page": 2})
    assert output == docsearch.max_marginal_relevance_search_with_score_by_vector(
        query_vec, k=10, lambda_mult=0.1, filter=lambda di: (di["page"] == 1 or di["page"] == 2) and 
                                                            (not di["page"] == 1)
    )


@pytest.mark.requires("faiss")
def test_faiss_mmr_with_metadatas_and_nested_logical_operators_filter_2() -> None:
    texts = ["foo", "foo", "fou", "foy"]
    metadatas = [{"page": i} for i in range(len(texts))]
    docsearch = FAISS.from_texts(texts, FakeEmbeddings(), metadatas=metadatas)
    query_vec = FakeEmbeddings().embed_query(text="foo")
    output = docsearch.max_marginal_relevance_search_with_score_by_vector(
        query_vec, k=10, lambda_mult=0.1, filter= {'$and': 
                                                   [{"$or": [{"page": 1}, {"page": 2}]}, 
                                                    {"$or": [{"page": 3}, {"page": 2}, {"page": 0}]}]}
    )
    assert len(output) == 1
    assert output[0][0] == Document(page_content="fou", metadata={"page": 2})
    assert output == docsearch.max_marginal_relevance_search_with_score_by_vector(
        query_vec, k=10, lambda_mult=0.1, filter=lambda di: (di["page"] == 1 or di["page"] == 2) and 
                                                            (di["page"] == 3 or 
                                                             di["page"] == 2 or 
                                                             di["page"] == 0)
    )


@pytest.mark.requires("faiss")
def test_faiss_mmr_with_metadatas_and_nested_logical_operators_filter_3() -> None:
    texts = ["foo", "foo", "fou", "foy"]
    metadatas = [{"page": i} for i in range(len(texts))]
    docsearch = FAISS.from_texts(texts, FakeEmbeddings(), metadatas=metadatas)
    query_vec = FakeEmbeddings().embed_query(text="foo")
    output = docsearch.max_marginal_relevance_search_with_score_by_vector(
        query_vec, k=10, lambda_mult=0.1, filter= {'$or': 
                                                   [{"$and": [{"page": 1}, {"page": 2}]}, 
                                                    {"$and": [{"page": 0}, {"page": 2}]}]}
    )
    assert len(output) == 0
    assert output == docsearch.max_marginal_relevance_search_with_score_by_vector(
        query_vec, k=10, lambda_mult=0.1, filter=lambda di: (di["page"] == 1 and di["page"] == 2) or
                                                            (di["page"] == 0 and di["page"] == 2)
    )


@pytest.mark.requires("faiss")
def test_faiss_mmr_with_metadatas_and_logical_comparsion_operators_filter_1() -> None:
    texts = ["foo", "foo", "fou", "foy"]
    metadatas = [{"page": i} for i in range(len(texts))]
    docsearch = FAISS.from_texts(texts, FakeEmbeddings(), metadatas=metadatas)
    query_vec = FakeEmbeddings().embed_query(text="foo")
    output = docsearch.max_marginal_relevance_search_with_score_by_vector(
        query_vec, k=10, lambda_mult=0.1, filter= {"$or": [{"page": {"$lt": 1}}, {"page": {"$gt": 2}}]}
    )
    assert len(output) == 2
    assert output[0][0] == Document(page_content="foo", metadata={"page": 0})
    assert output[0][1] == 0.0
    assert output[1][0] == Document(page_content="foy", metadata={"page": 3})
    assert output == docsearch.max_marginal_relevance_search_with_score_by_vector(
        query_vec, k=10, lambda_mult=0.1, filter=lambda di: di["page"] < 1 or di["page"] > 2
    )


@pytest.mark.requires("faiss")
def test_faiss_mmr_with_metadatas_and_logical_comparsion_operators_filter_2() -> None:
    texts = ["foo", "foo", "fou", "foy"]
    metadatas = [{"page": i} for i in range(len(texts))]
    docsearch = FAISS.from_texts(texts, FakeEmbeddings(), metadatas=metadatas)
    query_vec = FakeEmbeddings().embed_query(text="foo")
    output = docsearch.max_marginal_relevance_search_with_score_by_vector(
        query_vec, k=10, lambda_mult=0.1, filter= {"$not": {"page": {"$lt": 1}}}
    )
    assert len(output) == 3
    assert output[0][0] == Document(page_content="foo", metadata={"page": 1})
    assert output[0][1] == 0.0
    assert output[1][0] == Document(page_content="foy", metadata={"page": 3})
    assert output[2][0] == Document(page_content="fou", metadata={"page": 2})
    assert output == docsearch.max_marginal_relevance_search_with_score_by_vector(
        query_vec, k=10, lambda_mult=0.1, filter=lambda di: not di["page"] < 1
    )


@pytest.mark.requires("faiss")
def test_faiss_mmr_with_metadatas_and_nested_logical_comparsion_operators_filter_1() -> None:
    texts = ["foo", "foo", "fou", "foy"]
    metadatas = [{"page": i} for i in range(len(texts))]
    docsearch = FAISS.from_texts(texts, FakeEmbeddings(), metadatas=metadatas)
    query_vec = FakeEmbeddings().embed_query(text="foo")
    output = docsearch.max_marginal_relevance_search_with_score_by_vector(
        query_vec, k=10, lambda_mult=0.1, filter= {'$and': 
                                                   [{"$or": [{"page": {"$lt": 1}}, {"page": {"$gt": 2}}]}, 
                                                    {"$or": [{"page": {"$eq": 0}}, {"page": {"$eq": 1}}]}]}
    )
    assert len(output) == 1
    assert output[0][0] == Document(page_content="foo", metadata={"page": 0})
    assert output == docsearch.max_marginal_relevance_search_with_score_by_vector(
        query_vec, k=10, lambda_mult=0.1, filter=lambda di: (di["page"] < 1 or di["page"] > 2) and 
                                                            (di["page"] == 0 or di["page"] == 1)
    )


@pytest.mark.requires("faiss")
def test_faiss_mmr_with_metadatas_and_nested_logical_comparsion_operators_filter_2() -> None:
    texts = ["foo", "foo", "fou", "foy"]
    metadatas = [{"page": i} for i in range(len(texts))]
    docsearch = FAISS.from_texts(texts, FakeEmbeddings(), metadatas=metadatas)
    query_vec = FakeEmbeddings().embed_query(text="foo")
    output = docsearch.max_marginal_relevance_search_with_score_by_vector(
        query_vec, k=10, lambda_mult=0.1, filter= {'$and': 
                                                   [{"$or": [{"page": {"$lt": 1}}, {"page": {"$gt": 2}}]}, 
                                                    {"$not": {"page": {"$in": [0]}}},
                                                    {"page": {"$neq": 3}}]}
    )
    assert len(output) == 0
    assert output == docsearch.max_marginal_relevance_search_with_score_by_vector(
        query_vec, k=10, lambda_mult=0.1, filter=lambda di: (di["page"] < 1 or di["page"] > 2) and 
                                                            (not di["page"] in [0]) and 
                                                            (di["page"] != 3)
    )


@pytest.mark.requires("faiss")
<<<<<<< HEAD
def test_faiss_mmr_with_metadatas_and_empty_conditions() -> None:
    """Test with an empty filter condition."""
    texts = ["foo", "bar", "baz"]
    metadatas = [{"page": i} for i in range(len(texts))]
    docsearch = FAISS.from_texts(texts, FakeEmbeddings(), metadatas=metadatas)
    query_vec = FakeEmbeddings().embed_query(text="foo")

    output = docsearch.max_marginal_relevance_search_with_score_by_vector(
        query_vec, k=10, lambda_mult=0.1, filter={}
    )
    
    assert len(output) == 3
    assert all(doc[0].page_content in ["foo", "bar", "baz"] for doc in output)


@pytest.mark.requires("faiss")
def test_faiss_mmr_with_metadates_and_empty_and_operator() -> None:
    """Test with an empty $and operator."""
    texts = ["foo", "bar", "baz"]
    metadatas = [{"page": i} for i in range(len(texts))]
    docsearch = FAISS.from_texts(texts, FakeEmbeddings(), metadatas=metadatas)
    query_vec = FakeEmbeddings().embed_query(text="foo")
    
    # Using an empty $and filter
    output = docsearch.max_marginal_relevance_search_with_score_by_vector(
        query_vec, k=10, lambda_mult=0.1, filter={"$and": []}
    )
    
    assert len(output) == 3
    assert all(doc[0].page_content in ["foo", "bar", "baz"] for doc in output)


@pytest.mark.requires("faiss")
def test_faiss_mmr_with_metadatas_and_empty_or_operator() -> None:
    """Test with an empty $or operator."""
    texts = ["foo", "bar", "baz"]
    metadatas = [{"page": i} for i in range(len(texts))]
    docsearch = FAISS.from_texts(texts, FakeEmbeddings(), metadatas=metadatas)
    query_vec = FakeEmbeddings().embed_query(text="foo")
    
    # Using an empty $or filter
    output = docsearch.max_marginal_relevance_search_with_score_by_vector(
        query_vec, k=10, lambda_mult=0.1, filter={"$or": []}
    )
    
    assert len(output) == 0 


@pytest.mark.requires("faiss")
def test_faiss_mmr_with_metadatas_and_nonexistent_field() -> None:
    """Test with a non-existent field in the metadata."""
    texts = ["foo", "bar", "baz"]
    metadatas = [{"page": i} for i in range(len(texts))]
    docsearch = FAISS.from_texts(texts, FakeEmbeddings(), metadatas=metadatas)
    query_vec = FakeEmbeddings().embed_query(text="foo")
    
    # Using a filter with a non-existent field
    output = docsearch.max_marginal_relevance_search_with_score_by_vector(
        query_vec, k=10, lambda_mult=0.1, filter={"nonexistent_field": {"$eq": 1}}
    )
    
    assert len(output) == 0  # Expecting no documents to match


@pytest.mark.requires("faiss")
def test_faiss_mmr_with_metadatas_and_invalid_logical_operator() -> None:
    """Test with an invalid logical operator key."""
    texts = ["foo", "bar", "baz"]
    metadatas = [{"page": i} for i in range(len(texts))]
    docsearch = FAISS.from_texts(texts, FakeEmbeddings(), metadatas=metadatas)
    query_vec = FakeEmbeddings().embed_query(text="foo")
    
    # Using a filter with an invalid logical operator
    with pytest.raises(ValueError, match="unsupported operator"):
        docsearch.max_marginal_relevance_search_with_score_by_vector(
            query_vec, k=10, lambda_mult=0.1, filter={"$unknown": [{"page": 1}]}
        )


@pytest.mark.requires("faiss")
def test_faiss_mmr_with_metadatas_and_invalid_comparison_operator() -> None:
    """Test with an invalid comparison operator key."""
    texts = ["foo", "bar", "baz"]
    metadatas = [{"page": i} for i in range(len(texts))]
    docsearch = FAISS.from_texts(texts, FakeEmbeddings(), metadatas=metadatas)
    query_vec = FakeEmbeddings().embed_query(text="foo")
    
    # Using a filter with an invalid comparison operator
    with pytest.raises(ValueError, match="unsupported operator"):
        docsearch.max_marginal_relevance_search_with_score_by_vector(
            query_vec, k=10, lambda_mult=0.1, filter={"page": {"$invalid_operator": 1}}
        )


@pytest.mark.requires("faiss")
def test_faiss_mmr_with_metadatas_and_valid_invalid_fields() -> None:
    """Test with logical operators combining valid and invalid field."""
    texts = ["foo", "bar", "baz"]
    metadatas = [{"page": i} for i in range(len(texts))]
    docsearch = FAISS.from_texts(texts, FakeEmbeddings(), metadatas=metadatas)
    query_vec = FakeEmbeddings().embed_query(text="foo")
    
    # Using a filter with $and combining valid and invalid fields
    output = docsearch.max_marginal_relevance_search_with_score_by_vector(
        query_vec, k=10, lambda_mult=0.1, filter={
            "$and": [
                {"page": {"$eq": 1}},  # Valid field
                {"invalid_field": {"$eq": 1}}  # Invalid field
            ]
        }
    )
    # Expecting no documents to match due to the invalid field
    assert len(output) == 0


@pytest.mark.requires("faiss")
def test_faiss_mmr_with_metadatas_and_valid_and_invalid_operators() -> None:
    """Test with logical operators combining valid and invalid operators."""
    texts = ["foo", "bar", "baz"]
    metadatas = [{"page": i} for i in range(len(texts))]
    docsearch = FAISS.from_texts(texts, FakeEmbeddings(), metadatas=metadatas)
    query_vec = FakeEmbeddings().embed_query(text="foo")
    
    # Using a filter with $and combining valid and invalid operators
    with pytest.raises(ValueError, match="unsupported operator"):
        docsearch.max_marginal_relevance_search_with_score_by_vector(
            query_vec, k=10, lambda_mult=0.1, filter={
                "$and": [
                    {"page": {"$eq": 1}},  # Valid condition
                    {"page": {"$unknown": 2}}  # Invalid operator
                ]
            }
        )


@pytest.mark.requires("faiss")
def test_faiss_mmr_with_metadatas_and_multiple_nested_logical_operators() -> None:
    """Test with multiple nested logical operators."""
    texts = ["foo", "bar", "baz", "qux", "quux"]
    metadatas = [
        {"page": 1, "chapter": 1, "section": 3},
        {"page": 2, "chapter": 2, "section": 4},
        {"page": 1, "chapter": 3, "section": 6},
        {"page": 3, "chapter": 2, "section": 5},
        {"page": 4, "chapter": 1, "section": 2},
    ]
    docsearch = FAISS.from_texts(texts, FakeEmbeddings(), metadatas=metadatas)
    query_vec = FakeEmbeddings().embed_query(text="foo")
    
    # Using a filter with multiple nested logical operators
    output = docsearch.max_marginal_relevance_search_with_score_by_vector(
        query_vec, k=10, lambda_mult=0.1, filter={
            "$and": [
                {"$or": [
                    {"page": {"$eq": 1}},
                    {"chapter": {"$gt": 2}}
                ]},
                {"$not": {"section": {"$lte": 5}}}
            ]
        }
    )
    assert len(output) > 0 
    assert output == docsearch.max_marginal_relevance_search_with_score_by_vector(
        query_vec, k=10, lambda_mult=0.1, filter=lambda di: (
            (di["page"] == 1 or di["chapter"] > 2) and 
            di["section"] > 5
        )
    )


@pytest.mark.requires("faiss")
def test_faiss_mmr_with_metadatas_and_mixed_data_types() -> None:
    """Test with metadata containing mixed data types (numbers, strings, booleans)."""
    texts = ["foo", "bar", "baz", "qux", "quux"]
    metadatas = [
        {"page": "1", "isActive": True, "priority": 2.5},
        {"page": 2, "isActive": False, "priority": 3.0},
        {"page": 3, "isActive": True, "priority": 1.5},
        {"page": 1, "isActive": True, "priority": 4.0},
        {"page": 4, "isActive": False, "priority": 2.0},
    ]
    docsearch = FAISS.from_texts(texts, FakeEmbeddings(), metadatas=metadatas)
    query_vec = FakeEmbeddings().embed_query(text="foo")
    
    # Using a filter with mixed data types
    output = docsearch.max_marginal_relevance_search_with_score_by_vector(
        query_vec, k=10, lambda_mult=0.1, filter={
            "page": {"$eq": "1"},  # String comparison
            "isActive": {"$eq": True},  # Boolean comparison
            "priority": {"$gt": 2.0}  # Numeric comparison
        }
    )
    # Assert output matches expected results based on the filter conditions
    assert output == docsearch.max_marginal_relevance_search_with_score_by_vector(
        query_vec, k=10, lambda_mult=0.1, filter=lambda di: (
            di["page"] == "1" and 
            di["isActive"] is True and 
            di["priority"] > 2.0
        )
=======
def test_faiss_mmr_with_metadatas_and_nested_logical_comparsion_operators_filter_3() -> None:
    texts = ["foo", "foo", "fou", "foy"]
    metadatas = [{"page": i} for i in range(len(texts))]
    docsearch = FAISS.from_texts(texts, FakeEmbeddings(), metadatas=metadatas)
    query_vec = FakeEmbeddings().embed_query(text="foo")
    output = docsearch.max_marginal_relevance_search_with_score_by_vector(
        query_vec, k=10, lambda_mult=0.1, filter= {'$or': 
                                                   [{"$and": [{"page": {"$lt": 1}}, {"page": {"$gt": 2}}]}, 
                                                    {"$not": {"page": {"$nin": [0]}}},
                                                    {"page": {"$eq": 3}}]}
    )
    assert len(output) == 2
    assert output[0][0] == Document(page_content="foo", metadata={"page": 0})
    assert output[0][1] == 0.0
    assert output[1][0] == Document(page_content="foy", metadata={"page": 3})
    assert output == docsearch.max_marginal_relevance_search_with_score_by_vector(
        query_vec, k=10, lambda_mult=0.1, filter=lambda di: (di["page"] < 1 and di["page"] > 2) or
                                                            (not di["page"] not in [0]) or
                                                            (di["page"] == 3)
>>>>>>> 2d170d82
    )


@pytest.mark.requires("faiss")
<<<<<<< HEAD
def test_faiss_mmr_with_metadatas_and_conflicting_conditions() -> None:
    """Test with conflicting conditions in filters."""
    texts = ["foo", "bar", "baz"]
    metadatas = [{"page": i} for i in range(len(texts))]
    docsearch = FAISS.from_texts(texts, FakeEmbeddings(), metadatas=metadatas)
    query_vec = FakeEmbeddings().embed_query(text="foo")

    output = docsearch.max_marginal_relevance_search_with_score_by_vector(
        query_vec, k=10, lambda_mult=0.1, filter={
            "$and": [
                    {"page": {"$eq": 1}},  
                    {"page": {"$eq": 2}}   
                ]
        }
    )
    # Assert that the output is empty due to conflicting conditions
    assert len(output) == 0


@pytest.mark.requires("faiss")
def test_faiss_mmr_with_metadatas_and_null_field_values() -> None:
    """Test with fields that have null or undefined values."""
    texts = ["foo", "bar", "baz", "qux"]
    metadatas = [
        {"page": 1},  
        {"page": None}, 
        {"page": 2},  
        {"page": None} 
    ]
    docsearch = FAISS.from_texts(texts, FakeEmbeddings(), metadatas=metadatas)
    query_vec = FakeEmbeddings().embed_query(text="foo")
    # Using a filter to find documents where page is null
    output = docsearch.max_marginal_relevance_search_with_score_by_vector(
        query_vec, k=10, lambda_mult=0.1, filter={"page": {"$eq": None}}
    )
    assert len(output) == 2 
    assert output == docsearch.max_marginal_relevance_search_with_score_by_vector(
        query_vec, k=10, lambda_mult=0.1, filter=lambda di: di["page"] is None
    ) 


@pytest.mark.requires("faiss")
=======
>>>>>>> 2d170d82
async def test_faiss_async_mmr_with_metadatas_and_filter() -> None:
    texts = ["foo", "foo", "fou", "foy"]
    metadatas = [{"page": i} for i in range(len(texts))]
    docsearch = await FAISS.afrom_texts(texts, FakeEmbeddings(), metadatas=metadatas)
    query_vec = await FakeEmbeddings().aembed_query(text="foo")
    output = await docsearch.amax_marginal_relevance_search_with_score_by_vector(
        query_vec, k=10, lambda_mult=0.1, filter={"page": 1}
    )
    assert len(output) == 1
    assert output[0][0] == Document(page_content="foo", metadata={"page": 1})
    assert output[0][1] == 0.0
    assert (
        output
        == await docsearch.amax_marginal_relevance_search_with_score_by_vector(
            query_vec, k=10, lambda_mult=0.1, filter=lambda di: di["page"] == 1
        )
    )


@pytest.mark.requires("faiss")
def test_faiss_mmr_with_metadatas_and_list_filter() -> None:
    texts = ["foo", "foo", "fou", "foy"]
    metadatas = [{"page": i} if i <= 3 else {"page": 3} for i in range(len(texts))]
    docsearch = FAISS.from_texts(texts, FakeEmbeddings(), metadatas=metadatas)
    query_vec = FakeEmbeddings().embed_query(text="foo")
    output = docsearch.max_marginal_relevance_search_with_score_by_vector(
        query_vec, k=10, lambda_mult=0.1, filter={"page": [0, 1, 2]}
    )
    assert len(output) == 3
    assert output[0][0] == Document(page_content="foo", metadata={"page": 0})
    assert output[0][1] == 0.0
    assert output[1][0] != Document(page_content="foo", metadata={"page": 0})
    assert output == docsearch.max_marginal_relevance_search_with_score_by_vector(
        query_vec, k=10, lambda_mult=0.1, filter=lambda di: di["page"] in [0, 1, 2]
    )


@pytest.mark.requires("faiss")
async def test_faiss_async_mmr_with_metadatas_and_list_filter() -> None:
    texts = ["foo", "foo", "fou", "foy"]
    metadatas = [{"page": i} if i <= 3 else {"page": 3} for i in range(len(texts))]
    docsearch = await FAISS.afrom_texts(texts, FakeEmbeddings(), metadatas=metadatas)
    query_vec = await FakeEmbeddings().aembed_query(text="foo")
    output = await docsearch.amax_marginal_relevance_search_with_score_by_vector(
        query_vec, k=10, lambda_mult=0.1, filter={"page": [0, 1, 2]}
    )
    assert len(output) == 3
    assert output[0][0] == Document(page_content="foo", metadata={"page": 0})
    assert output[0][1] == 0.0
    assert output[1][0] != Document(page_content="foo", metadata={"page": 0})
    assert output == (
        await docsearch.amax_marginal_relevance_search_with_score_by_vector(
            query_vec, k=10, lambda_mult=0.1, filter=lambda di: di["page"] in [0, 1, 2]
        )
    )


@pytest.mark.requires("faiss")
def test_faiss_with_metadatas() -> None:
    """Test end to end construction and search."""
    texts = ["foo", "bar", "baz"]
    metadatas = [{"page": i} for i in range(len(texts))]
    docsearch = FAISS.from_texts(texts, FakeEmbeddings(), metadatas=metadatas)
    expected_docstore = InMemoryDocstore(
        {
            docsearch.index_to_docstore_id[0]: Document(
                page_content="foo", metadata={"page": 0}
            ),
            docsearch.index_to_docstore_id[1]: Document(
                page_content="bar", metadata={"page": 1}
            ),
            docsearch.index_to_docstore_id[2]: Document(
                page_content="baz", metadata={"page": 2}
            ),
        }
    )
    assert docsearch.docstore.__dict__ == expected_docstore.__dict__
    output = docsearch.similarity_search("foo", k=1)
    assert output == [Document(page_content="foo", metadata={"page": 0})]


@pytest.mark.requires("faiss")
async def test_faiss_async_with_metadatas() -> None:
    """Test end to end construction and search."""
    texts = ["foo", "bar", "baz"]
    metadatas = [{"page": i} for i in range(len(texts))]
    docsearch = await FAISS.afrom_texts(texts, FakeEmbeddings(), metadatas=metadatas)
    expected_docstore = InMemoryDocstore(
        {
            docsearch.index_to_docstore_id[0]: Document(
                page_content="foo", metadata={"page": 0}
            ),
            docsearch.index_to_docstore_id[1]: Document(
                page_content="bar", metadata={"page": 1}
            ),
            docsearch.index_to_docstore_id[2]: Document(
                page_content="baz", metadata={"page": 2}
            ),
        }
    )
    assert docsearch.docstore.__dict__ == expected_docstore.__dict__
    output = await docsearch.asimilarity_search("foo", k=1)
    assert output == [Document(page_content="foo", metadata={"page": 0})]


@pytest.mark.requires("faiss")
def test_faiss_with_metadatas_and_filter() -> None:
    texts = ["foo", "bar", "baz"]
    metadatas = [{"page": i} for i in range(len(texts))]
    docsearch = FAISS.from_texts(texts, FakeEmbeddings(), metadatas=metadatas)
    expected_docstore = InMemoryDocstore(
        {
            docsearch.index_to_docstore_id[0]: Document(
                page_content="foo", metadata={"page": 0}
            ),
            docsearch.index_to_docstore_id[1]: Document(
                page_content="bar", metadata={"page": 1}
            ),
            docsearch.index_to_docstore_id[2]: Document(
                page_content="baz", metadata={"page": 2}
            ),
        }
    )
    assert docsearch.docstore.__dict__ == expected_docstore.__dict__
    output = docsearch.similarity_search("foo", k=1, filter={"page": 1})
    # make sure it returns the result that matches the filter.
    # Not the one who's text matches better.
    assert output == [Document(page_content="bar", metadata={"page": 1})]
    assert output == docsearch.similarity_search(
        "foo", k=1, filter=lambda di: di["page"] == 1
    )


@pytest.mark.requires("faiss")
async def test_faiss_async_with_metadatas_and_filter() -> None:
    texts = ["foo", "bar", "baz"]
    metadatas = [{"page": i} for i in range(len(texts))]
    docsearch = await FAISS.afrom_texts(texts, FakeEmbeddings(), metadatas=metadatas)
    expected_docstore = InMemoryDocstore(
        {
            docsearch.index_to_docstore_id[0]: Document(
                page_content="foo", metadata={"page": 0}
            ),
            docsearch.index_to_docstore_id[1]: Document(
                page_content="bar", metadata={"page": 1}
            ),
            docsearch.index_to_docstore_id[2]: Document(
                page_content="baz", metadata={"page": 2}
            ),
        }
    )
    assert docsearch.docstore.__dict__ == expected_docstore.__dict__
    output = await docsearch.asimilarity_search("foo", k=1, filter={"page": 1})
    # make sure it returns the result that matches the filter.
    # Not the one who's text matches better.
    assert output == [Document(page_content="bar", metadata={"page": 1})]
    assert output == await docsearch.asimilarity_search(
        "foo", k=1, filter=lambda di: di["page"] == 1
    )


@pytest.mark.requires("faiss")
def test_faiss_with_metadatas_and_list_filter() -> None:
    texts = ["foo", "bar", "baz", "foo", "qux"]
    metadatas = [{"page": i} if i <= 3 else {"page": 3} for i in range(len(texts))]
    docsearch = FAISS.from_texts(texts, FakeEmbeddings(), metadatas=metadatas)
    expected_docstore = InMemoryDocstore(
        {
            docsearch.index_to_docstore_id[0]: Document(
                page_content="foo", metadata={"page": 0}
            ),
            docsearch.index_to_docstore_id[1]: Document(
                page_content="bar", metadata={"page": 1}
            ),
            docsearch.index_to_docstore_id[2]: Document(
                page_content="baz", metadata={"page": 2}
            ),
            docsearch.index_to_docstore_id[3]: Document(
                page_content="foo", metadata={"page": 3}
            ),
            docsearch.index_to_docstore_id[4]: Document(
                page_content="qux", metadata={"page": 3}
            ),
        }
    )
    assert docsearch.docstore.__dict__ == expected_docstore.__dict__
    output = docsearch.similarity_search("foor", k=1, filter={"page": [0, 1, 2]})
    assert output == [Document(page_content="foo", metadata={"page": 0})]
    assert output == docsearch.similarity_search(
        "foor", k=1, filter=lambda di: di["page"] in [0, 1, 2]
    )


@pytest.mark.requires("faiss")
async def test_faiss_async_with_metadatas_and_list_filter() -> None:
    texts = ["foo", "bar", "baz", "foo", "qux"]
    metadatas = [{"page": i} if i <= 3 else {"page": 3} for i in range(len(texts))]
    docsearch = await FAISS.afrom_texts(texts, FakeEmbeddings(), metadatas=metadatas)
    expected_docstore = InMemoryDocstore(
        {
            docsearch.index_to_docstore_id[0]: Document(
                page_content="foo", metadata={"page": 0}
            ),
            docsearch.index_to_docstore_id[1]: Document(
                page_content="bar", metadata={"page": 1}
            ),
            docsearch.index_to_docstore_id[2]: Document(
                page_content="baz", metadata={"page": 2}
            ),
            docsearch.index_to_docstore_id[3]: Document(
                page_content="foo", metadata={"page": 3}
            ),
            docsearch.index_to_docstore_id[4]: Document(
                page_content="qux", metadata={"page": 3}
            ),
        }
    )
    assert docsearch.docstore.__dict__ == expected_docstore.__dict__
    output = await docsearch.asimilarity_search("foor", k=1, filter={"page": [0, 1, 2]})
    assert output == [Document(page_content="foo", metadata={"page": 0})]
    assert output == await docsearch.asimilarity_search(
        "foor", k=1, filter=lambda di: di["page"] in [0, 1, 2]
    )


@pytest.mark.requires("faiss")
def test_faiss_search_not_found() -> None:
    """Test what happens when document is not found."""
    texts = ["foo", "bar", "baz"]
    docsearch = FAISS.from_texts(texts, FakeEmbeddings())
    # Get rid of the docstore to purposefully induce errors.
    docsearch.docstore = InMemoryDocstore({})
    with pytest.raises(ValueError):
        docsearch.similarity_search("foo")


@pytest.mark.requires("faiss")
async def test_faiss_async_search_not_found() -> None:
    """Test what happens when document is not found."""
    texts = ["foo", "bar", "baz"]
    docsearch = await FAISS.afrom_texts(texts, FakeEmbeddings())
    # Get rid of the docstore to purposefully induce errors.
    docsearch.docstore = InMemoryDocstore({})
    with pytest.raises(ValueError):
        await docsearch.asimilarity_search("foo")


@pytest.mark.requires("faiss")
def test_faiss_add_texts() -> None:
    """Test end to end adding of texts."""
    # Create initial doc store.
    texts = ["foo", "bar", "baz"]
    docsearch = FAISS.from_texts(texts, FakeEmbeddings())
    # Test adding a similar document as before.
    docsearch.add_texts(["foo"])
    output = docsearch.similarity_search("foo", k=2)
    assert output == [Document(page_content="foo"), Document(page_content="foo")]


@pytest.mark.requires("faiss")
async def test_faiss_async_add_texts() -> None:
    """Test end to end adding of texts."""
    # Create initial doc store.
    texts = ["foo", "bar", "baz"]
    docsearch = await FAISS.afrom_texts(texts, FakeEmbeddings())
    # Test adding a similar document as before.
    await docsearch.aadd_texts(["foo"])
    output = await docsearch.asimilarity_search("foo", k=2)
    assert output == [Document(page_content="foo"), Document(page_content="foo")]


@pytest.mark.requires("faiss")
def test_faiss_add_texts_not_supported() -> None:
    """Test adding of texts to a docstore that doesn't support it."""
    docsearch = FAISS(FakeEmbeddings(), None, FakeDocstore(), {})
    with pytest.raises(ValueError):
        docsearch.add_texts(["foo"])


@pytest.mark.requires("faiss")
async def test_faiss_async_add_texts_not_supported() -> None:
    """Test adding of texts to a docstore that doesn't support it."""
    docsearch = FAISS(FakeEmbeddings(), None, FakeDocstore(), {})
    with pytest.raises(ValueError):
        await docsearch.aadd_texts(["foo"])


@pytest.mark.requires("faiss")
def test_faiss_local_save_load() -> None:
    """Test end to end serialization."""
    texts = ["foo", "bar", "baz"]
    docsearch = FAISS.from_texts(texts, FakeEmbeddings())
    temp_timestamp = datetime.datetime.utcnow().strftime("%Y%m%d-%H%M%S")
    with tempfile.TemporaryDirectory(suffix="_" + temp_timestamp + "/") as temp_folder:
        docsearch.save_local(temp_folder)
        new_docsearch = FAISS.load_local(
            temp_folder, FakeEmbeddings(), allow_dangerous_deserialization=True
        )
    assert new_docsearch.index is not None


@pytest.mark.requires("faiss")
async def test_faiss_async_local_save_load() -> None:
    """Test end to end serialization."""
    texts = ["foo", "bar", "baz"]
    docsearch = await FAISS.afrom_texts(texts, FakeEmbeddings())
    temp_timestamp = datetime.datetime.utcnow().strftime("%Y%m%d-%H%M%S")
    with tempfile.TemporaryDirectory(suffix="_" + temp_timestamp + "/") as temp_folder:
        docsearch.save_local(temp_folder)
        new_docsearch = FAISS.load_local(
            temp_folder, FakeEmbeddings(), allow_dangerous_deserialization=True
        )
    assert new_docsearch.index is not None


@pytest.mark.requires("faiss")
def test_faiss_similarity_search_with_relevance_scores() -> None:
    """Test the similarity search with normalized similarities."""
    texts = ["foo", "bar", "baz"]
    docsearch = FAISS.from_texts(
        texts,
        FakeEmbeddings(),
        relevance_score_fn=lambda score: 1.0 - score / math.sqrt(2),
    )
    outputs = docsearch.similarity_search_with_relevance_scores("foo", k=1)
    output, score = outputs[0]
    assert output == Document(page_content="foo")
    assert score == 1.0


@pytest.mark.requires("faiss")
async def test_faiss_async_similarity_search_with_relevance_scores() -> None:
    """Test the similarity search with normalized similarities."""
    texts = ["foo", "bar", "baz"]
    docsearch = await FAISS.afrom_texts(
        texts,
        FakeEmbeddings(),
        relevance_score_fn=lambda score: 1.0 - score / math.sqrt(2),
    )
    outputs = await docsearch.asimilarity_search_with_relevance_scores("foo", k=1)
    output, score = outputs[0]
    assert output == Document(page_content="foo")
    assert score == 1.0


@pytest.mark.requires("faiss")
def test_faiss_similarity_search_with_relevance_scores_with_threshold() -> None:
    """Test the similarity search with normalized similarities with score threshold."""
    texts = ["foo", "bar", "baz"]
    docsearch = FAISS.from_texts(
        texts,
        FakeEmbeddings(),
        relevance_score_fn=lambda score: 1.0 - score / math.sqrt(2),
    )
    outputs = docsearch.similarity_search_with_relevance_scores(
        "foo", k=2, score_threshold=0.5
    )
    assert len(outputs) == 1
    output, score = outputs[0]
    assert output == Document(page_content="foo")
    assert score == 1.0


@pytest.mark.requires("faiss")
async def test_faiss_asimilarity_search_with_relevance_scores_with_threshold() -> None:
    """Test the similarity search with normalized similarities with score threshold."""
    texts = ["foo", "bar", "baz"]
    docsearch = await FAISS.afrom_texts(
        texts,
        FakeEmbeddings(),
        relevance_score_fn=lambda score: 1.0 - score / math.sqrt(2),
    )
    outputs = await docsearch.asimilarity_search_with_relevance_scores(
        "foo", k=2, score_threshold=0.5
    )
    assert len(outputs) == 1
    output, score = outputs[0]
    assert output == Document(page_content="foo")
    assert score == 1.0


@pytest.mark.requires("faiss")
def test_faiss_invalid_normalize_fn() -> None:
    """Test the similarity search with normalized similarities."""
    texts = ["foo", "bar", "baz"]
    docsearch = FAISS.from_texts(
        texts, FakeEmbeddings(), relevance_score_fn=lambda _: 2.0
    )
    with pytest.warns(Warning, match="scores must be between"):
        docsearch.similarity_search_with_relevance_scores("foo", k=1)


@pytest.mark.requires("faiss")
async def test_faiss_async_invalid_normalize_fn() -> None:
    """Test the similarity search with normalized similarities."""
    texts = ["foo", "bar", "baz"]
    docsearch = await FAISS.afrom_texts(
        texts, FakeEmbeddings(), relevance_score_fn=lambda _: 2.0
    )
    with pytest.warns(Warning, match="scores must be between"):
        await docsearch.asimilarity_search_with_relevance_scores("foo", k=1)


@pytest.mark.requires("faiss")
def test_missing_normalize_score_fn() -> None:
    """Test doesn't perform similarity search without a valid distance strategy."""
    texts = ["foo", "bar", "baz"]
    faiss_instance = FAISS.from_texts(texts, FakeEmbeddings(), distance_strategy="fake")
    with pytest.raises(ValueError):
        faiss_instance.similarity_search_with_relevance_scores("foo", k=2)


@pytest.mark.skip(reason="old relevance score feature")
@pytest.mark.requires("faiss")
def test_ip_score() -> None:
    embedding = FakeEmbeddings()
    vector = embedding.embed_query("hi")
    assert vector == [1] * 9 + [0], f"FakeEmbeddings() has changed, produced {vector}"

    db = FAISS.from_texts(
        ["sundays coming so i drive my car"],
        embedding=FakeEmbeddings(),
        distance_strategy=DistanceStrategy.MAX_INNER_PRODUCT,
    )
    scores = db.similarity_search_with_relevance_scores("sundays", k=1)
    assert len(scores) == 1, "only one vector should be in db"
    _, score = scores[0]
    assert (
        score == 1
    ), f"expected inner product of equivalent vectors to be 1, not {score}"


@pytest.mark.requires("faiss")
async def test_async_missing_normalize_score_fn() -> None:
    """Test doesn't perform similarity search without a valid distance strategy."""
    texts = ["foo", "bar", "baz"]
    faiss_instance = await FAISS.afrom_texts(
        texts, FakeEmbeddings(), distance_strategy="fake"
    )
    with pytest.raises(ValueError):
        await faiss_instance.asimilarity_search_with_relevance_scores("foo", k=2)


@pytest.mark.requires("faiss")
def test_delete() -> None:
    """Test the similarity search with normalized similarities."""
    ids = ["a", "b", "c"]
    docsearch = FAISS.from_texts(["foo", "bar", "baz"], FakeEmbeddings(), ids=ids)
    docsearch.delete(ids[1:2])

    result = docsearch.similarity_search("bar", k=2)
    assert sorted([d.page_content for d in result]) == ["baz", "foo"]
    assert docsearch.index_to_docstore_id == {0: ids[0], 1: ids[2]}


@pytest.mark.requires("faiss")
async def test_async_delete() -> None:
    """Test the similarity search with normalized similarities."""
    ids = ["a", "b", "c"]
    docsearch = await FAISS.afrom_texts(
        ["foo", "bar", "baz"], FakeEmbeddings(), ids=ids
    )
    docsearch.delete(ids[1:2])

    result = await docsearch.asimilarity_search("bar", k=2)
    assert sorted([d.page_content for d in result]) == ["baz", "foo"]
    assert docsearch.index_to_docstore_id == {0: ids[0], 1: ids[2]}


@pytest.mark.requires("faiss")
def test_faiss_with_duplicate_ids() -> None:
    """Test whether FAISS raises an exception for duplicate ids."""
    texts = ["foo", "bar", "baz"]
    duplicate_ids = ["id1", "id1", "id2"]

    with pytest.raises(ValueError) as exc_info:
        FAISS.from_texts(texts, FakeEmbeddings(), ids=duplicate_ids)

    assert "Duplicate ids found in the ids list." in str(exc_info.value)<|MERGE_RESOLUTION|>--- conflicted
+++ resolved
@@ -781,7 +781,29 @@
 
 
 @pytest.mark.requires("faiss")
-<<<<<<< HEAD
+def test_faiss_mmr_with_metadatas_and_nested_logical_comparsion_operators_filter_3() -> None:
+    texts = ["foo", "foo", "fou", "foy"]
+    metadatas = [{"page": i} for i in range(len(texts))]
+    docsearch = FAISS.from_texts(texts, FakeEmbeddings(), metadatas=metadatas)
+    query_vec = FakeEmbeddings().embed_query(text="foo")
+    output = docsearch.max_marginal_relevance_search_with_score_by_vector(
+        query_vec, k=10, lambda_mult=0.1, filter= {'$or': 
+                                                   [{"$and": [{"page": {"$lt": 1}}, {"page": {"$gt": 2}}]}, 
+                                                    {"$not": {"page": {"$nin": [0]}}},
+                                                    {"page": {"$eq": 3}}]}
+    )
+    assert len(output) == 2
+    assert output[0][0] == Document(page_content="foo", metadata={"page": 0})
+    assert output[0][1] == 0.0
+    assert output[1][0] == Document(page_content="foy", metadata={"page": 3})
+    assert output == docsearch.max_marginal_relevance_search_with_score_by_vector(
+        query_vec, k=10, lambda_mult=0.1, filter=lambda di: (di["page"] < 1 and di["page"] > 2) or
+                                                            (not di["page"] not in [0]) or
+                                                            (di["page"] == 3)
+    )
+
+
+@pytest.mark.requires("faiss")
 def test_faiss_mmr_with_metadatas_and_empty_conditions() -> None:
     """Test with an empty filter condition."""
     texts = ["foo", "bar", "baz"]
@@ -981,32 +1003,10 @@
             di["isActive"] is True and 
             di["priority"] > 2.0
         )
-=======
-def test_faiss_mmr_with_metadatas_and_nested_logical_comparsion_operators_filter_3() -> None:
-    texts = ["foo", "foo", "fou", "foy"]
-    metadatas = [{"page": i} for i in range(len(texts))]
-    docsearch = FAISS.from_texts(texts, FakeEmbeddings(), metadatas=metadatas)
-    query_vec = FakeEmbeddings().embed_query(text="foo")
-    output = docsearch.max_marginal_relevance_search_with_score_by_vector(
-        query_vec, k=10, lambda_mult=0.1, filter= {'$or': 
-                                                   [{"$and": [{"page": {"$lt": 1}}, {"page": {"$gt": 2}}]}, 
-                                                    {"$not": {"page": {"$nin": [0]}}},
-                                                    {"page": {"$eq": 3}}]}
-    )
-    assert len(output) == 2
-    assert output[0][0] == Document(page_content="foo", metadata={"page": 0})
-    assert output[0][1] == 0.0
-    assert output[1][0] == Document(page_content="foy", metadata={"page": 3})
-    assert output == docsearch.max_marginal_relevance_search_with_score_by_vector(
-        query_vec, k=10, lambda_mult=0.1, filter=lambda di: (di["page"] < 1 and di["page"] > 2) or
-                                                            (not di["page"] not in [0]) or
-                                                            (di["page"] == 3)
->>>>>>> 2d170d82
-    )
-
-
-@pytest.mark.requires("faiss")
-<<<<<<< HEAD
+    )
+
+
+@pytest.mark.requires("faiss")
 def test_faiss_mmr_with_metadatas_and_conflicting_conditions() -> None:
     """Test with conflicting conditions in filters."""
     texts = ["foo", "bar", "baz"]
@@ -1049,8 +1049,6 @@
 
 
 @pytest.mark.requires("faiss")
-=======
->>>>>>> 2d170d82
 async def test_faiss_async_mmr_with_metadatas_and_filter() -> None:
     texts = ["foo", "foo", "fou", "foy"]
     metadatas = [{"page": i} for i in range(len(texts))]
