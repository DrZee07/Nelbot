--- conflicted
+++ resolved
@@ -43,11 +43,8 @@
     "ChatZhipuAI",
     "ChatPerplexity",
     "ChatKinetica",
-<<<<<<< HEAD
     "ChatPremAI",
-=======
     "ChatFriendli",
->>>>>>> ddaf9de1
 ]
 
 
