from langchain_community.chat_models import __all__

EXPECTED_ALL = [
    "ChatOpenAI",
    "BedrockChat",
    "AzureChatOpenAI",
    "FakeListChatModel",
    "PromptLayerChatOpenAI",
    "ChatEverlyAI",
    "ChatAnthropic",
    "ChatCohere",
    "ChatDatabricks",
    "ChatGooglePalm",
    "ChatHuggingFace",
    "ChatMlflow",
    "ChatMLflowAIGateway",
    "ChatOllama",
    "ChatVertexAI",
    "JinaChat",
    "HumanInputChatModel",
    "MiniMaxChat",
    "ChatAnyscale",
    "ChatLiteLLM",
    "ErnieBotChat",
    "ChatJavelinAIGateway",
    "ChatKonko",
    "PaiEasChatEndpoint",
    "QianfanChatEndpoint",
    "ChatTongyi",
    "ChatFireworks",
    "ChatYandexGPT",
    "ChatBaichuan",
    "ChatHunyuan",
    "GigaChat",
    "VolcEngineMaasChat",
    "GPTRouter",
<<<<<<< HEAD
    "ChatTongyi",
=======
    "ChatZhipuAI",
>>>>>>> 7a0feba9
]


def test_all_imports() -> None:
    assert set(__all__) == set(EXPECTED_ALL)<|MERGE_RESOLUTION|>--- conflicted
+++ resolved
@@ -34,11 +34,7 @@
     "GigaChat",
     "VolcEngineMaasChat",
     "GPTRouter",
-<<<<<<< HEAD
-    "ChatTongyi",
-=======
     "ChatZhipuAI",
->>>>>>> 7a0feba9
 ]
 
 
