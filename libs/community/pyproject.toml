--- conflicted
+++ resolved
@@ -104,11 +104,8 @@
 httpx-sse = {version = "^0.4.0", optional = true}
 pyjwt = {version = "^2.8.0", optional = true}
 oracledb = {version = "^2.2.0", optional = true}
-<<<<<<< HEAD
 azure-cosmos = {version = "^4.7.0", optional = true}
-=======
 aerospike-vector-search = {version = "^0.6.1", optional = true}
->>>>>>> 09231368
 
 [tool.poetry.group.test]
 optional = true
