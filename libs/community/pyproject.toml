--- conflicted
+++ resolved
@@ -84,11 +84,8 @@
 databricks-vectorsearch = {version = "^0.21", optional = true}
 dgml-utils = {version = "^0.3.0", optional = true}
 datasets = {version = "^2.15.0", optional = true}
-<<<<<<< HEAD
 pathway = {version = "^0.7.5", optional = true, python = ">=3.10"}
-=======
 oracle-ads = {version = "^2.9.1", optional = true}
->>>>>>> 320c3ae4
 
 [tool.poetry.group.test]
 optional = true
@@ -248,11 +245,8 @@
  "databricks-vectorsearch",
  "dgml-utils",
  "cohere",
-<<<<<<< HEAD
  "pathway",
-=======
  "oracle-ads",
->>>>>>> 320c3ae4
 ]
 
 [tool.ruff]
