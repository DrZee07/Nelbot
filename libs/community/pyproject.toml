--- conflicted
+++ resolved
@@ -3,15 +3,9 @@
 build-backend = "poetry.core.masonry.api"
 
 [tool.poetry]
-<<<<<<< HEAD
 name = "gigachain-community"
-version = "0.2.10"
+version = "0.2.11"
 description = "Community contributed GigaChain integrations."
-=======
-name = "langchain-community"
-version = "0.2.11"
-description = "Community contributed LangChain integrations."
->>>>>>> 6eb42c65
 authors = []
 license = "MIT"
 readme = "README.md"
@@ -39,13 +33,8 @@
 
 [tool.poetry.dependencies]
 python = ">=3.8.1,<4.0"
-<<<<<<< HEAD
-gigachain-core = "^0.2.23"
-gigachain = "^0.2.9"
-=======
-langchain-core = "^0.2.27"
-langchain = "^0.2.12"
->>>>>>> 6eb42c65
+gigachain-core = "^0.2.27"
+gigachain = "^0.2.12"
 SQLAlchemy = ">=1.4,<3"
 requests = "^2"
 PyYAML = ">=5.3"
