--- conflicted
+++ resolved
@@ -1,13 +1,7 @@
 [tool.poetry]
-<<<<<<< HEAD
 name = "gigachain-community"
 version = "0.2.6"
 description = "Community contributed GigaChain integrations."
-=======
-name = "langchain-community"
-version = "0.2.6"
-description = "Community contributed LangChain integrations."
->>>>>>> 29aa9d67
 authors = []
 license = "MIT"
 readme = "README.md"
@@ -18,13 +12,8 @@
 
 [tool.poetry.dependencies]
 python = ">=3.8.1,<4.0"
-<<<<<<< HEAD
 gigachain-core = "^0.2.10"
 gigachain = "^0.2.6"
-=======
-langchain-core = "^0.2.10"
-langchain = "^0.2.6"
->>>>>>> 29aa9d67
 SQLAlchemy = ">=1.4,<3"
 requests = "^2"
 PyYAML = ">=5.3"
@@ -32,10 +21,9 @@
 tenacity = "^8.1.0,!=8.4.0"
 dataclasses-json = ">= 0.5.7, < 0.7"
 langsmith = "^0.1.0"
-<<<<<<< HEAD
 gigachat = "^0.1.29"
-=======
->>>>>>> 29aa9d67
+httplib2 = {version = "^0.22.0"}
+google-auth-httplib2 = {version = "^0.2.0"}
 
 # Support Python 3.8 and 3.12+.
 numpy = [
@@ -64,14 +52,9 @@
 pytest-socket = "^0.6.0"
 syrupy = "^4.0.2"
 requests-mock = "^1.11.0"
-<<<<<<< HEAD
 gigachain-core = { path = "../core", develop = true }
 gigachain = { path = "../langchain", develop = true }
-=======
-langchain-core = { path = "../core", develop = true }
-langchain = { path = "../langchain", develop = true }
-langchain-standard-tests = { path = "../standard-tests", develop = true }
->>>>>>> 29aa9d67
+gigachain-standard-tests = { path = "../standard-tests", develop = true }
 
 [tool.poetry.group.codespell]
 optional = true
@@ -94,13 +77,8 @@
 cassio = "^0.1.6"
 tiktoken = ">=0.3.2,<0.6.0"
 anthropic = "^0.3.11"
-<<<<<<< HEAD
 gigachain-core = { path = "../core", develop = true }
 gigachain = { path = "../langchain", develop = true }
-=======
-langchain-core = { path = "../core", develop = true }
-langchain = { path = "../langchain", develop = true }
->>>>>>> 29aa9d67
 fireworks-ai = "^0.9.0"
 vdms = "^0.0.20"
 exllamav2 = "^0.0.18"
@@ -120,15 +98,9 @@
 types-chardet = "^5.0.4.6"
 types-redis = "^4.3.21.6"
 mypy-protobuf = "^3.0.0"
-<<<<<<< HEAD
 gigachain-core = { path = "../core", develop = true }
 gigachain-text-splitters = { path = "../text-splitters", develop = true }
 gigachain = { path = "../langchain", develop = true }
-=======
-langchain-core = { path = "../core", develop = true }
-langchain-text-splitters = { path = "../text-splitters", develop = true }
-langchain = { path = "../langchain", develop = true }
->>>>>>> 29aa9d67
 
 [tool.poetry.group.dev]
 optional = true
@@ -136,11 +108,7 @@
 [tool.poetry.group.dev.dependencies]
 jupyter = "^1.0.0"
 setuptools = "^67.6.1"
-<<<<<<< HEAD
 gigachain-core = { path = "../core", develop = true }
-=======
-langchain-core = { path = "../core", develop = true }
->>>>>>> 29aa9d67
 
 [tool.ruff]
 exclude = [
