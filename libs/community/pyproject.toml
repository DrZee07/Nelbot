[tool.poetry]
<<<<<<< HEAD
name = "gigachain-community"
version = "0.0.33.1"
=======
name = "langchain-community"
version = "0.0.36"
>>>>>>> cd4c5428
description = "Community contributed LangChain integrations."
authors = []
license = "MIT"
readme = "README.md"
repository = "https://github.com/langchain-ai/langchain"
packages = [
    {include = "langchain_community"}
]

[tool.poetry.dependencies]
python = ">=3.8.1,<4.0"
<<<<<<< HEAD
gigachain-core = "^0.1.43"
=======
langchain-core = "^0.1.48"
>>>>>>> cd4c5428
SQLAlchemy = ">=1.4,<3"
requests = "^2"
PyYAML = ">=5.3"
numpy = "^1"
aiohttp = "^3.8.3"
tenacity = "^8.1.0"
dataclasses-json = ">= 0.5.7, < 0.7"
langsmith = "^0.1.0"
gigachat = "^0.1.23"
tqdm = {version = ">=4.48.0", optional = true}
openapi-pydantic = {version = "^0.3.2", optional = true}
faiss-cpu = {version = "^1", optional = true}
beautifulsoup4 = {version = "^4", optional = true}
jinja2 = {version = "^3", optional = true}
cohere = {version = "^4", optional = true}
openai = {version = "<2", optional = true}
arxiv = {version = "^1.4", optional = true}
pypdf = {version = "^3.4.0", optional = true}
aleph-alpha-client = {version="^2.15.0", optional = true}
gradientai = {version="^1.4.0", optional = true}
pgvector = {version = "^0.1.6", optional = true}
atlassian-python-api = {version = "^3.36.0", optional=true}
html2text = {version="^2020.1.16", optional=true}
numexpr = {version="^2.8.6", optional=true}
jq = {version = "^1.4.1", optional = true}
pdfminer-six = {version = "^20221105", optional = true}
lxml = {version = ">=4.9.3,<6.0", optional = true}
pymupdf = {version = "^1.22.3", optional = true}
rapidocr-onnxruntime = {version = "^1.3.2", optional = true, python = ">=3.8.1,<3.12"}
pypdfium2 = {version = "^4.10.0", optional = true}
gql = {version = "^3.4.1", optional = true}
pandas = {version = "^2.0.1", optional = true}
telethon = {version = "^1.28.5", optional = true}
chardet = {version="^5.1.0", optional=true}
requests-toolbelt = {version = "^1.0.0", optional = true}
scikit-learn = {version = "^1.2.2", optional = true}
py-trello = {version = "^0.19.0", optional = true}
bibtexparser = {version = "^1.4.0", optional = true}
pyspark = {version = "^3.4.0", optional = true}
mwparserfromhell = {version = "^0.6.4", optional = true}
mwxml = {version = "^0.3.3", optional = true}
esprima = {version = "^4.0.1", optional = true}
streamlit = {version = "^1.18.0", optional = true, python = ">=3.8.1,<3.9.7 || >3.9.7,<4.0"}
psychicapi = {version = "^0.8.0", optional = true}
cassio = {version = "^0.1.6", optional = true}
sympy = {version = "^1.12", optional = true}
rapidfuzz = {version = "^3.1.1", optional = true}
jsonschema = {version = ">1", optional = true}
rank-bm25 = {version = "^0.2.2", optional = true}
geopandas = {version = "^0.13.1", optional = true}
gitpython = {version = "^3.1.32", optional = true}
feedparser = {version = "^6.0.10", optional = true}
newspaper3k = {version = "^0.2.8", optional = true}
xata = {version = "^1.0.0a7", optional = true}
xmltodict = {version = "^0.13.0", optional = true}
markdownify = {version = "^0.11.6", optional = true}
assemblyai = {version = "^0.17.0", optional = true}
sqlite-vss = {version = "^0.1.2", optional = true}
motor = {version = "^3.3.1", optional = true}
timescale-vector = {version = "^0.0.1", optional = true}
typer = {version= "^0.9.0", optional = true}
anthropic = {version = "^0.3.11", optional = true}
aiosqlite = {version = "^0.19.0", optional = true}
rspace_client = {version = "^2.5.0", optional = true}
upstash-redis = {version = "^0.15.0", optional = true}
google-cloud-documentai = {version = "^2.20.1", optional = true}
fireworks-ai = {version = "^0.9.0", optional = true}
javelin-sdk = {version = "^0.1.8", optional = true}
hologres-vector = {version = "^0.0.6", optional = true}
praw = {version = "^7.7.1", optional = true}
msal = {version = "^1.25.0", optional = true}
databricks-vectorsearch = {version = "^0.21", optional = true}
cloudpickle = {version = ">=2.0.0", optional = true}
dgml-utils = {version = "^0.3.0", optional = true}
datasets = {version = "^2.15.0", optional = true}
tree-sitter = {version = "^0.20.2", optional = true}
tree-sitter-languages = {version = "^1.8.0", optional = true}
azure-ai-documentintelligence = {version = "^1.0.0b1", optional = true}
oracle-ads = {version = "^2.9.1", optional = true}
httpx = {version = "^0.24.1", optional = true}
elasticsearch = {version = "^8.12.0", optional = true}
hdbcli = {version = "^2.19.21", optional = true}
oci = {version = "^2.119.1", optional = true}
rdflib = {version = "7.0.0", optional = true}
nvidia-riva-client = {version = "^2.14.0", optional = true}
azure-search-documents = {version = "11.4.0", optional = true}
azure-identity = {version = "^1.15.0", optional = true}
tidb-vector = {version = ">=0.0.3,<1.0.0", optional = true}
friendli-client = {version = "^1.2.4", optional = true}
premai = {version = "^0.3.25", optional = true}
vdms = {version = "^0.0.20", optional = true}
httpx-sse = {version = "^0.4.0", optional = true}
pyjwt = {version = "^2.8.0", optional = true}

[tool.poetry.group.test]
optional = true

[tool.poetry.group.test.dependencies]
# The only dependencies that should be added are
# dependencies used for running tests (e.g., pytest, freezegun, response).
# Any dependencies that do not meet that criteria will be removed.
pytest = "^7.3.0"
pytest-cov = "^4.1.0"
pytest-dotenv = "^0.5.2"
duckdb-engine = "^0.9.2"
pytest-watcher = "^0.2.6"
freezegun = "^1.2.2"
responses = "^0.22.0"
pytest-asyncio = "^0.20.3"
lark = "^1.1.5"
pandas = "^2.0.0"
pytest-mock  = "^3.10.0"
pytest-socket = "^0.6.0"
syrupy = "^4.0.2"
requests-mock = "^1.11.0"
gigachain-core = {path = "../core", develop = true}

[tool.poetry.group.codespell]
optional = true

[tool.poetry.group.codespell.dependencies]
codespell = "^2.2.0"

[tool.poetry.group.test_integration]
optional = true

[tool.poetry.group.test_integration.dependencies]
# Do not add dependencies in the test_integration group
# Instead:
# 1. Add an optional dependency to the main group
#       poetry add --optional [package name]
# 2. Add the package name to the extended_testing extra (find it below)
# 3. Relock the poetry file
#       poetry lock --no-update
# 4. Favor unit tests not integration tests.
#    Use the @pytest.mark.requires(pkg_name) decorator in unit_tests.
#    Your tests should not rely on network access, as it prevents other
#    developers from being able to easily run them.
#    Instead write unit tests that use the `responses` library or mock.patch with
#    fixtures. Keep the fixtures minimal.
# See Contributing Guide for more instructions on working with optional dependencies.
# https://python.langchain.com/docs/contributing/code#working-with-optional-dependencies
pytest-vcr = "^1.0.2"
wrapt = "^1.15.0"
openai = "^1"
python-dotenv = "^1.0.0"
cassio = "^0.1.6"
tiktoken = ">=0.3.2,<0.6.0"
anthropic = "^0.3.11"
gigachain-core = { path = "../core", develop = true }
fireworks-ai = "^0.9.0"
vdms = "^0.0.20"
<<<<<<< HEAD
=======
exllamav2 = "^0.0.18"
>>>>>>> cd4c5428

[tool.poetry.group.lint]
optional = true

[tool.poetry.group.lint.dependencies]
ruff = "^0.1.5"

[tool.poetry.group.typing.dependencies]
mypy = "^0.991"
types-pyyaml = "^6.0.12.2"
types-requests = "^2.28.11.5"
types-toml = "^0.10.8.1"
types-pytz = "^2023.3.0.0"
types-chardet = "^5.0.4.6"
types-redis = "^4.3.21.6"
mypy-protobuf = "^3.0.0"
gigachain-core = {path = "../core", develop = true}
gigachain-text-splitters = {path = "../text-splitters", develop = true}

[tool.poetry.group.dev]
optional = true

[tool.poetry.group.dev.dependencies]
jupyter = "^1.0.0"
setuptools = "^67.6.1"
gigachain-core = {path = "../core", develop = true}

[tool.poetry.extras]
cli = ["typer"]

# An extra used to be able to add extended testing.
# Please use new-line on formatting to make it easier to add new packages without
# merge-conflicts
extended_testing = [
 "aleph-alpha-client",
 "aiosqlite",
 "assemblyai",
 "beautifulsoup4",
 "bibtexparser",
 "cassio",
 "chardet",
 "datasets",
 "google-cloud-documentai",
 "esprima",
 "jq",
 "pdfminer-six",
 "pgvector",
 "pypdf",
 "pymupdf",
 "pypdfium2",
 "tqdm",
 "lxml",
 "atlassian-python-api",
 "mwparserfromhell",
 "mwxml",
 "msal",
 "pandas",
 "telethon",
 "psychicapi",
 "gql",
 "gradientai",
 "requests-toolbelt",
 "html2text",
 "numexpr",
 "py-trello",
 "scikit-learn",
 "streamlit",
 "pyspark",
 "openai",
 "sympy",
 "rapidfuzz",
 "jsonschema",
 "rank-bm25",
 "geopandas",
 "jinja2",
 "gitpython",
 "newspaper3k",
 "nvidia-riva-client",
 "feedparser",
 "xata",
 "xmltodict",
 "faiss-cpu",
 "openapi-pydantic",
 "markdownify",
 "arxiv",
 "sqlite-vss",
 "rapidocr-onnxruntime",
 "motor",
 "timescale-vector",
 "anthropic",
 "upstash-redis",
 "rspace_client",
 "fireworks-ai",
 "javelin-sdk",
 "hologres-vector",
 "praw",
 "databricks-vectorsearch",
 "cloudpickle",
 "dgml-utils",
 "cohere",
 "tree-sitter",
 "tree-sitter-languages",
 "azure-ai-documentintelligence",
 "oracle-ads",
 "httpx",
 "elasticsearch",
 "hdbcli",
 "oci",
 "rdflib",
 "azure-search-documents",
 "azure-identity",
 "tidb-vector",
 "cloudpickle",
 "friendli-client",
 "premai",
 "vdms",
 "httpx-sse",
 "pyjwt"
]

[tool.ruff]
exclude = [
  "tests/examples/non-utf8-encoding.py",
  "tests/integration_tests/examples/non-utf8-encoding.py",
]

[tool.ruff.lint]
select = [
  "E",  # pycodestyle
  "F",  # pyflakes
  "I",  # isort
  "T201", # print
]

[tool.mypy]
ignore_missing_imports = "True"
disallow_untyped_defs = "True"
exclude = ["notebooks", "examples", "example_data"]

[tool.coverage.run]
omit = [
    "tests/*",
]

[build-system]
requires = ["poetry-core>=1.0.0"]
build-backend = "poetry.core.masonry.api"

[tool.pytest.ini_options]
# --strict-markers will raise errors on unknown marks.
# https://docs.pytest.org/en/7.1.x/how-to/mark.html#raising-errors-on-unknown-marks
#
# https://docs.pytest.org/en/7.1.x/reference/reference.html
# --strict-config       any warnings encountered while parsing the `pytest`
#                       section of the configuration file raise errors.
#
# https://github.com/tophat/syrupy
# --snapshot-warn-unused    Prints a warning on unused snapshots rather than fail the test suite.
addopts = "--strict-markers --strict-config --durations=5 --snapshot-warn-unused -vv"
# Registering custom markers.
# https://docs.pytest.org/en/7.1.x/example/markers.html#registering-markers
markers = [
  "requires: mark tests as requiring a specific library",
  "scheduled: mark tests to run in scheduled testing",
  "compile: mark placeholder test used to compile integration tests without running them"
]
asyncio_mode = "auto"

[tool.codespell]
skip = '.git,*.pdf,*.svg,*.pdf,*.yaml,*.ipynb,poetry.lock,*.min.js,*.css,package-lock.json,example_data,_dist,examples,*.trig'
# Ignore latin etc
ignore-regex = '.*(Stati Uniti|Tense=Pres).*'
# whats is a typo but used frequently in queries so kept as is
# aapply - async apply
# unsecure - typo but part of API, decided to not bother for now
ignore-words-list = 'momento,collison,ned,foor,reworkd,parth,whats,aapply,mysogyny,unsecure,damon,crate,aadd,symbl,precesses,accademia,nin'<|MERGE_RESOLUTION|>--- conflicted
+++ resolved
@@ -1,11 +1,6 @@
 [tool.poetry]
-<<<<<<< HEAD
 name = "gigachain-community"
-version = "0.0.33.1"
-=======
-name = "langchain-community"
 version = "0.0.36"
->>>>>>> cd4c5428
 description = "Community contributed LangChain integrations."
 authors = []
 license = "MIT"
@@ -17,11 +12,7 @@
 
 [tool.poetry.dependencies]
 python = ">=3.8.1,<4.0"
-<<<<<<< HEAD
 gigachain-core = "^0.1.43"
-=======
-langchain-core = "^0.1.48"
->>>>>>> cd4c5428
 SQLAlchemy = ">=1.4,<3"
 requests = "^2"
 PyYAML = ">=5.3"
@@ -174,10 +165,7 @@
 gigachain-core = { path = "../core", develop = true }
 fireworks-ai = "^0.9.0"
 vdms = "^0.0.20"
-<<<<<<< HEAD
-=======
 exllamav2 = "^0.0.18"
->>>>>>> cd4c5428
 
 [tool.poetry.group.lint]
 optional = true
