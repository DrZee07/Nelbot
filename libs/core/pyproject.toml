[build-system]
requires = [ "poetry-core>=1.0.0",]
build-backend = "poetry.core.masonry.api"

[tool.poetry]
<<<<<<< HEAD
name = "gigachain-core"
version = "0.2.35post3"
=======
name = "langchain-core"
version = "0.2.38"
>>>>>>> 16d41eab
description = "Building applications with LLMs through composability"
authors = []
license = "MIT"
readme = "README.md"
repository = "https://github.com/ai-forever/gigachain"
packages = [
    {include = "langchain_core"}
]

[tool.mypy]
disallow_untyped_defs = "True"
exclude = [ "notebooks", "examples", "example_data", "langchain_core/pydantic", "tests/unit_tests/utils/test_function_calling.py",]
[[tool.mypy.overrides]]
module = [ "numpy", "pytest",]
ignore_missing_imports = true

[tool.poetry.urls]
"Source Code" = "https://github.com/ai-forever/gigachain/tree/master/libs/core"
"Release Notes" = "https://github.com/ai-forever/gigachain/releases?q=tag%3A%22gigachain-core%3D%3D0%22&expanded=true"

[tool.poetry.dependencies]
python = ">=3.8.1,<4.0"
langsmith = "^0.1.112"
tenacity = "^8.1.0,!=8.4.0"
jsonpatch = "^1.33"
PyYAML = ">=5.3"
packaging = ">=23.2,<25"
typing-extensions = ">=4.7"
langfuse = "^2.41.0"
[[tool.poetry.dependencies.pydantic]]
version = ">=1,<3"
python = "<3.12.4"

[[tool.poetry.dependencies.pydantic]]
version = "^2.7.4"
python = ">=3.12.4"

[tool.poetry.extras]

[tool.ruff.lint]
select = [ "B", "E", "F", "I", "T201", "UP",]
ignore = [ "UP006", "UP007",]

[tool.coverage.run]
omit = [ "tests/*",]

[tool.pytest.ini_options]
addopts = "--snapshot-warn-unused --strict-markers --strict-config --durations=5"
markers = [ "requires: mark tests as requiring a specific library", "asyncio: mark tests as requiring asyncio", "compile: mark placeholder test used to compile integration tests without running them",]
asyncio_mode = "auto"

[tool.poetry.group.lint]
optional = true

[tool.poetry.group.typing]
optional = true

[tool.poetry.group.dev]
optional = true

[tool.poetry.group.test]
optional = true

[tool.poetry.group.test_integration]
optional = true

[tool.ruff.lint.per-file-ignores]
"tests/unit_tests/prompts/test_chat.py" = [ "E501",]
"tests/unit_tests/runnables/test_runnable.py" = [ "E501",]
"tests/unit_tests/runnables/test_graph.py" = [ "E501",]

[tool.poetry.group.lint.dependencies]
ruff = "^0.5"


[tool.poetry.group.typing.dependencies]
mypy = ">=1.10,<1.11"
types-pyyaml = "^6.0.12.2"
types-requests = "^2.28.11.5"
types-jinja2 = "^2.11.9"
simsimd = "^5.0.0"


[tool.poetry.group.dev.dependencies]
jupyter = "^1.0.0"
setuptools = "^67.6.1"
grandalf = "^0.8"


[tool.poetry.group.test.dependencies]
pytest = "^7.3.0"
freezegun = "^1.2.2"
pytest-mock = "^3.10.0"
syrupy = "^4.0.2"
pytest-watcher = "^0.3.4"
pytest-asyncio = "^0.21.1"
grandalf = "^0.8"
pytest-profiling = "^1.7.0"
responses = "^0.25.0"
[[tool.poetry.group.test.dependencies.numpy]]
version = "^1.24.0"
python = "<3.12"

[[tool.poetry.group.test.dependencies.numpy]]
version = "^1.26.0"
python = ">=3.12"


[tool.poetry.group.test_integration.dependencies]


[tool.poetry.group.typing.dependencies.gigachain-text-splitters]
path = "../text-splitters"
develop = true


[tool.poetry.group.test.dependencies.gigachain-standard-tests]
path = "../standard-tests"
develop = true<|MERGE_RESOLUTION|>--- conflicted
+++ resolved
@@ -3,13 +3,8 @@
 build-backend = "poetry.core.masonry.api"
 
 [tool.poetry]
-<<<<<<< HEAD
 name = "gigachain-core"
-version = "0.2.35post3"
-=======
-name = "langchain-core"
 version = "0.2.38"
->>>>>>> 16d41eab
 description = "Building applications with LLMs through composability"
 authors = []
 license = "MIT"
