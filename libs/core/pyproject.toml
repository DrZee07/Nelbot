--- conflicted
+++ resolved
@@ -1,11 +1,6 @@
 [tool.poetry]
-<<<<<<< HEAD
 name = "gigachain-core"
-version = "0.0.4"
-=======
-name = "langchain-core"
 version = "0.0.6"
->>>>>>> 391f200e
 description = "Building applications with LLMs through composability"
 authors = []
 license = "MIT"
