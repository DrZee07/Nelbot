import warnings
from typing import Any, List, Literal

from langchain_core.messages.base import (
    BaseMessage,
    BaseMessageChunk,
    merge_content,
)
from langchain_core.messages.tool import (
    InvalidToolCall,
    ToolCall,
    ToolCallChunk,
    default_tool_chunk_parser,
    default_tool_parser,
)
from langchain_core.pydantic_v1 import root_validator
from langchain_core.utils._merge import merge_dicts, merge_lists
from langchain_core.utils.json import (
    parse_partial_json,
)


class AIMessage(BaseMessage):
    """Message from an AI."""

    example: bool = False
    """Whether this Message is being passed in to the model as part of an example 
        conversation.
    """

    tool_calls: List[ToolCall] = []
    """If provided, tool calls associated with the message."""
    invalid_tool_calls: List[InvalidToolCall] = []
    """If provided, tool calls with parsing errors associated with the message."""

    type: Literal["ai"] = "ai"

    @classmethod
    def get_lc_namespace(cls) -> List[str]:
        """Get the namespace of the langchain object."""
        return ["langchain", "schema", "messages"]

    @root_validator
    def _backwards_compat_tool_calls(cls, values: dict) -> dict:
        raw_tool_calls = values.get("additional_kwargs", {}).get("tool_calls")
<<<<<<< HEAD
        tool_calls = values.get("tool_calls") or values.get("tool_call_chunks")
=======
        tool_calls = (
            values.get("tool_calls")
            or values.get("invalid_tool_calls")
            or values.get("tool_call_chunks")
        )
>>>>>>> 9eb6f538
        if raw_tool_calls and not tool_calls:
            warnings.warn(
                "New langchain packages are available that more efficiently handle "
                "tool calling. Please upgrade your packages to versions that set "
                "message tool calls. e.g., `pip install --upgrade langchain-anthropic"
                "`, pip install--upgrade langchain-openai`, etc."
            )
            try:
                if issubclass(cls, AIMessageChunk):  # type: ignore
                    values["tool_call_chunks"] = default_tool_chunk_parser(
                        raw_tool_calls
                    )
                else:
                    tool_calls, invalid_tool_calls = default_tool_parser(raw_tool_calls)
                    values["tool_calls"] = tool_calls
                    values["invalid_tool_calls"] = invalid_tool_calls
            except Exception:
                pass
        return values


AIMessage.update_forward_refs()


class AIMessageChunk(AIMessage, BaseMessageChunk):
    """Message chunk from an AI."""

    # Ignoring mypy re-assignment here since we're overriding the value
    # to make sure that the chunk variant can be discriminated from the
    # non-chunk variant.
    type: Literal["AIMessageChunk"] = "AIMessageChunk"  # type: ignore[assignment] # noqa: E501

    tool_call_chunks: List[ToolCallChunk] = []
    """If provided, tool call chunks associated with the message."""

    @classmethod
    def get_lc_namespace(cls) -> List[str]:
        """Get the namespace of the langchain object."""
        return ["langchain", "schema", "messages"]

    @root_validator()
    def init_tool_calls(cls, values: dict) -> dict:
        if not values["tool_call_chunks"]:
            values["tool_calls"] = []
            values["invalid_tool_calls"] = []
            return values
        tool_calls = []
        invalid_tool_calls = []
        for chunk in values["tool_call_chunks"]:
            try:
                args_ = parse_partial_json(chunk["args"])
                if isinstance(args_, dict):
                    tool_calls.append(
                        ToolCall(
                            name=chunk["name"] or "",
                            args=args_,
                            id=chunk["id"],
                        )
                    )
                else:
                    raise ValueError("Malformed args.")
            except Exception:
                invalid_tool_calls.append(
                    InvalidToolCall(
                        name=chunk["name"],
                        args=chunk["args"],
                        id=chunk["id"],
                        error="Malformed args.",
                    )
                )
        values["tool_calls"] = tool_calls
        values["invalid_tool_calls"] = invalid_tool_calls
        return values

    def __add__(self, other: Any) -> BaseMessageChunk:  # type: ignore
        if isinstance(other, AIMessageChunk):
            if self.example != other.example:
                raise ValueError(
                    "Cannot concatenate AIMessageChunks with different example values."
                )

            content = merge_content(self.content, other.content)
            additional_kwargs = merge_dicts(
                self.additional_kwargs, other.additional_kwargs
            )
            response_metadata = merge_dicts(
                self.response_metadata, other.response_metadata
            )

            # Merge tool call chunks
            if self.tool_call_chunks or other.tool_call_chunks:
                raw_tool_calls = merge_lists(
                    self.tool_call_chunks,
                    other.tool_call_chunks,
                )
                if raw_tool_calls:
                    tool_call_chunks = [
                        ToolCallChunk(
                            name=rtc.get("name"),
                            args=rtc.get("args"),
                            index=rtc.get("index"),
                            id=rtc.get("id"),
                        )
                        for rtc in raw_tool_calls
                    ]
                else:
                    tool_call_chunks = []
            else:
                tool_call_chunks = []

            return self.__class__(
                example=self.example,
                content=content,
                additional_kwargs=additional_kwargs,
                tool_call_chunks=tool_call_chunks,
                response_metadata=response_metadata,
                id=self.id,
            )

        return super().__add__(other)<|MERGE_RESOLUTION|>--- conflicted
+++ resolved
@@ -43,15 +43,11 @@
     @root_validator
     def _backwards_compat_tool_calls(cls, values: dict) -> dict:
         raw_tool_calls = values.get("additional_kwargs", {}).get("tool_calls")
-<<<<<<< HEAD
-        tool_calls = values.get("tool_calls") or values.get("tool_call_chunks")
-=======
         tool_calls = (
             values.get("tool_calls")
             or values.get("invalid_tool_calls")
             or values.get("tool_call_chunks")
         )
->>>>>>> 9eb6f538
         if raw_tool_calls and not tool_calls:
             warnings.warn(
                 "New langchain packages are available that more efficiently handle "
