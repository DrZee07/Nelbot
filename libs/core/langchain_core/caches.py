--- conflicted
+++ resolved
@@ -173,22 +173,18 @@
         return self._cache.get((prompt, llm_string), None)
 
     def update(self, prompt: str, llm_string: str, return_val: RETURN_VAL_TYPE) -> None:
-<<<<<<< HEAD
-        """Update cache based on prompt and llm_string."""
+        """Update cache based on prompt and llm_string.
+
+        Args:
+            prompt: a string representation of the prompt.
+                In the case of a Chat model, the prompt is a non-trivial
+                serialization of the prompt into the language model.
+            llm_string: A string representation of the LLM configuration.
+            return_val: The value to be cached. The value is a list of Generations
+                (or subclasses).
+        """
         if self._maxsize is not None and len(self._cache) == self._maxsize:
             del self._cache[next(iter(self._cache))]
-=======
-        """Update cache based on prompt and llm_string.
-
-        Args:
-            prompt: a string representation of the prompt.
-                In the case of a Chat model, the prompt is a non-trivial
-                serialization of the prompt into the language model.
-            llm_string: A string representation of the LLM configuration.
-            return_val: The value to be cached. The value is a list of Generations
-                (or subclasses).
-        """
->>>>>>> bffc3c24
         self._cache[(prompt, llm_string)] = return_val
 
     def clear(self, **kwargs: Any) -> None:
