from pydantic import ConfigDict, Field

from langchain_core.load import Serializable, dumpd, load
from langchain_core.load.serializable import _is_field_useful


class NonBoolObj:
    def __bool__(self) -> bool:
        raise ValueError("Truthiness can't be determined")

    def __eq__(self, other: object) -> bool:
        raise ValueError("Equality can't be determined")

    def __str__(self) -> str:
        return self.__class__.__name__

    def __repr__(self) -> str:
        return self.__class__.__name__


def test_simple_serialization() -> None:
    class Foo(Serializable):
        bar: int
        baz: str

    foo = Foo(bar=1, baz="hello")
    assert dumpd(foo) == {
        "id": ["tests", "unit_tests", "load", "test_serializable", "Foo"],
        "lc": 1,
        "repr": "Foo(bar=1, baz='hello')",
        "type": "not_implemented",
    }


def test_simple_serialization_is_serializable() -> None:
    class Foo(Serializable):
        bar: int
        baz: str

        @classmethod
        def is_lc_serializable(cls) -> bool:
            return True

    foo = Foo(bar=1, baz="hello")
    assert foo.lc_id() == ["tests", "unit_tests", "load", "test_serializable", "Foo"]
    assert dumpd(foo) == {
        "id": ["tests", "unit_tests", "load", "test_serializable", "Foo"],
        "kwargs": {"bar": 1, "baz": "hello"},
        "lc": 1,
        "type": "constructor",
    }


def test_simple_serialization_secret() -> None:
    """Test handling of secrets."""
    from pydantic import SecretStr

    from langchain_core.load import Serializable

    class Foo(Serializable):
        bar: int
        baz: str
        secret: SecretStr
        secret_2: str

        @classmethod
        def is_lc_serializable(cls) -> bool:
            return True

        @property
        def lc_secrets(self) -> dict[str, str]:
            return {"secret": "MASKED_SECRET", "secret_2": "MASKED_SECRET_2"}

    foo = Foo(
        bar=1, baz="baz", secret=SecretStr("SUPER_SECRET"), secret_2="SUPER_SECRET"
    )
    assert dumpd(foo) == {
        "id": ["tests", "unit_tests", "load", "test_serializable", "Foo"],
        "kwargs": {
            "bar": 1,
            "baz": "baz",
            "secret": {"id": ["MASKED_SECRET"], "lc": 1, "type": "secret"},
            "secret_2": {"id": ["MASKED_SECRET_2"], "lc": 1, "type": "secret"},
        },
        "lc": 1,
        "type": "constructor",
    }


def test__is_field_useful() -> None:
    class ArrayObj:
        def __bool__(self) -> bool:
            msg = "Truthiness can't be determined"
            raise ValueError(msg)

        def __eq__(self, other: object) -> bool:
            return self  # type: ignore[return-value]

<<<<<<< HEAD
=======
    class NonBoolObj:
        def __bool__(self) -> bool:
            msg = "Truthiness can't be determined"
            raise ValueError(msg)

        def __eq__(self, other: object) -> bool:
            msg = "Equality can't be determined"
            raise ValueError(msg)

>>>>>>> 2d58a8a0
    default_x = ArrayObj()
    default_y = NonBoolObj()

    class Foo(Serializable):
        x: ArrayObj = Field(default=default_x)
        y: NonBoolObj = Field(default=default_y)
        # Make sure works for fields without default.
        z: ArrayObj

        model_config = ConfigDict(
            arbitrary_types_allowed=True,
        )

    foo = Foo(x=ArrayObj(), y=NonBoolObj(), z=ArrayObj())
    assert _is_field_useful(foo, "x", foo.x)
    assert _is_field_useful(foo, "y", foo.y)

    foo = Foo(x=default_x, y=default_y, z=ArrayObj())
    assert not _is_field_useful(foo, "x", foo.x)
    assert not _is_field_useful(foo, "y", foo.y)


class Foo(Serializable):
    bar: int
    baz: str

    @classmethod
    def is_lc_serializable(cls) -> bool:
        return True


def test_simple_deserialization() -> None:
    foo = Foo(bar=1, baz="hello")
    assert foo.lc_id() == ["tests", "unit_tests", "load", "test_serializable", "Foo"]
    serialized_foo = dumpd(foo)
    assert serialized_foo == {
        "id": ["tests", "unit_tests", "load", "test_serializable", "Foo"],
        "kwargs": {"bar": 1, "baz": "hello"},
        "lc": 1,
        "type": "constructor",
    }
    new_foo = load(serialized_foo, valid_namespaces=["tests"])
    assert new_foo == foo


class Foo2(Serializable):
    bar: int
    baz: str

    @classmethod
    def is_lc_serializable(cls) -> bool:
        return True


def test_simple_deserialization_with_additional_imports() -> None:
    foo = Foo(bar=1, baz="hello")
    assert foo.lc_id() == ["tests", "unit_tests", "load", "test_serializable", "Foo"]
    serialized_foo = dumpd(foo)
    assert serialized_foo == {
        "id": ["tests", "unit_tests", "load", "test_serializable", "Foo"],
        "kwargs": {"bar": 1, "baz": "hello"},
        "lc": 1,
        "type": "constructor",
    }
    new_foo = load(
        serialized_foo,
        valid_namespaces=["tests"],
        additional_import_mappings={
            ("tests", "unit_tests", "load", "test_serializable", "Foo"): (
                "tests",
                "unit_tests",
                "load",
                "test_serializable",
                "Foo2",
            )
        },
    )
    assert isinstance(new_foo, Foo2)


class Foo3(Serializable):
    model_config = ConfigDict(arbitrary_types_allowed=True)

    content: str
    non_bool: NonBoolObj

    @classmethod
    def is_lc_serializable(cls) -> bool:
        return True


def test_repr() -> None:
    foo = Foo3(
        content="repr",
        non_bool=NonBoolObj(),
    )
    assert repr(foo) == "Foo3(content='repr', non_bool=NonBoolObj)"


def test_str() -> None:
    foo = Foo3(
        content="str",
        non_bool=NonBoolObj(),
    )
    assert str(foo) == "content='str' non_bool=NonBoolObj"<|MERGE_RESOLUTION|>--- conflicted
+++ resolved
@@ -6,10 +6,12 @@
 
 class NonBoolObj:
     def __bool__(self) -> bool:
-        raise ValueError("Truthiness can't be determined")
+        msg = "Truthiness can't be determined"
+        raise ValueError(msg)
 
     def __eq__(self, other: object) -> bool:
-        raise ValueError("Equality can't be determined")
+        msg = "Equality can't be determined"
+        raise ValueError(msg)
 
     def __str__(self) -> str:
         return self.__class__.__name__
@@ -96,18 +98,6 @@
         def __eq__(self, other: object) -> bool:
             return self  # type: ignore[return-value]
 
-<<<<<<< HEAD
-=======
-    class NonBoolObj:
-        def __bool__(self) -> bool:
-            msg = "Truthiness can't be determined"
-            raise ValueError(msg)
-
-        def __eq__(self, other: object) -> bool:
-            msg = "Equality can't be determined"
-            raise ValueError(msg)
-
->>>>>>> 2d58a8a0
     default_x = ArrayObj()
     default_y = NonBoolObj()
 
