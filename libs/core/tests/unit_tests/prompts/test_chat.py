from pathlib import Path
from typing import Any, List, Union

import pytest

from langchain_core._api.deprecation import (
    LangChainPendingDeprecationWarning,
)
from langchain_core.messages import (
    AIMessage,
    BaseMessage,
    HumanMessage,
    SystemMessage,
    get_buffer_string,
)
from langchain_core.prompt_values import ChatPromptValue
from langchain_core.prompts import PromptTemplate
from langchain_core.prompts.chat import (
    AIMessagePromptTemplate,
    BaseMessagePromptTemplate,
    ChatMessage,
    ChatMessagePromptTemplate,
    ChatPromptTemplate,
    HumanMessagePromptTemplate,
    MessagesPlaceholder,
    SystemMessagePromptTemplate,
    _convert_to_message,
)


def create_messages() -> List[BaseMessagePromptTemplate]:
    """Create messages."""
    system_message_prompt = SystemMessagePromptTemplate(
        prompt=PromptTemplate(
            template="Here's some context: {context}",
            input_variables=["context"],
        )
    )
    human_message_prompt = HumanMessagePromptTemplate(
        prompt=PromptTemplate(
            template="Hello {foo}, I'm {bar}. Thanks for the {context}",
            input_variables=["foo", "bar", "context"],
        )
    )
    ai_message_prompt = AIMessagePromptTemplate(
        prompt=PromptTemplate(
            template="I'm an AI. I'm {foo}. I'm {bar}.",
            input_variables=["foo", "bar"],
        )
    )
    chat_message_prompt = ChatMessagePromptTemplate(
        role="test",
        prompt=PromptTemplate(
            template="I'm a generic message. I'm {foo}. I'm {bar}.",
            input_variables=["foo", "bar"],
        ),
    )
    return [
        system_message_prompt,
        human_message_prompt,
        ai_message_prompt,
        chat_message_prompt,
    ]


def create_chat_prompt_template() -> ChatPromptTemplate:
    """Create a chat prompt template."""
    return ChatPromptTemplate(
        input_variables=["foo", "bar", "context"],
        messages=create_messages(),  # type: ignore[arg-type]
    )


def test_create_chat_prompt_template_from_template() -> None:
    """Create a chat prompt template."""
    prompt = ChatPromptTemplate.from_template("hi {foo} {bar}")
    assert prompt.messages == [
        HumanMessagePromptTemplate.from_template("hi {foo} {bar}")
    ]


def test_create_chat_prompt_template_from_template_partial() -> None:
    """Create a chat prompt template with partials."""
    prompt = ChatPromptTemplate.from_template(
        "hi {foo} {bar}", partial_variables={"foo": "jim"}
    )
    expected_prompt = PromptTemplate(
        template="hi {foo} {bar}",
        input_variables=["bar"],
        partial_variables={"foo": "jim"},
    )
    assert len(prompt.messages) == 1
    output_prompt = prompt.messages[0]
    assert isinstance(output_prompt, HumanMessagePromptTemplate)
    assert output_prompt.prompt == expected_prompt


def test_message_prompt_template_from_template_file() -> None:
    expected = ChatMessagePromptTemplate(
        prompt=PromptTemplate(
            template="Question: {question}\nAnswer:", input_variables=["question"]
        ),
        role="human",
    )
    actual = ChatMessagePromptTemplate.from_template_file(
        Path(__file__).parent.parent / "data" / "prompt_file.txt",
        ["question"],
        role="human",
    )
    assert expected == actual


def test_chat_prompt_template() -> None:
    """Test chat prompt template."""
    prompt_template = create_chat_prompt_template()
    prompt = prompt_template.format_prompt(foo="foo", bar="bar", context="context")
    assert isinstance(prompt, ChatPromptValue)
    messages = prompt.to_messages()
    assert len(messages) == 4
    assert messages[0].content == "Here's some context: context"
    assert messages[1].content == "Hello foo, I'm bar. Thanks for the context"
    assert messages[2].content == "I'm an AI. I'm foo. I'm bar."
    assert messages[3].content == "I'm a generic message. I'm foo. I'm bar."

    string = prompt.to_string()
    expected = (
        "System: Here's some context: context\n"
        "Human: Hello foo, I'm bar. Thanks for the context\n"
        "AI: I'm an AI. I'm foo. I'm bar.\n"
        "test: I'm a generic message. I'm foo. I'm bar."
    )
    assert string == expected

    string = prompt_template.format(foo="foo", bar="bar", context="context")
    assert string == expected


def test_chat_prompt_template_from_messages() -> None:
    """Test creating a chat prompt template from messages."""
    chat_prompt_template = ChatPromptTemplate.from_messages(create_messages())
    assert sorted(chat_prompt_template.input_variables) == sorted(
        ["context", "foo", "bar"]
    )
    assert len(chat_prompt_template.messages) == 4


def test_chat_prompt_template_from_messages_using_role_strings() -> None:
    """Test creating a chat prompt template from role string messages."""
    template = ChatPromptTemplate.from_messages(
        [
            ("system", "You are a helpful AI bot. Your name is {name}."),
            ("human", "Hello, how are you doing?"),
            ("ai", "I'm doing well, thanks!"),
            ("human", "{user_input}"),
        ]
    )

    messages = template.format_messages(name="Bob", user_input="What is your name?")

    assert messages == [
        SystemMessage(
            content="You are a helpful AI bot. Your name is Bob.", additional_kwargs={}
        ),
        HumanMessage(
            content="Hello, how are you doing?", additional_kwargs={}, example=False
        ),
        AIMessage(
            content="I'm doing well, thanks!", additional_kwargs={}, example=False
        ),
        HumanMessage(content="What is your name?", additional_kwargs={}, example=False),
    ]


def test_chat_prompt_template_with_messages() -> None:
    messages: List[Union[BaseMessagePromptTemplate, BaseMessage]] = (
        create_messages() + [HumanMessage(content="foo")]
    )
    chat_prompt_template = ChatPromptTemplate.from_messages(messages)
    assert sorted(chat_prompt_template.input_variables) == sorted(
        ["context", "foo", "bar"]
    )
    assert len(chat_prompt_template.messages) == 5
    prompt_value = chat_prompt_template.format_prompt(
        context="see", foo="this", bar="magic"
    )
    prompt_value_messages = prompt_value.to_messages()
    assert prompt_value_messages[-1] == HumanMessage(content="foo")


def test_chat_invalid_input_variables_extra() -> None:
    messages = [HumanMessage(content="foo")]
    with pytest.raises(ValueError):
        ChatPromptTemplate(
            messages=messages,  # type: ignore[arg-type]
            input_variables=["foo"],
            validate_template=True,  # type: ignore[arg-type]
        )
    assert (
        ChatPromptTemplate(messages=messages, input_variables=["foo"]).input_variables  # type: ignore[arg-type]
        == []
    )


def test_chat_invalid_input_variables_missing() -> None:
    messages = [HumanMessagePromptTemplate.from_template("{foo}")]
    with pytest.raises(ValueError):
        ChatPromptTemplate(
            messages=messages,  # type: ignore[arg-type]
            input_variables=[],
            validate_template=True,  # type: ignore[arg-type]
        )
    assert ChatPromptTemplate(
        messages=messages,  # type: ignore[arg-type]
        input_variables=[],  # type: ignore[arg-type]
    ).input_variables == ["foo"]


def test_infer_variables() -> None:
    messages = [HumanMessagePromptTemplate.from_template("{foo}")]
    prompt = ChatPromptTemplate(messages=messages)  # type: ignore[arg-type, call-arg]
    assert prompt.input_variables == ["foo"]


def test_chat_valid_with_partial_variables() -> None:
    messages = [
        HumanMessagePromptTemplate.from_template(
            "Do something with {question} using {context} giving it like {formatins}"
        )
    ]
    prompt = ChatPromptTemplate(
        messages=messages,  # type: ignore[arg-type]
        input_variables=["question", "context"],
        partial_variables={"formatins": "some structure"},
    )
    assert set(prompt.input_variables) == {"question", "context"}
    assert prompt.partial_variables == {"formatins": "some structure"}


def test_chat_valid_infer_variables() -> None:
    messages = [
        HumanMessagePromptTemplate.from_template(
            "Do something with {question} using {context} giving it like {formatins}"
        )
    ]
    prompt = ChatPromptTemplate(  # type: ignore[call-arg]
        messages=messages,  # type: ignore[arg-type]
        partial_variables={"formatins": "some structure"},  # type: ignore[arg-type]
    )
    assert set(prompt.input_variables) == {"question", "context"}
    assert prompt.partial_variables == {"formatins": "some structure"}


def test_chat_from_role_strings() -> None:
    """Test instantiation of chat template from role strings."""
    with pytest.warns(LangChainPendingDeprecationWarning):
        template = ChatPromptTemplate.from_role_strings(
            [
                ("system", "You are a bot."),
                ("assistant", "hello!"),
                ("human", "{question}"),
                ("other", "{quack}"),
            ]
        )

    messages = template.format_messages(question="How are you?", quack="duck")
    assert messages == [
        ChatMessage(content="You are a bot.", role="system"),
        ChatMessage(content="hello!", role="assistant"),
        ChatMessage(content="How are you?", role="human"),
        ChatMessage(content="duck", role="other"),
    ]


@pytest.mark.parametrize(
    "args,expected",
    [
        (
            ("human", "{question}"),
            HumanMessagePromptTemplate(
                prompt=PromptTemplate.from_template("{question}")
            ),
        ),
        (
            "{question}",
            HumanMessagePromptTemplate(
                prompt=PromptTemplate.from_template("{question}")
            ),
        ),
        (HumanMessage(content="question"), HumanMessage(content="question")),
        (
            HumanMessagePromptTemplate(
                prompt=PromptTemplate.from_template("{question}")
            ),
            HumanMessagePromptTemplate(
                prompt=PromptTemplate.from_template("{question}")
            ),
        ),
    ],
)
def test_convert_to_message(
    args: Any, expected: Union[BaseMessage, BaseMessagePromptTemplate]
) -> None:
    """Test convert to message."""
    assert _convert_to_message(args) == expected


def test_chat_prompt_template_indexing() -> None:
    message1 = SystemMessage(content="foo")
    message2 = HumanMessage(content="bar")
    message3 = HumanMessage(content="baz")
    template = ChatPromptTemplate.from_messages([message1, message2, message3])
    assert template[0] == message1
    assert template[1] == message2

    # Slice starting from index 1
    slice_template = template[1:]
    assert slice_template[0] == message2
    assert len(slice_template) == 2


def test_chat_prompt_template_append_and_extend() -> None:
    """Test append and extend methods of ChatPromptTemplate."""
    message1 = SystemMessage(content="foo")
    message2 = HumanMessage(content="bar")
    message3 = HumanMessage(content="baz")
    template = ChatPromptTemplate.from_messages([message1])
    template.append(message2)
    template.append(message3)
    assert len(template) == 3
    template.extend([message2, message3])
    assert len(template) == 5
    assert template.messages == [
        message1,
        message2,
        message3,
        message2,
        message3,
    ]
    template.append(("system", "hello!"))
    assert template[-1] == SystemMessagePromptTemplate.from_template("hello!")


def test_convert_to_message_is_strict() -> None:
    """Verify that _convert_to_message is strict."""
    with pytest.raises(ValueError):
        # meow does not correspond to a valid message type.
        # this test is here to ensure that functionality to interpret `meow`
        # as a role is NOT added.
        _convert_to_message(("meow", "question"))


def test_chat_message_partial() -> None:
    template = ChatPromptTemplate.from_messages(
        [
            ("system", "You are an AI assistant named {name}."),
            ("human", "Hi I'm {user}"),
            ("ai", "Hi there, {user}, I'm {name}."),
            ("human", "{input}"),
        ]
    )
    template2 = template.partial(user="Lucy", name="R2D2")
    with pytest.raises(KeyError):
        template.format_messages(input="hello")

    res = template2.format_messages(input="hello")
    expected = [
        SystemMessage(content="You are an AI assistant named R2D2."),
        HumanMessage(content="Hi I'm Lucy"),
        AIMessage(content="Hi there, Lucy, I'm R2D2."),
        HumanMessage(content="hello"),
    ]
    assert res == expected
    assert template2.format(input="hello") == get_buffer_string(expected)


def test_chat_tmpl_from_messages_multipart_text() -> None:
    template = ChatPromptTemplate.from_messages(
        [
            ("system", "You are an AI assistant named {name}."),
            (
                "human",
                [
                    {"type": "text", "text": "What's in this image?"},
                    {"type": "text", "text": "Oh nvm"},
                ],
            ),
        ]
    )
    messages = template.format_messages(name="R2D2")
    expected = [
        SystemMessage(content="You are an AI assistant named R2D2."),
        HumanMessage(
            content=[
                {"type": "text", "text": "What's in this image?"},
                {"type": "text", "text": "Oh nvm"},
            ]
        ),
    ]
    assert messages == expected


def test_chat_tmpl_from_messages_multipart_text_with_template() -> None:
    template = ChatPromptTemplate.from_messages(
        [
            ("system", "You are an AI assistant named {name}."),
            (
                "human",
                [
                    {"type": "text", "text": "What's in this {object_name}?"},
                    {"type": "text", "text": "Oh nvm"},
                ],
            ),
        ]
    )
    messages = template.format_messages(name="R2D2", object_name="image")
    expected = [
        SystemMessage(content="You are an AI assistant named R2D2."),
        HumanMessage(
            content=[
                {"type": "text", "text": "What's in this image?"},
                {"type": "text", "text": "Oh nvm"},
            ]
        ),
    ]
    assert messages == expected


def test_chat_tmpl_from_messages_multipart_image() -> None:
    base64_image = "iVBORw0KGgoAAAANSUhEUgAAABAAAAAQCAYAAAAf8/9hAAA"
    other_base64_image = "iVBORw0KGgoAAAANSUhEUgAAABAAAAAQCAYAAAAf8/9hAAA"
    template = ChatPromptTemplate.from_messages(
        [
            ("system", "You are an AI assistant named {name}."),
            (
                "human",
                [
                    {"type": "text", "text": "What's in this image?"},
                    {
                        "type": "image_url",
                        "image_url": "data:image/jpeg;base64,{my_image}",
                    },
                    {
                        "type": "image_url",
                        "image_url": {"url": "data:image/jpeg;base64,{my_image}"},
                    },
                    {"type": "image_url", "image_url": "{my_other_image}"},
                    {
                        "type": "image_url",
                        "image_url": {"url": "{my_other_image}", "detail": "medium"},
                    },
                    {
                        "type": "image_url",
                        "image_url": {"url": "https://www.langchain.com/image.png"},
                    },
                    {
                        "type": "image_url",
                        "image_url": {"url": "data:image/jpeg;base64,foobar"},
                    },
                ],
            ),
        ]
    )
    messages = template.format_messages(
        name="R2D2", my_image=base64_image, my_other_image=other_base64_image
    )
    expected = [
        SystemMessage(content="You are an AI assistant named R2D2."),
        HumanMessage(
            content=[
                {"type": "text", "text": "What's in this image?"},
                {
                    "type": "image_url",
                    "image_url": {"url": f"data:image/jpeg;base64,{base64_image}"},
                },
                {
                    "type": "image_url",
                    "image_url": {
                        "url": f"data:image/jpeg;base64,{other_base64_image}"
                    },
                },
                {
                    "type": "image_url",
                    "image_url": {"url": f"{other_base64_image}"},
                },
                {
                    "type": "image_url",
                    "image_url": {
                        "url": f"{other_base64_image}",
                        "detail": "medium",
                    },
                },
                {
                    "type": "image_url",
                    "image_url": {"url": "https://www.langchain.com/image.png"},
                },
                {
                    "type": "image_url",
                    "image_url": {"url": "data:image/jpeg;base64,foobar"},
                },
            ]
        ),
    ]
    assert messages == expected


def test_messages_placeholder() -> None:
    prompt = MessagesPlaceholder("history")
    with pytest.raises(KeyError):
        prompt.format_messages()
    prompt = MessagesPlaceholder("history", optional=True)
    assert prompt.format_messages() == []
    assert prompt.format_messages(
        history=[("system", "You are an AI assistant."), "Hello!"]
    ) == [
        SystemMessage(content="You are an AI assistant."),
        HumanMessage(content="Hello!"),
    ]


def test_chat_prompt_message_placeholder_partial() -> None:
    prompt = ChatPromptTemplate.from_messages([MessagesPlaceholder("history")])
    prompt = prompt.partial(history=[("system", "foo")])
    assert prompt.format_messages() == [SystemMessage(content="foo")]
    assert prompt.format_messages(history=[("system", "bar")]) == [
        SystemMessage(content="bar")
    ]

    prompt = ChatPromptTemplate.from_messages(
        [
            MessagesPlaceholder("history", optional=True),
        ]
    )
    assert prompt.format_messages() == []
    prompt = prompt.partial(history=[("system", "foo")])
    assert prompt.format_messages() == [SystemMessage(content="foo")]


<<<<<<< HEAD
def test_chat_prompt_message_placeholder_tuple() -> None:
    prompt = ChatPromptTemplate.from_messages([("placeholder", "convo")])
    assert prompt.format_messages(convo=[("user", "foo")]) == [
        HumanMessage(content="foo")
    ]

    assert prompt.format_messages() == []

    # Is optional = True
    optional_prompt = ChatPromptTemplate.from_messages(
        [("placeholder", ["convo", False])]
    )
    assert optional_prompt.format_messages(convo=[("user", "foo")]) == [
        HumanMessage(content="foo")
    ]
    with pytest.raises(KeyError):
        assert optional_prompt.format_messages() == []
=======
def test_messages_prompt_accepts_list() -> None:
    prompt = ChatPromptTemplate.from_messages([MessagesPlaceholder("history")])
    value = prompt.invoke([("user", "Hi there")])  # type: ignore
    assert value.to_messages() == [HumanMessage(content="Hi there")]

    # Assert still raises a nice error
    prompt = ChatPromptTemplate.from_messages(
        [("system", "You are a {foo}"), MessagesPlaceholder("history")]
    )
    with pytest.raises(TypeError):
        prompt.invoke([("user", "Hi there")])  # type: ignore
>>>>>>> aa9ccca7
<|MERGE_RESOLUTION|>--- conflicted
+++ resolved
@@ -535,7 +535,6 @@
     assert prompt.format_messages() == [SystemMessage(content="foo")]
 
 
-<<<<<<< HEAD
 def test_chat_prompt_message_placeholder_tuple() -> None:
     prompt = ChatPromptTemplate.from_messages([("placeholder", "convo")])
     assert prompt.format_messages(convo=[("user", "foo")]) == [
@@ -553,7 +552,8 @@
     ]
     with pytest.raises(KeyError):
         assert optional_prompt.format_messages() == []
-=======
+
+
 def test_messages_prompt_accepts_list() -> None:
     prompt = ChatPromptTemplate.from_messages([MessagesPlaceholder("history")])
     value = prompt.invoke([("user", "Hi there")])  # type: ignore
@@ -564,5 +564,4 @@
         [("system", "You are a {foo}"), MessagesPlaceholder("history")]
     )
     with pytest.raises(TypeError):
-        prompt.invoke([("user", "Hi there")])  # type: ignore
->>>>>>> aa9ccca7
+        prompt.invoke([("user", "Hi there")])  # type: ignore