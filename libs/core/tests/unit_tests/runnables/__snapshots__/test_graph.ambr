# serializer version: 1
# name: test_graph_sequence[ascii]
  '''
              +-------------+              
              | PromptInput |              
              +-------------+              
                      *                    
                      *                    
                      *                    
             +----------------+            
             | PromptTemplate |            
             +----------------+            
                      *                    
                      *                    
                      *                    
              +-------------+              
              | FakeListLLM |              
              +-------------+              
                      *                    
                      *                    
                      *                    
     +--------------------------------+    
     | CommaSeparatedListOutputParser |    
     +--------------------------------+    
                      *                    
                      *                    
                      *                    
  +--------------------------------------+ 
  | CommaSeparatedListOutputParserOutput | 
  +--------------------------------------+ 
  '''
# ---
# name: test_graph_sequence[mermaid]
  '''
  %%{init: {'flowchart': {'curve': 'linear'}}}%%
  graph TD;
  	PromptInput[PromptInput]:::startclass;
  	PromptTemplate([PromptTemplate]):::otherclass;
  	FakeListLLM([FakeListLLM]):::otherclass;
  	CommaSeparatedListOutputParser([CommaSeparatedListOutputParser]):::otherclass;
  	CommaSeparatedListOutputParserOutput[CommaSeparatedListOutputParserOutput]:::endclass;
  	PromptInput --> PromptTemplate;
  	PromptTemplate --> FakeListLLM;
  	CommaSeparatedListOutputParser --> CommaSeparatedListOutputParserOutput;
  	FakeListLLM --> CommaSeparatedListOutputParser;
  	classDef startclass fill:#ffdfba;
  	classDef endclass fill:#baffc9;
  	classDef otherclass fill:#fad7de;
  
  '''
# ---
# name: test_graph_sequence_map[ascii]
  '''
                                             +-------------+                                                 
                                             | PromptInput |                                                 
                                             +-------------+                                                 
                                                     *                                                       
                                                     *                                                       
                                                     *                                                       
                                            +----------------+                                               
                                            | PromptTemplate |                                               
                                            +----------------+                                               
                                                     *                                                       
                                                     *                                                       
                                                     *                                                       
                                             +-------------+                                                 
                                             | FakeListLLM |                                                 
                                             +-------------+                                                 
                                                     *                                                       
                                                     *                                                       
                                                     *                                                       
                                    +-------------------------------+                                        
                                    | Parallel<as_list,as_str>Input |                                        
                                    +-------------------------------+                                        
                                       *****                         ******                                  
                                    ***                                    ******                            
                                 ***                                             ******                      
            +------------------------------+                                           ****                  
            | conditional_str_parser_input |                                              *                  
            +------------------------------+                                              *                  
                   ***              ***                                                   *                  
                ***                    ***                                                *                  
              **                          **                                              *                  
  +-----------------+               +-----------------+                                   *                  
  | StrOutputParser |               | XMLOutputParser |                                   *                  
  +-----------------+               +-----------------+                                   *                  
                   ***              ***                                                   *                  
                      ***        ***                                                      *                  
                         **    **                                                         *                  
            +-------------------------------+                            +--------------------------------+  
            | conditional_str_parser_output |                            | CommaSeparatedListOutputParser |  
            +-------------------------------+                            +--------------------------------+  
                                       *****                         ******                                  
                                            ***                ******                                        
                                               ***         ****                                              
                                    +--------------------------------+                                       
                                    | Parallel<as_list,as_str>Output |                                       
                                    +--------------------------------+                                       
  '''
# ---
<<<<<<< HEAD
=======
# name: test_graph_sequence_map[mermaid-simple]
  '''
  graph TD;
  	PromptInput --> PromptTemplate;
  	PromptTemplate --> FakeListLLM;
  	Parallel_as_list_as_str_Input --> CommaSeparatedListOutputParser;
  	CommaSeparatedListOutputParser --> Parallel_as_list_as_str_Output;
  	conditional_str_parser_input --> StrOutputParser;
  	StrOutputParser --> conditional_str_parser_output;
  	conditional_str_parser_input --> XMLOutputParser;
  	XMLOutputParser --> conditional_str_parser_output;
  	Parallel_as_list_as_str_Input --> conditional_str_parser_input;
  	conditional_str_parser_output --> Parallel_as_list_as_str_Output;
  	FakeListLLM --> Parallel_as_list_as_str_Input;
  
  '''
# ---
>>>>>>> cd4c5428
# name: test_graph_sequence_map[mermaid]
  '''
  %%{init: {'flowchart': {'curve': 'linear'}}}%%
  graph TD;
  	PromptInput[PromptInput]:::startclass;
  	PromptTemplate([PromptTemplate]):::otherclass;
  	FakeListLLM([FakeListLLM]):::otherclass;
  	Parallel_as_list_as_str_Input([Parallel_as_list_as_str_Input]):::otherclass;
  	Parallel_as_list_as_str_Output[Parallel_as_list_as_str_Output]:::endclass;
  	CommaSeparatedListOutputParser([CommaSeparatedListOutputParser]):::otherclass;
  	conditional_str_parser_input([conditional_str_parser_input]):::otherclass;
  	conditional_str_parser_output([conditional_str_parser_output]):::otherclass;
  	StrOutputParser([StrOutputParser]):::otherclass;
  	XMLOutputParser([XMLOutputParser]):::otherclass;
  	PromptInput --> PromptTemplate;
  	PromptTemplate --> FakeListLLM;
  	Parallel_as_list_as_str_Input --> CommaSeparatedListOutputParser;
  	CommaSeparatedListOutputParser --> Parallel_as_list_as_str_Output;
  	conditional_str_parser_input --> StrOutputParser;
  	StrOutputParser --> conditional_str_parser_output;
  	conditional_str_parser_input --> XMLOutputParser;
  	XMLOutputParser --> conditional_str_parser_output;
  	Parallel_as_list_as_str_Input --> conditional_str_parser_input;
  	conditional_str_parser_output --> Parallel_as_list_as_str_Output;
  	FakeListLLM --> Parallel_as_list_as_str_Input;
  	classDef startclass fill:#ffdfba;
  	classDef endclass fill:#baffc9;
  	classDef otherclass fill:#fad7de;
  
  '''
# ---
# name: test_graph_single_runnable[ascii]
  '''
  +----------------------+   
  | StrOutputParserInput |   
  +----------------------+   
              *              
              *              
              *              
     +-----------------+     
     | StrOutputParser |     
     +-----------------+     
              *              
              *              
              *              
  +-----------------------+  
  | StrOutputParserOutput |  
  +-----------------------+  
  '''
# ---
# name: test_graph_single_runnable[mermaid]
  '''
  %%{init: {'flowchart': {'curve': 'linear'}}}%%
  graph TD;
  	StrOutputParserInput[StrOutputParserInput]:::startclass;
  	StrOutputParser([StrOutputParser]):::otherclass;
  	StrOutputParserOutput[StrOutputParserOutput]:::endclass;
  	StrOutputParserInput --> StrOutputParser;
  	StrOutputParser --> StrOutputParserOutput;
  	classDef startclass fill:#ffdfba;
  	classDef endclass fill:#baffc9;
  	classDef otherclass fill:#fad7de;
  
  '''
# ---<|MERGE_RESOLUTION|>--- conflicted
+++ resolved
@@ -98,8 +98,6 @@
                                     +--------------------------------+                                       
   '''
 # ---
-<<<<<<< HEAD
-=======
 # name: test_graph_sequence_map[mermaid-simple]
   '''
   graph TD;
@@ -117,7 +115,6 @@
   
   '''
 # ---
->>>>>>> cd4c5428
 # name: test_graph_sequence_map[mermaid]
   '''
   %%{init: {'flowchart': {'curve': 'linear'}}}%%
