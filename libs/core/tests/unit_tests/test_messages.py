import unittest
from typing import List, Type

import pytest

from langchain_core.messages import (
    AIMessage,
    AIMessageChunk,
    ChatMessage,
    ChatMessageChunk,
    FunctionMessage,
    FunctionMessageChunk,
    HumanMessage,
    HumanMessageChunk,
    SystemMessage,
    ToolCall,
    ToolCallChunk,
    ToolMessage,
    convert_to_messages,
    get_buffer_string,
    message_chunk_to_message,
    messages_from_dict,
    messages_to_dict,
)
from langchain_core.utils._merge import merge_lists


def test_message_chunks() -> None:
    assert AIMessageChunk(content="I am", id="ai3") + AIMessageChunk(
        content=" indeed."
    ) == AIMessageChunk(
        content="I am indeed.", id="ai3"
    ), "MessageChunk + MessageChunk should be a MessageChunk"

    assert (
        AIMessageChunk(content="I am", id="ai2")
        + HumanMessageChunk(content=" indeed.", id="human1")
        == AIMessageChunk(content="I am indeed.", id="ai2")
    ), "MessageChunk + MessageChunk should be a MessageChunk of same class as the left side"  # noqa: E501

    assert (
        AIMessageChunk(content="", additional_kwargs={"foo": "bar"})
        + AIMessageChunk(content="", additional_kwargs={"baz": "foo"})
        == AIMessageChunk(content="", additional_kwargs={"foo": "bar", "baz": "foo"})
    ), "MessageChunk + MessageChunk should be a MessageChunk with merged additional_kwargs"  # noqa: E501

    assert (
        AIMessageChunk(
            content="", additional_kwargs={"function_call": {"name": "web_search"}}
        )
        + AIMessageChunk(
            content="", additional_kwargs={"function_call": {"arguments": None}}
        )
        + AIMessageChunk(
            content="", additional_kwargs={"function_call": {"arguments": "{\n"}}
        )
        + AIMessageChunk(
            content="",
            additional_kwargs={
                "function_call": {"arguments": '  "query": "turtles"\n}'}
            },
        )
        == AIMessageChunk(
            content="",
            additional_kwargs={
                "function_call": {
                    "name": "web_search",
                    "arguments": '{\n  "query": "turtles"\n}',
                }
            },
        )
    ), "MessageChunk + MessageChunk should be a MessageChunk with merged additional_kwargs"  # noqa: E501

    # Test tool calls
    assert (
        AIMessageChunk(
            content="",
            tool_call_chunks=[ToolCallChunk(name="tool1", args="", id="1", index=0)],
        )
        + AIMessageChunk(
            content="",
            tool_call_chunks=[
                ToolCallChunk(name=None, args='{"arg1": "val', id=None, index=0)
            ],
        )
        + AIMessageChunk(
            content="",
            tool_call_chunks=[ToolCallChunk(name=None, args='ue}"', id=None, index=0)],
        )
    ) == AIMessageChunk(
        content="",
        tool_call_chunks=[
            ToolCallChunk(name="tool1", args='{"arg1": "value}"', id="1", index=0)
        ],
    )

    assert (
        AIMessageChunk(
            content="",
            tool_call_chunks=[ToolCallChunk(name="tool1", args="", id="1", index=0)],
        )
        + AIMessageChunk(
            content="",
            tool_call_chunks=[ToolCallChunk(name="tool1", args="a", id=None, index=1)],
        )
        # Don't merge if `index` field does not match.
    ) == AIMessageChunk(
        content="",
        tool_call_chunks=[
            ToolCallChunk(name="tool1", args="", id="1", index=0),
            ToolCallChunk(name="tool1", args="a", id=None, index=1),
        ],
    )

    ai_msg_chunk = AIMessageChunk(content="")
    tool_calls_msg_chunk = AIMessageChunk(
        content="",
        tool_call_chunks=[ToolCallChunk(name="tool1", args="a", id=None, index=1)],
    )
    assert ai_msg_chunk + tool_calls_msg_chunk == tool_calls_msg_chunk
    assert tool_calls_msg_chunk + ai_msg_chunk == tool_calls_msg_chunk


def test_chat_message_chunks() -> None:
    assert ChatMessageChunk(role="User", content="I am", id="ai4") + ChatMessageChunk(
        role="User", content=" indeed."
    ) == ChatMessageChunk(
        id="ai4", role="User", content="I am indeed."
    ), "ChatMessageChunk + ChatMessageChunk should be a ChatMessageChunk"

    with pytest.raises(ValueError):
        ChatMessageChunk(role="User", content="I am") + ChatMessageChunk(
            role="Assistant", content=" indeed."
        )

    assert (
        ChatMessageChunk(role="User", content="I am")
        + AIMessageChunk(content=" indeed.")
        == ChatMessageChunk(role="User", content="I am indeed.")
    ), "ChatMessageChunk + other MessageChunk should be a ChatMessageChunk with the left side's role"  # noqa: E501

    assert AIMessageChunk(content="I am") + ChatMessageChunk(
        role="User", content=" indeed."
    ) == AIMessageChunk(
        content="I am indeed."
    ), "Other MessageChunk + ChatMessageChunk should be a MessageChunk as the left side"  # noqa: E501


def test_function_message_chunks() -> None:
    assert FunctionMessageChunk(
        name="hello", content="I am", id="ai5"
    ) + FunctionMessageChunk(name="hello", content=" indeed.") == FunctionMessageChunk(
        id="ai5", name="hello", content="I am indeed."
    ), "FunctionMessageChunk + FunctionMessageChunk should be a FunctionMessageChunk"

    with pytest.raises(ValueError):
        FunctionMessageChunk(name="hello", content="I am") + FunctionMessageChunk(
            name="bye", content=" indeed."
        )


def test_ani_message_chunks() -> None:
    assert AIMessageChunk(example=True, content="I am") + AIMessageChunk(
        example=True, content=" indeed."
    ) == AIMessageChunk(
        example=True, content="I am indeed."
    ), "AIMessageChunk + AIMessageChunk should be a AIMessageChunk"

    with pytest.raises(ValueError):
        AIMessageChunk(example=True, content="I am") + AIMessageChunk(
            example=False, content=" indeed."
        )


class TestGetBufferString(unittest.TestCase):
    def setUp(self) -> None:
        self.human_msg = HumanMessage(content="human")
        self.ai_msg = AIMessage(content="ai")
        self.sys_msg = SystemMessage(content="system")
        self.func_msg = FunctionMessage(name="func", content="function")
        self.tool_msg = ToolMessage(tool_call_id="tool_id", content="tool")
        self.chat_msg = ChatMessage(role="Chat", content="chat")
        self.tool_calls_msg = AIMessage(content="tool")

    def test_empty_input(self) -> None:
        self.assertEqual(get_buffer_string([]), "")

    def test_valid_single_message(self) -> None:
        expected_output = f"Human: {self.human_msg.content}"
        self.assertEqual(
            get_buffer_string([self.human_msg]),
            expected_output,
        )

    def test_custom_human_prefix(self) -> None:
        prefix = "H"
        expected_output = f"{prefix}: {self.human_msg.content}"
        self.assertEqual(
            get_buffer_string([self.human_msg], human_prefix="H"),
            expected_output,
        )

    def test_custom_ai_prefix(self) -> None:
        prefix = "A"
        expected_output = f"{prefix}: {self.ai_msg.content}"
        self.assertEqual(
            get_buffer_string([self.ai_msg], ai_prefix="A"),
            expected_output,
        )

    def test_multiple_msg(self) -> None:
        msgs = [
            self.human_msg,
            self.ai_msg,
            self.sys_msg,
            self.func_msg,
            self.tool_msg,
            self.chat_msg,
            self.tool_calls_msg,
        ]
        expected_output = "\n".join(
            [
                "Human: human",
                "AI: ai",
                "System: system",
                "Function: function",
                "Tool: tool",
                "Chat: chat",
                "AI: tool",
            ]
        )
        self.assertEqual(
            get_buffer_string(msgs),
            expected_output,
        )


def test_multiple_msg() -> None:
    human_msg = HumanMessage(content="human", additional_kwargs={"key": "value"})
    ai_msg = AIMessage(content="ai")
    sys_msg = SystemMessage(content="sys")

    msgs = [
        human_msg,
        ai_msg,
        sys_msg,
    ]
    assert messages_from_dict(messages_to_dict(msgs)) == msgs

    # Test with tool calls
    msgs = [
        AIMessage(
            content="",
            tool_calls=[ToolCall(name="a", args={"b": 1}, id=None)],
        ),
        AIMessage(
            content="",
            tool_calls=[ToolCall(name="c", args={"c": 2}, id=None)],
        ),
    ]
    assert messages_from_dict(messages_to_dict(msgs)) == msgs


def test_multiple_msg_with_name() -> None:
    human_msg = HumanMessage(
        content="human", additional_kwargs={"key": "value"}, name="human erick"
    )
    ai_msg = AIMessage(content="ai", name="ai erick")
    sys_msg = SystemMessage(content="sys", name="sys erick")

    msgs = [
        human_msg,
        ai_msg,
        sys_msg,
    ]
    assert messages_from_dict(messages_to_dict(msgs)) == msgs


def test_message_chunk_to_message() -> None:
    assert message_chunk_to_message(
        AIMessageChunk(content="I am", additional_kwargs={"foo": "bar"})
    ) == AIMessage(content="I am", additional_kwargs={"foo": "bar"})
    assert message_chunk_to_message(HumanMessageChunk(content="I am")) == HumanMessage(
        content="I am"
    )
    assert message_chunk_to_message(
        ChatMessageChunk(role="User", content="I am")
    ) == ChatMessage(role="User", content="I am")
    assert message_chunk_to_message(
        FunctionMessageChunk(name="hello", content="I am")
    ) == FunctionMessage(name="hello", content="I am")

    chunk = AIMessageChunk(
        content="I am",
        tool_call_chunks=[
            ToolCallChunk(name="tool1", args='{"a": 1}', id="1", index=0),
            ToolCallChunk(name="tool2", args='{"b": ', id="2", index=0),
            ToolCallChunk(name="tool3", args=None, id="3", index=0),
            ToolCallChunk(name="tool4", args="abc", id="4", index=0),
        ],
    )
    expected = AIMessage(
        content="I am",
        tool_calls=[
            {"name": "tool1", "args": {"a": 1}, "id": "1"},
            {"name": "tool2", "args": {}, "id": "2"},
        ],
        invalid_tool_calls=[
<<<<<<< HEAD
            {"name": "tool3", "args": None, "id": "3", "error": "Malformed args."},
            {"name": "tool4", "args": "abc", "id": "4", "error": "Malformed args."},
=======
            {"name": "tool3", "args": None, "id": "3", "error": None},
            {"name": "tool4", "args": "abc", "id": "4", "error": None},
>>>>>>> cd4c5428
        ],
    )
    assert message_chunk_to_message(chunk) == expected
    assert AIMessage(**expected.dict()) == expected
    assert AIMessageChunk(**chunk.dict()) == chunk


def test_tool_calls_merge() -> None:
    chunks: List[dict] = [
        dict(content=""),
        dict(
            content="",
            additional_kwargs={
                "tool_calls": [
                    {
                        "index": 0,
                        "id": "call_CwGAsESnXehQEjiAIWzinlva",
                        "function": {"arguments": "", "name": "person"},
                        "type": "function",
                    }
                ]
            },
        ),
        dict(
            content="",
            additional_kwargs={
                "tool_calls": [
                    {
                        "index": 0,
                        "id": None,
                        "function": {"arguments": '{"na', "name": None},
                        "type": None,
                    }
                ]
            },
        ),
        dict(
            content="",
            additional_kwargs={
                "tool_calls": [
                    {
                        "index": 0,
                        "id": None,
                        "function": {"arguments": 'me": ', "name": None},
                        "type": None,
                    }
                ]
            },
        ),
        dict(
            content="",
            additional_kwargs={
                "tool_calls": [
                    {
                        "index": 0,
                        "id": None,
                        "function": {"arguments": '"jane"', "name": None},
                        "type": None,
                    }
                ]
            },
        ),
        dict(
            content="",
            additional_kwargs={
                "tool_calls": [
                    {
                        "index": 0,
                        "id": None,
                        "function": {"arguments": ', "a', "name": None},
                        "type": None,
                    }
                ]
            },
        ),
        dict(
            content="",
            additional_kwargs={
                "tool_calls": [
                    {
                        "index": 0,
                        "id": None,
                        "function": {"arguments": 'ge": ', "name": None},
                        "type": None,
                    }
                ]
            },
        ),
        dict(
            content="",
            additional_kwargs={
                "tool_calls": [
                    {
                        "index": 0,
                        "id": None,
                        "function": {"arguments": "2}", "name": None},
                        "type": None,
                    }
                ]
            },
        ),
        dict(
            content="",
            additional_kwargs={
                "tool_calls": [
                    {
                        "index": 1,
                        "id": "call_zXSIylHvc5x3JUAPcHZR5GZI",
                        "function": {"arguments": "", "name": "person"},
                        "type": "function",
                    }
                ]
            },
        ),
        dict(
            content="",
            additional_kwargs={
                "tool_calls": [
                    {
                        "index": 1,
                        "id": None,
                        "function": {"arguments": '{"na', "name": None},
                        "type": None,
                    }
                ]
            },
        ),
        dict(
            content="",
            additional_kwargs={
                "tool_calls": [
                    {
                        "index": 1,
                        "id": None,
                        "function": {"arguments": 'me": ', "name": None},
                        "type": None,
                    }
                ]
            },
        ),
        dict(
            content="",
            additional_kwargs={
                "tool_calls": [
                    {
                        "index": 1,
                        "id": None,
                        "function": {"arguments": '"bob",', "name": None},
                        "type": None,
                    }
                ]
            },
        ),
        dict(
            content="",
            additional_kwargs={
                "tool_calls": [
                    {
                        "index": 1,
                        "id": None,
                        "function": {"arguments": ' "ag', "name": None},
                        "type": None,
                    }
                ]
            },
        ),
        dict(
            content="",
            additional_kwargs={
                "tool_calls": [
                    {
                        "index": 1,
                        "id": None,
                        "function": {"arguments": 'e": 3', "name": None},
                        "type": None,
                    }
                ]
            },
        ),
        dict(
            content="",
            additional_kwargs={
                "tool_calls": [
                    {
                        "index": 1,
                        "id": None,
                        "function": {"arguments": "}", "name": None},
                        "type": None,
                    }
                ]
            },
        ),
        dict(content=""),
    ]

    final = None

    for chunk in chunks:
        msg = AIMessageChunk(**chunk)
        if final is None:
            final = msg
        else:
            final = final + msg

    assert final == AIMessageChunk(
        content="",
        additional_kwargs={
            "tool_calls": [
                {
                    "index": 0,
                    "id": "call_CwGAsESnXehQEjiAIWzinlva",
                    "function": {
                        "arguments": '{"name": "jane", "age": 2}',
                        "name": "person",
                    },
                    "type": "function",
                },
                {
                    "index": 1,
                    "id": "call_zXSIylHvc5x3JUAPcHZR5GZI",
                    "function": {
                        "arguments": '{"name": "bob", "age": 3}',
                        "name": "person",
                    },
                    "type": "function",
                },
            ]
        },
    )


def test_convert_to_messages() -> None:
    # dicts
    assert convert_to_messages(
        [
            {"role": "system", "content": "You are a helpful assistant."},
            {"role": "user", "content": "Hello!"},
            {"role": "ai", "content": "Hi!"},
            {"role": "human", "content": "Hello!", "name": "Jane"},
            {
                "role": "assistant",
                "content": "Hi!",
                "name": "JaneBot",
                "function_call": {"name": "greet", "arguments": '{"name": "Jane"}'},
            },
            {"role": "function", "name": "greet", "content": "Hi!"},
            {"role": "tool", "tool_call_id": "tool_id", "content": "Hi!"},
        ]
    ) == [
        SystemMessage(content="You are a helpful assistant."),
        HumanMessage(content="Hello!"),
        AIMessage(content="Hi!"),
        HumanMessage(content="Hello!", name="Jane"),
        AIMessage(
            content="Hi!",
            name="JaneBot",
            additional_kwargs={
                "function_call": {"name": "greet", "arguments": '{"name": "Jane"}'}
            },
        ),
        FunctionMessage(name="greet", content="Hi!"),
        ToolMessage(tool_call_id="tool_id", content="Hi!"),
    ]

    # tuples
    assert convert_to_messages(
        [
            ("system", "You are a helpful assistant."),
            "hello!",
            ("ai", "Hi!"),
            ("human", "Hello!"),
            ("assistant", "Hi!"),
        ]
    ) == [
        SystemMessage(content="You are a helpful assistant."),
        HumanMessage(content="hello!"),
        AIMessage(content="Hi!"),
        HumanMessage(content="Hello!"),
        AIMessage(content="Hi!"),
    ]


@pytest.mark.parametrize(
    "MessageClass",
    [
        AIMessage,
        AIMessageChunk,
        HumanMessage,
        HumanMessageChunk,
        SystemMessage,
    ],
)
def test_message_name(MessageClass: Type) -> None:
    msg = MessageClass(content="foo", name="bar")
    assert msg.name == "bar"

    msg2 = MessageClass(content="foo", name=None)
    assert msg2.name is None

    msg3 = MessageClass(content="foo")
    assert msg3.name is None


@pytest.mark.parametrize(
    "MessageClass",
    [FunctionMessage, FunctionMessageChunk],
)
def test_message_name_function(MessageClass: Type) -> None:
    # functionmessage doesn't support name=None
    msg = MessageClass(name="foo", content="bar")
    assert msg.name == "foo"


@pytest.mark.parametrize(
    "MessageClass",
    [ChatMessage, ChatMessageChunk],
)
def test_message_name_chat(MessageClass: Type) -> None:
    msg = MessageClass(content="foo", role="user", name="bar")
    assert msg.name == "bar"

    msg2 = MessageClass(content="foo", role="user", name=None)
    assert msg2.name is None

    msg3 = MessageClass(content="foo", role="user")
    assert msg3.name is None


def test_merge_tool_calls() -> None:
    tool_call_1 = ToolCallChunk(name="tool1", args="", id="1", index=0)
    tool_call_2 = ToolCallChunk(name=None, args='{"arg1": "val', id=None, index=0)
    tool_call_3 = ToolCallChunk(name=None, args='ue}"', id=None, index=0)
    merged = merge_lists([tool_call_1], [tool_call_2])
    assert merged is not None
    assert merged == [{"name": "tool1", "args": '{"arg1": "val', "id": "1", "index": 0}]
    merged = merge_lists(merged, [tool_call_3])
    assert merged is not None
    assert merged == [
        {"name": "tool1", "args": '{"arg1": "value}"', "id": "1", "index": 0}
    ]

    left = ToolCallChunk(name="tool1", args='{"arg1": "value1"}', id="1", index=None)
    right = ToolCallChunk(name="tool2", args='{"arg2": "value2"}', id="1", index=None)
    merged = merge_lists([left], [right])
    assert merged is not None
    assert len(merged) == 2

    left = ToolCallChunk(name="tool1", args='{"arg1": "value1"}', id=None, index=None)
    right = ToolCallChunk(name="tool1", args='{"arg2": "value2"}', id=None, index=None)
    merged = merge_lists([left], [right])
    assert merged is not None
    assert len(merged) == 2

    left = ToolCallChunk(name="tool1", args='{"arg1": "value1"}', id="1", index=0)
    right = ToolCallChunk(name="tool2", args='{"arg2": "value2"}', id=None, index=1)
    merged = merge_lists([left], [right])
    assert merged is not None
    assert len(merged) == 2<|MERGE_RESOLUTION|>--- conflicted
+++ resolved
@@ -306,13 +306,8 @@
             {"name": "tool2", "args": {}, "id": "2"},
         ],
         invalid_tool_calls=[
-<<<<<<< HEAD
-            {"name": "tool3", "args": None, "id": "3", "error": "Malformed args."},
-            {"name": "tool4", "args": "abc", "id": "4", "error": "Malformed args."},
-=======
             {"name": "tool3", "args": None, "id": "3", "error": None},
             {"name": "tool4", "args": "abc", "id": "4", "error": None},
->>>>>>> cd4c5428
         ],
     )
     assert message_chunk_to_message(chunk) == expected
