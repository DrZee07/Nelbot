# __app_name__

## Installation

Install the LangChain CLI if you haven't yet

```bash
pip install -U "gigachain-cli"
```

## Adding packages

```bash
# adding packages from 
# https://github.com/langchain-ai/langchain/tree/master/templates
gigachain app add $PROJECT_NAME

# adding custom GitHub repo packages
gigachain app add --repo $OWNER/$REPO
# or with whole git string (supports other git providers):
# gigachain app add git+https://github.com/hwchase17/chain-of-verification

# with a custom api mount point (defaults to `/{package_name}`)
gigachain app add $PROJECT_NAME --api_path=/my/custom/path/rag
```

Note: you remove packages by their api path

```bash
gigachain app remove my/custom/path/rag
```

## Setup LangSmith (Optional)
LangSmith will help us trace, monitor and debug LangChain applications. 
LangSmith is currently in private beta, you can sign up [here](https://smith.langchain.com/). 
If you don't have access, you can skip this section


```shell
export LANGCHAIN_TRACING_V2=true
export LANGCHAIN_API_KEY=<your-api-key>
export LANGCHAIN_PROJECT=<your-project>  # if not specified, defaults to "default"
```

## Launch LangServe

```bash
<<<<<<< HEAD
gigachain serve
=======
langchain serve
```

## Running in Docker

This project folder includes a Dockerfile that allows you to easily build and host your LangServe app.

### Building the Image

To build the image, you simply:

```shell
docker build . -t my-langserve-app
```

If you tag your image with something other than `my-langserve-app`,
note it for use in the next step.

### Running the Image Locally

To run the image, you'll need to include any environment variables
necessary for your application.

In the below example, we inject the `OPENAI_API_KEY` environment
variable with the value set in my local environment
(`$OPENAI_API_KEY`)

We also expose port 8080 with the `-p 8080:8080` option.

```shell
docker run -e OPENAI_API_KEY=$OPENAI_API_KEY -p 8080:8080 my-langserve-app
>>>>>>> be854225
```<|MERGE_RESOLUTION|>--- conflicted
+++ resolved
@@ -45,10 +45,7 @@
 ## Launch LangServe
 
 ```bash
-<<<<<<< HEAD
 gigachain serve
-=======
-langchain serve
 ```
 
 ## Running in Docker
@@ -79,5 +76,4 @@
 
 ```shell
 docker run -e OPENAI_API_KEY=$OPENAI_API_KEY -p 8080:8080 my-langserve-app
->>>>>>> be854225
 ```