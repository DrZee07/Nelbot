--- conflicted
+++ resolved
@@ -62,15 +62,9 @@
     docs = [o[0] for o in output]
     scores = [o[1] for o in output]
     assert docs == [
-<<<<<<< HEAD
-        Document(page_content="foo", metadata={"page": '0.0'}),
-        Document(page_content="bar", metadata={"page": '1.0'}),
-        Document(page_content="baz", metadata={"page": '2.0'}),
-=======
         Document(page_content="foo", metadata={"page": "0.0"}),
         Document(page_content="bar", metadata={"page": "1.0"}),
         Document(page_content="baz", metadata={"page": "2.0"}),
->>>>>>> f4e6eac3
     ]
     assert scores[0] > scores[1] > scores[2]
 
