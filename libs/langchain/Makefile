.PHONY: all clean docs_build docs_clean docs_linkcheck api_docs_build api_docs_clean api_docs_linkcheck format lint test tests test_watch integration_tests docker_tests help extended_tests

# Default target executed when no arguments are given to make.
all: help

######################
# TESTING AND COVERAGE
######################

# Define a variable for the test file path.
TEST_FILE ?= tests/unit_tests/

# Run unit tests and generate a coverage report.
coverage:
	poetry run pytest --cov \
		--cov-config=.coveragerc \
		--cov-report xml \
		--cov-report term-missing:skip-covered \
		$(TEST_FILE)

test tests:
	poetry run pytest --disable-socket --allow-unix-socket $(TEST_FILE)

extended_tests:
	poetry run pytest --disable-socket --allow-unix-socket --only-extended tests/unit_tests

test_watch:
	poetry run ptw --snapshot-update --now . -- -x --disable-socket --allow-unix-socket tests/unit_tests

test_watch_extended:
	poetry run ptw --snapshot-update --now . -- -x --disable-socket --allow-unix-socket --only-extended tests/unit_tests

integration_tests:
	poetry run pytest tests/integration_tests

scheduled_tests:
	poetry run pytest -m scheduled tests/integration_tests

docker_tests:
	docker build -t my-langchain-image:test .
	docker run --rm my-langchain-image:test

######################
# LINTING AND FORMATTING
######################

# Define a variable for Python and notebook files.
PYTHON_FILES=.
lint format: PYTHON_FILES=.
lint_diff format_diff: PYTHON_FILES=$(shell git diff --relative=libs/langchain --name-only --diff-filter=d master | grep -E '\.py$$|\.ipynb$$')

lint lint_diff:
	./scripts/check_pydantic.sh .
	./scripts/check_imports.sh
	poetry run ruff .
<<<<<<< HEAD
	[ "$(PYTHON_FILES)" = "" ] || poetry run ruff format $(PYTHON_FILES) --check
=======
	[ "$(PYTHON_FILES)" = "" ] || poetry run ruff format $(PYTHON_FILES) --diff
	[ "$(PYTHON_FILES)" = "" ] || poetry run ruff --select I $(PYTHON_FILES)
>>>>>>> f4d520cc
	[ "$(PYTHON_FILES)" = "" ] || poetry run mypy $(PYTHON_FILES)

format format_diff:
	[ "$(PYTHON_FILES)" = "" ] || poetry run ruff format $(PYTHON_FILES)
	[ "$(PYTHON_FILES)" = "" ] || poetry run ruff --select I --fix $(PYTHON_FILES)

spell_check:
	poetry run codespell --toml pyproject.toml

spell_fix:
	poetry run codespell --toml pyproject.toml -w

######################
# HELP
######################

help:
	@echo '===================='
	@echo 'clean                        - run docs_clean and api_docs_clean'
	@echo 'docs_build                   - build the documentation'
	@echo 'docs_clean                   - clean the documentation build artifacts'
	@echo 'docs_linkcheck               - run linkchecker on the documentation'
	@echo 'api_docs_build               - build the API Reference documentation'
	@echo 'api_docs_clean               - clean the API Reference documentation build artifacts'
	@echo 'api_docs_linkcheck           - run linkchecker on the API Reference documentation'
	@echo '-- LINTING --'
	@echo 'format                       - run code formatters'
	@echo 'lint                         - run linters'
	@echo 'spell_check               	- run codespell on the project'
	@echo 'spell_fix               		- run codespell on the project and fix the errors'
	@echo '-- TESTS --'
	@echo 'coverage                     - run unit tests and generate coverage report'
	@echo 'test                         - run unit tests'
	@echo 'tests                        - run unit tests (alias for "make test")'
	@echo 'test TEST_FILE=<test_file>   - run all tests in file'
	@echo 'extended_tests               - run only extended unit tests'
	@echo 'test_watch                   - run unit tests in watch mode'
	@echo 'integration_tests            - run integration tests'
	@echo 'docker_tests                 - run unit tests in docker'
	@echo '-- DOCUMENTATION tasks are from the top-level Makefile --'<|MERGE_RESOLUTION|>--- conflicted
+++ resolved
@@ -53,12 +53,8 @@
 	./scripts/check_pydantic.sh .
 	./scripts/check_imports.sh
 	poetry run ruff .
-<<<<<<< HEAD
-	[ "$(PYTHON_FILES)" = "" ] || poetry run ruff format $(PYTHON_FILES) --check
-=======
 	[ "$(PYTHON_FILES)" = "" ] || poetry run ruff format $(PYTHON_FILES) --diff
 	[ "$(PYTHON_FILES)" = "" ] || poetry run ruff --select I $(PYTHON_FILES)
->>>>>>> f4d520cc
 	[ "$(PYTHON_FILES)" = "" ] || poetry run mypy $(PYTHON_FILES)
 
 format format_diff:
