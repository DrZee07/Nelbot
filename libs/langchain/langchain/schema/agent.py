from __future__ import annotations

<<<<<<< HEAD
from typing import Any, List, Union
=======
from typing import Sequence, Union
>>>>>>> 9b205dfe

from langchain.load.serializable import Serializable
from langchain.pydantic_v1 import BaseModel
from langchain.schema.messages import BaseMessage


class AgentAction(Serializable, BaseModel):
    """A full description of an action for an ActionAgent to execute."""

    tool: str
    """The name of the Tool to execute."""
    tool_input: Union[str, dict]
    """The input to pass in to the Tool."""
    log: str
    """Additional information to log about the action.
    This log can be used in a few ways. First, it can be used to audit
    what exactly the LLM predicted to lead to this (tool, tool_input).
    Second, it can be used in future iterations to show the LLMs prior
    thoughts. This is useful when (tool, tool_input) does not contain
    full information about the LLM prediction (for example, any `thought`
    before the tool/tool_input)."""

    def __init__(
        self, tool: str, tool_input: Union[str, dict], log: str, **kwargs: Any
    ):
        super().__init__(tool=tool, tool_input=tool_input, log=log, **kwargs)

    @property
    def lc_serializable(self) -> bool:
        """
        Return whether or not the class is serializable.
        """
        return True


class AgentActionMessageLog(AgentAction):
    messages: Sequence[BaseMessage]
    """Similar to log, this can be used to pass along extra
    information about what exact messages were predicted by the LLM
    before parsing out the (tool, tool_input). This is again useful
    if (tool, tool_input) cannot be used to fully recreate the LLM
    prediction, and you need that LLM prediction (for future agent iteration).
    Compared to `log`, this is useful when the underlying LLM is a
    ChatModel (and therefore returns messages rather than a string)."""


class AgentFinish(Serializable, BaseModel):
    """The final return value of an ActionAgent."""

    return_values: dict
    """Dictionary of return values."""
    log: str
    """Additional information to log about the return value.
    This is used to pass along the full LLM prediction, not just the parsed out
    return value. For example, if the full LLM prediction was
    `Final Answer: 2` you may want to just return `2` as a return value, but pass
    along the full string as a `log` (for debugging or observability purposes).
    """

    def __init__(self, return_values: dict, log: str, **kwargs: Any):
        super().__init__(return_values=return_values, log=log, **kwargs)

    @property
    def lc_serializable(self) -> bool:
        """
        Return whether or not the class is serializable.
        """
        return True<|MERGE_RESOLUTION|>--- conflicted
+++ resolved
@@ -1,10 +1,6 @@
 from __future__ import annotations
 
-<<<<<<< HEAD
-from typing import Any, List, Union
-=======
-from typing import Sequence, Union
->>>>>>> 9b205dfe
+from typing import Any, Sequence, Union
 
 from langchain.load.serializable import Serializable
 from langchain.pydantic_v1 import BaseModel
