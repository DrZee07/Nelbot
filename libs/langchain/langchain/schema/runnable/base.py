from __future__ import annotations

import asyncio
import inspect
import threading
from abc import ABC, abstractmethod
from concurrent.futures import FIRST_COMPLETED, wait
from functools import partial
from itertools import tee
from typing import (
    TYPE_CHECKING,
    Any,
    AsyncIterator,
    Awaitable,
    Callable,
    Dict,
    Generic,
    Iterator,
    List,
    Mapping,
    Optional,
    Sequence,
    Tuple,
    Type,
    TypeVar,
    Union,
    cast,
)

if TYPE_CHECKING:
    from langchain.callbacks.manager import (
        AsyncCallbackManagerForChainRun,
        CallbackManagerForChainRun,
    )


from langchain.load.dump import dumpd
from langchain.load.serializable import Serializable
from langchain.pydantic_v1 import Field
from langchain.schema.runnable.config import (
    RunnableConfig,
    ensure_config,
    get_async_callback_manager_for_config,
    get_callback_manager_for_config,
    get_executor_for_config,
    patch_config,
)
from langchain.schema.runnable.utils import (
    accepts_run_manager,
    accepts_run_manager_and_config,
    gather_with_concurrency,
)
from langchain.utils.aiter import atee, py_anext
from langchain.utils.iter import safetee

Input = TypeVar("Input")
# Output type should implement __concat__, as eg str, list, dict do
Output = TypeVar("Output")
Other = TypeVar("Other")


class Runnable(Generic[Input, Output], ABC):
    """A Runnable is a unit of work that can be invoked, batched, streamed, or
    transformed."""

    def __or__(
        self,
        other: Union[
            Runnable[Any, Other],
            Callable[[Any], Other],
            Mapping[str, Union[Runnable[Any, Other], Callable[[Any], Other], Any]],
        ],
    ) -> RunnableSequence[Input, Other]:
        return RunnableSequence(first=self, last=coerce_to_runnable(other))

    def __ror__(
        self,
        other: Union[
            Runnable[Other, Any],
            Callable[[Any], Other],
            Mapping[str, Union[Runnable[Other, Any], Callable[[Other], Any], Any]],
        ],
    ) -> RunnableSequence[Other, Output]:
        return RunnableSequence(first=coerce_to_runnable(other), last=self)

    """ --- Public API --- """

    @abstractmethod
    def invoke(self, input: Input, config: Optional[RunnableConfig] = None) -> Output:
        ...

    async def ainvoke(
        self, input: Input, config: Optional[RunnableConfig] = None, **kwargs: Any
    ) -> Output:
        """
        Default implementation of ainvoke, which calls invoke in a thread pool.
        Subclasses should override this method if they can run asynchronously.
        """
        return await asyncio.get_running_loop().run_in_executor(
            None, partial(self.invoke, **kwargs), input, config
        )

    def batch(
        self,
        inputs: List[Input],
        config: Optional[Union[RunnableConfig, List[RunnableConfig]]] = None,
        **kwargs: Optional[Any],
    ) -> List[Output]:
        """
        Default implementation of batch, which calls invoke N times.
        Subclasses should override this method if they can batch more efficiently.
        """
        configs = self._get_config_list(config, len(inputs))

        # If there's only one input, don't bother with the executor
        if len(inputs) == 1:
            return [self.invoke(inputs[0], configs[0], **kwargs)]

        with get_executor_for_config(configs[0]) as executor:
            return list(executor.map(partial(self.invoke, **kwargs), inputs, configs))

    async def abatch(
        self,
        inputs: List[Input],
        config: Optional[Union[RunnableConfig, List[RunnableConfig]]] = None,
        **kwargs: Optional[Any],
    ) -> List[Output]:
        """
        Default implementation of abatch, which calls ainvoke N times.
        Subclasses should override this method if they can batch more efficiently.
        """
        configs = self._get_config_list(config, len(inputs))
        coros = map(partial(self.ainvoke, **kwargs), inputs, configs)

        return await gather_with_concurrency(configs[0].get("max_concurrency"), *coros)

    def stream(
        self,
        input: Input,
        config: Optional[RunnableConfig] = None,
        **kwargs: Optional[Any],
    ) -> Iterator[Output]:
        """
        Default implementation of stream, which calls invoke.
        Subclasses should override this method if they support streaming output.
        """
        yield self.invoke(input, config, **kwargs)

    async def astream(
        self,
        input: Input,
        config: Optional[RunnableConfig] = None,
        **kwargs: Optional[Any],
    ) -> AsyncIterator[Output]:
        """
        Default implementation of astream, which calls ainvoke.
        Subclasses should override this method if they support streaming output.
        """
        yield await self.ainvoke(input, config, **kwargs)

    def transform(
        self,
        input: Iterator[Input],
        config: Optional[RunnableConfig] = None,
        **kwargs: Optional[Any],
    ) -> Iterator[Output]:
        """
        Default implementation of transform, which buffers input and then calls stream.
        Subclasses should override this method if they can start producing output while
        input is still being generated.
        """
        final: Union[Input, None] = None

        for chunk in input:
            if final is None:
                final = chunk
            else:
                # Make a best effort to gather, for any type that supports `+`
                # This method should throw an error if gathering fails.
                final += chunk  # type: ignore[operator]
        if final:
            yield from self.stream(final, config, **kwargs)

    async def atransform(
        self,
        input: AsyncIterator[Input],
        config: Optional[RunnableConfig] = None,
        **kwargs: Optional[Any],
    ) -> AsyncIterator[Output]:
        """
        Default implementation of atransform, which buffers input and calls astream.
        Subclasses should override this method if they can start producing output while
        input is still being generated.
        """
        final: Union[Input, None] = None

        async for chunk in input:
            if final is None:
                final = chunk
            else:
                # Make a best effort to gather, for any type that supports `+`
                # This method should throw an error if gathering fails.
                final += chunk  # type: ignore[operator]

        if final:
            async for output in self.astream(final, config, **kwargs):
                yield output

    def bind(self, **kwargs: Any) -> Runnable[Input, Output]:
        """
        Bind arguments to a Runnable, returning a new Runnable.
        """
        return RunnableBinding(bound=self, kwargs=kwargs)

    def map(self) -> Runnable[List[Input], List[Output]]:
        """
        Return a new Runnable that maps a list of inputs to a list of outputs,
        by calling invoke() with each input.
        """
        return RunnableEach(bound=self)

    def with_fallbacks(
        self,
        fallbacks: Sequence[Runnable[Input, Output]],
        *,
        exceptions_to_handle: Tuple[Type[BaseException]] = (Exception,),
    ) -> RunnableWithFallbacks[Input, Output]:
        return RunnableWithFallbacks(
            runnable=self,
            fallbacks=fallbacks,
            exceptions_to_handle=exceptions_to_handle,
        )

    """ --- Helper methods for Subclasses --- """

    def _get_config_list(
        self, config: Optional[Union[RunnableConfig, List[RunnableConfig]]], length: int
    ) -> List[RunnableConfig]:
        """
        Helper method to get a list of configs from a single config or a list of
        configs, useful for subclasses overriding batch() or abatch().
        """
        if length < 1:
            raise ValueError(f"length must be >= 1, but got {length}")
        if isinstance(config, list) and len(config) != length:
            raise ValueError(
                f"config must be a list of the same length as inputs, "
                f"but got {len(config)} configs for {length} inputs"
            )

        return (
            list(map(ensure_config, config))
            if isinstance(config, list)
            else [patch_config(config, deep_copy_locals=True) for _ in range(length)]
        )

    def _call_with_config(
        self,
        func: Union[
            Callable[[Input], Output],
            Callable[[Input, CallbackManagerForChainRun], Output],
            Callable[[Input, CallbackManagerForChainRun, RunnableConfig], Output],
        ],
        input: Input,
        config: Optional[RunnableConfig],
        run_type: Optional[str] = None,
    ) -> Output:
        """Helper method to transform an Input value to an Output value,
        with callbacks. Use this method to implement invoke() in subclasses."""
        config = ensure_config(config)
        callback_manager = get_callback_manager_for_config(config)
        run_manager = callback_manager.on_chain_start(
            dumpd(self),
            input,
            run_type=run_type,
        )
        try:
            if accepts_run_manager_and_config(func):
                output = func(
                    input,
                    run_manager=run_manager,
                    config=config,
                )  # type: ignore[call-arg]
            elif accepts_run_manager(func):
                output = func(input, run_manager=run_manager)  # type: ignore[call-arg]
            else:
                output = func(input)  # type: ignore[call-arg]
        except Exception as e:
            run_manager.on_chain_error(e)
            raise
        else:
            run_manager.on_chain_end(dumpd(output))
            return output

    async def _acall_with_config(
        self,
        func: Union[
            Callable[[Input], Awaitable[Output]],
            Callable[[Input, AsyncCallbackManagerForChainRun], Awaitable[Output]],
            Callable[
                [Input, AsyncCallbackManagerForChainRun, RunnableConfig],
                Awaitable[Output],
            ],
        ],
        input: Input,
        config: Optional[RunnableConfig],
        run_type: Optional[str] = None,
    ) -> Output:
        """Helper method to transform an Input value to an Output value,
        with callbacks. Use this method to implement ainvoke() in subclasses."""
        config = ensure_config(config)
        callback_manager = get_async_callback_manager_for_config(config)
        run_manager = await callback_manager.on_chain_start(
            dumpd(self),
            input,
            run_type=run_type,
        )
        try:
            if accepts_run_manager_and_config(func):
                output = await func(
                    input,
                    run_manager=run_manager,
                    config=config,
                )  # type: ignore[call-arg]
            elif accepts_run_manager(func):
                output = await func(
                    input,
                    run_manager=run_manager,
                )  # type: ignore[call-arg]
            else:
                output = await func(input)  # type: ignore[call-arg]
        except Exception as e:
            await run_manager.on_chain_error(e)
            raise
        else:
            await run_manager.on_chain_end(dumpd(output))
            return output

    def _transform_stream_with_config(
        self,
        input: Iterator[Input],
        transformer: Union[
            Callable[[Iterator[Input]], Iterator[Output]],
            Callable[[Iterator[Input], CallbackManagerForChainRun], Iterator[Output]],
            Callable[
                [
                    Iterator[Input],
                    CallbackManagerForChainRun,
                    RunnableConfig,
                ],
                Iterator[Output],
            ],
        ],
        config: Optional[RunnableConfig],
        run_type: Optional[str] = None,
    ) -> Iterator[Output]:
        """Helper method to transform an Iterator of Input values into an Iterator of
        Output values, with callbacks.
        Use this to implement `stream()` or `transform()` in Runnable subclasses."""
        # tee the input so we can iterate over it twice
        input_for_tracing, input_for_transform = tee(input, 2)
        # Start the input iterator to ensure the input runnable starts before this one
        final_input: Optional[Input] = next(input_for_tracing, None)
        final_input_supported = True
        final_output: Optional[Output] = None
        final_output_supported = True

        config = ensure_config(config)
        callback_manager = get_callback_manager_for_config(config)
        run_manager = callback_manager.on_chain_start(
            dumpd(self),
            {"input": ""},
            run_type=run_type,
        )
        try:
            if accepts_run_manager_and_config(transformer):
                iterator = transformer(
                    input_for_transform,
                    run_manager=run_manager,
                    config=config,
                )  # type: ignore[call-arg]
            elif accepts_run_manager(transformer):
                iterator = transformer(
                    input_for_transform,
                    run_manager=run_manager,
                )  # type: ignore[call-arg]
            else:
                iterator = transformer(input_for_transform)  # type: ignore[call-arg]
            for chunk in iterator:
                yield chunk
                if final_output_supported:
                    if final_output is None:
                        final_output = chunk
                    else:
                        try:
                            final_output += chunk  # type: ignore[operator]
                        except TypeError:
                            final_output = None
                            final_output_supported = False
            for ichunk in input_for_tracing:
                if final_input_supported:
                    if final_input is None:
                        final_input = ichunk
                    else:
                        try:
                            final_input += ichunk  # type: ignore[operator]
                        except TypeError:
                            final_input = None
                            final_input_supported = False
        except Exception as e:
            run_manager.on_chain_error(e, inputs=final_input)
            raise
        else:
            run_manager.on_chain_end(final_output, inputs=final_input)

    async def _atransform_stream_with_config(
        self,
        input: AsyncIterator[Input],
        transformer: Union[
            Callable[[AsyncIterator[Input]], AsyncIterator[Output]],
            Callable[
                [AsyncIterator[Input], AsyncCallbackManagerForChainRun],
                AsyncIterator[Output],
            ],
            Callable[
                [
                    AsyncIterator[Input],
                    AsyncCallbackManagerForChainRun,
                    RunnableConfig,
                ],
                AsyncIterator[Output],
            ],
        ],
        config: Optional[RunnableConfig],
        run_type: Optional[str] = None,
    ) -> AsyncIterator[Output]:
        """Helper method to transform an Async Iterator of Input values into an Async
        Iterator of Output values, with callbacks.
        Use this to implement `astream()` or `atransform()` in Runnable subclasses."""
        # tee the input so we can iterate over it twice
        input_for_tracing, input_for_transform = atee(input, 2)
        # Start the input iterator to ensure the input runnable starts before this one
        final_input: Optional[Input] = await py_anext(input_for_tracing, None)
        final_input_supported = True
        final_output: Optional[Output] = None
        final_output_supported = True

        config = ensure_config(config)
        callback_manager = get_async_callback_manager_for_config(config)
        run_manager = await callback_manager.on_chain_start(
            dumpd(self),
            {"input": ""},
            run_type=run_type,
        )
        try:
            # mypy can't quite work out thew type guard here, but this is safe,
            # check implementations of the accepts_* functions
            if accepts_run_manager_and_config(transformer):
                iterator = transformer(
                    input_for_transform,
                    run_manager=run_manager,
                    config=config,
                )  # type: ignore[call-arg]
            elif accepts_run_manager(transformer):
                iterator = transformer(
                    input_for_transform,
                    run_manager=run_manager,
                )  # type: ignore[call-arg]
            else:
                iterator = transformer(input_for_transform)  # type: ignore[call-arg]
            async for chunk in iterator:
                yield chunk
                if final_output_supported:
                    if final_output is None:
                        final_output = chunk
                    else:
                        try:
                            final_output += chunk  # type: ignore[operator]
                        except TypeError:
                            final_output = None
                            final_output_supported = False
            async for ichunk in input_for_tracing:
                if final_input_supported:
                    if final_input is None:
                        final_input = ichunk
                    else:
                        try:
                            final_input += ichunk  # type: ignore[operator]
                        except TypeError:
                            final_input = None
                            final_input_supported = False
        except Exception as e:
            await run_manager.on_chain_error(e, inputs=final_input)
            raise
        else:
            await run_manager.on_chain_end(final_output, inputs=final_input)


class RunnableWithFallbacks(Serializable, Runnable[Input, Output]):
    """
    A Runnable that can fallback to other Runnables if it fails.
    """

    runnable: Runnable[Input, Output]
    fallbacks: Sequence[Runnable[Input, Output]]
    exceptions_to_handle: Tuple[Type[BaseException]] = (Exception,)

    class Config:
        arbitrary_types_allowed = True

    @property
    def lc_serializable(self) -> bool:
        return True

    @property
    def lc_namespace(self) -> List[str]:
        return self.__class__.__module__.split(".")[:-1]

    @property
    def runnables(self) -> Iterator[Runnable[Input, Output]]:
        yield self.runnable
        yield from self.fallbacks

    def invoke(self, input: Input, config: Optional[RunnableConfig] = None) -> Output:
        # setup callbacks
        config = ensure_config(config)
        callback_manager = get_callback_manager_for_config(config)
        # start the root run
        run_manager = callback_manager.on_chain_start(dumpd(self), input)
        first_error = None
        for runnable in self.runnables:
            try:
                output = runnable.invoke(
                    input,
                    patch_config(config, callbacks=run_manager.get_child()),
                )
            except self.exceptions_to_handle as e:
                if first_error is None:
                    first_error = e
            except BaseException as e:
                run_manager.on_chain_error(e)
                raise e
            else:
                run_manager.on_chain_end(output)
                return output
        if first_error is None:
            raise ValueError("No error stored at end of fallbacks.")
        run_manager.on_chain_error(first_error)
        raise first_error

    async def ainvoke(
        self,
        input: Input,
        config: Optional[RunnableConfig] = None,
        **kwargs: Optional[Any],
    ) -> Output:
        # setup callbacks
        config = ensure_config(config)
        callback_manager = get_async_callback_manager_for_config(config)
        # start the root run
        run_manager = await callback_manager.on_chain_start(dumpd(self), input)

        first_error = None
        for runnable in self.runnables:
            try:
                output = await runnable.ainvoke(
                    input,
                    patch_config(config, callbacks=run_manager.get_child()),
                )
            except self.exceptions_to_handle as e:
                if first_error is None:
                    first_error = e
            except BaseException as e:
                await run_manager.on_chain_error(e)
                raise e
            else:
                await run_manager.on_chain_end(output)
                return output
        if first_error is None:
            raise ValueError("No error stored at end of fallbacks.")
        await run_manager.on_chain_error(first_error)
        raise first_error

    def batch(
        self,
        inputs: List[Input],
        config: Optional[Union[RunnableConfig, List[RunnableConfig]]] = None,
        **kwargs: Optional[Any],
    ) -> List[Output]:
        from langchain.callbacks.manager import CallbackManager

        # setup callbacks
        configs = self._get_config_list(config, len(inputs))
        callback_managers = [
            CallbackManager.configure(
                inheritable_callbacks=config.get("callbacks"),
                local_callbacks=None,
                verbose=False,
                inheritable_tags=config.get("tags"),
                local_tags=None,
                inheritable_metadata=config.get("metadata"),
                local_metadata=None,
            )
            for config in configs
        ]
        # start the root runs, one per input
        run_managers = [
            cm.on_chain_start(
                dumpd(self), input if isinstance(input, dict) else {"input": input}
            )
            for cm, input in zip(callback_managers, inputs)
        ]

        first_error = None
        for runnable in self.runnables:
            try:
                outputs = runnable.batch(
                    inputs,
                    [
                        # each step a child run of the corresponding root run
                        patch_config(config, callbacks=rm.get_child())
                        for rm, config in zip(run_managers, configs)
                    ],
                )
            except self.exceptions_to_handle as e:
                if first_error is None:
                    first_error = e
            except BaseException as e:
                for rm in run_managers:
                    rm.on_chain_error(e)
                raise e
            else:
                for rm, output in zip(run_managers, outputs):
                    rm.on_chain_end(output)
                return outputs
        if first_error is None:
            raise ValueError("No error stored at end of fallbacks.")
        for rm in run_managers:
            rm.on_chain_error(first_error)
        raise first_error

    async def abatch(
        self,
        inputs: List[Input],
        config: Optional[Union[RunnableConfig, List[RunnableConfig]]] = None,
        **kwargs: Optional[Any],
    ) -> List[Output]:
        from langchain.callbacks.manager import AsyncCallbackManager

        # setup callbacks
        configs = self._get_config_list(config, len(inputs))
        callback_managers = [
            AsyncCallbackManager.configure(
                inheritable_callbacks=config.get("callbacks"),
                local_callbacks=None,
                verbose=False,
                inheritable_tags=config.get("tags"),
                local_tags=None,
                inheritable_metadata=config.get("metadata"),
                local_metadata=None,
            )
            for config in configs
        ]
        # start the root runs, one per input
        run_managers: List[AsyncCallbackManagerForChainRun] = await asyncio.gather(
            *(
                cm.on_chain_start(dumpd(self), input)
                for cm, input in zip(callback_managers, inputs)
            )
        )

        first_error = None
        for runnable in self.runnables:
            try:
                outputs = await runnable.abatch(
                    inputs,
                    [
                        # each step a child run of the corresponding root run
                        patch_config(config, callbacks=rm.get_child())
                        for rm, config in zip(run_managers, configs)
                    ],
                )
            except self.exceptions_to_handle as e:
                if first_error is None:
                    first_error = e
            except BaseException as e:
                await asyncio.gather(*(rm.on_chain_error(e) for rm in run_managers))
            else:
                await asyncio.gather(
                    *(
                        rm.on_chain_end(output)
                        for rm, output in zip(run_managers, outputs)
                    )
                )
                return outputs
        if first_error is None:
            raise ValueError("No error stored at end of fallbacks.")
        await asyncio.gather(*(rm.on_chain_error(first_error) for rm in run_managers))
        raise first_error


class RunnableSequence(Serializable, Runnable[Input, Output]):
    """
    A sequence of runnables, where the output of each is the input of the next.
    """

    first: Runnable[Input, Any]
    middle: List[Runnable[Any, Any]] = Field(default_factory=list)
    last: Runnable[Any, Output]

    @property
    def steps(self) -> List[Runnable[Any, Any]]:
        return [self.first] + self.middle + [self.last]

    @property
    def lc_serializable(self) -> bool:
        return True

    @property
    def lc_namespace(self) -> List[str]:
        return self.__class__.__module__.split(".")[:-1]

    class Config:
        arbitrary_types_allowed = True

    def __or__(
        self,
        other: Union[
            Runnable[Any, Other],
            Callable[[Any], Other],
            Mapping[str, Union[Runnable[Any, Other], Callable[[Any], Other], Any]],
        ],
    ) -> RunnableSequence[Input, Other]:
        if isinstance(other, RunnableSequence):
            return RunnableSequence(
                first=self.first,
                middle=self.middle + [self.last] + [other.first] + other.middle,
                last=other.last,
            )
        else:
            return RunnableSequence(
                first=self.first,
                middle=self.middle + [self.last],
                last=coerce_to_runnable(other),
            )

    def __ror__(
        self,
        other: Union[
            Runnable[Other, Any],
            Callable[[Any], Other],
            Mapping[str, Union[Runnable[Other, Any], Callable[[Other], Any], Any]],
        ],
    ) -> RunnableSequence[Other, Output]:
        if isinstance(other, RunnableSequence):
            return RunnableSequence(
                first=other.first,
                middle=other.middle + [other.last] + [self.first] + self.middle,
                last=self.last,
            )
        else:
            return RunnableSequence(
                first=coerce_to_runnable(other),
                middle=[self.first] + self.middle,
                last=self.last,
            )

    def invoke(self, input: Input, config: Optional[RunnableConfig] = None) -> Output:
        # setup callbacks
        config = ensure_config(config)
        callback_manager = get_callback_manager_for_config(config)
        # start the root run
        run_manager = callback_manager.on_chain_start(dumpd(self), input)

        # invoke all steps in sequence
        try:
            for step in self.steps:
                input = step.invoke(
                    input,
                    # mark each step as a child run
                    patch_config(config, callbacks=run_manager.get_child()),
                )
        # finish the root run
        except (KeyboardInterrupt, Exception) as e:
            run_manager.on_chain_error(e)
            raise
        else:
            run_manager.on_chain_end(input)
            return cast(Output, input)

    async def ainvoke(
        self,
        input: Input,
        config: Optional[RunnableConfig] = None,
        **kwargs: Optional[Any],
    ) -> Output:
        # setup callbacks
        config = ensure_config(config)
        callback_manager = get_async_callback_manager_for_config(config)
        # start the root run
        run_manager = await callback_manager.on_chain_start(dumpd(self), input)

        # invoke all steps in sequence
        try:
            for step in self.steps:
                input = await step.ainvoke(
                    input,
                    # mark each step as a child run
                    patch_config(config, callbacks=run_manager.get_child()),
                )
        # finish the root run
        except (KeyboardInterrupt, Exception) as e:
            await run_manager.on_chain_error(e)
            raise
        else:
            await run_manager.on_chain_end(input)
            return cast(Output, input)

    def batch(
        self,
        inputs: List[Input],
        config: Optional[Union[RunnableConfig, List[RunnableConfig]]] = None,
        **kwargs: Optional[Any],
    ) -> List[Output]:
        from langchain.callbacks.manager import CallbackManager

        # setup callbacks
        configs = self._get_config_list(config, len(inputs))
        callback_managers = [
            CallbackManager.configure(
                inheritable_callbacks=config.get("callbacks"),
                local_callbacks=None,
                verbose=False,
                inheritable_tags=config.get("tags"),
                local_tags=None,
                inheritable_metadata=config.get("metadata"),
                local_metadata=None,
            )
            for config in configs
        ]
        # start the root runs, one per input
        run_managers = [
            cm.on_chain_start(dumpd(self), input)
            for cm, input in zip(callback_managers, inputs)
        ]

        # invoke
        try:
            for step in self.steps:
                inputs = step.batch(
                    inputs,
                    [
                        # each step a child run of the corresponding root run
                        patch_config(config, callbacks=rm.get_child())
                        for rm, config in zip(run_managers, configs)
                    ],
                )
        # finish the root runs
        except (KeyboardInterrupt, Exception) as e:
            for rm in run_managers:
                rm.on_chain_error(e)
            raise
        else:
            for rm, input in zip(run_managers, inputs):
                rm.on_chain_end(input)
            return cast(List[Output], inputs)

    async def abatch(
        self,
        inputs: List[Input],
        config: Optional[Union[RunnableConfig, List[RunnableConfig]]] = None,
        **kwargs: Optional[Any],
    ) -> List[Output]:
        from langchain.callbacks.manager import (
            AsyncCallbackManager,
        )

        # setup callbacks
        configs = self._get_config_list(config, len(inputs))
        callback_managers = [
            AsyncCallbackManager.configure(
                inheritable_callbacks=config.get("callbacks"),
                local_callbacks=None,
                verbose=False,
                inheritable_tags=config.get("tags"),
                local_tags=None,
                inheritable_metadata=config.get("metadata"),
                local_metadata=None,
            )
            for config in configs
        ]
        # start the root runs, one per input
        run_managers: List[AsyncCallbackManagerForChainRun] = await asyncio.gather(
            *(
                cm.on_chain_start(dumpd(self), input)
                for cm, input in zip(callback_managers, inputs)
            )
        )

        # invoke .batch() on each step
        # this uses batching optimizations in Runnable subclasses, like LLM
        try:
            for step in self.steps:
                inputs = await step.abatch(
                    inputs,
                    [
                        # each step a child run of the corresponding root run
                        patch_config(config, callbacks=rm.get_child())
                        for rm, config in zip(run_managers, configs)
                    ],
                )
        # finish the root runs
        except (KeyboardInterrupt, Exception) as e:
            await asyncio.gather(*(rm.on_chain_error(e) for rm in run_managers))
            raise
        else:
            await asyncio.gather(
                *(rm.on_chain_end(input) for rm, input in zip(run_managers, inputs))
            )
            return cast(List[Output], inputs)

    def _transform(
        self,
        input: Iterator[Input],
        run_manager: CallbackManagerForChainRun,
        config: RunnableConfig,
    ) -> Iterator[Output]:
<<<<<<< HEAD
=======
        # setup callbacks
        config = ensure_config(config)
        callback_manager = get_callback_manager_for_config(config)
        # start the root run
        run_manager = callback_manager.on_chain_start(dumpd(self), input)

>>>>>>> 1960ac8d
        steps = [self.first] + self.middle + [self.last]
        streaming_start_index = 0

        for i in range(len(steps) - 1, 0, -1):
            if type(steps[i]).transform != Runnable.transform:
                streaming_start_index = i - 1
            else:
                break

<<<<<<< HEAD
        final_pipeline = None
        gathered_input = None
        if streaming_start_index == 0:
            final_pipeline = steps[streaming_start_index].transform(
                input, patch_config(config, run_manager.get_child())
            )
        else:
            try:
                for input_chunk in input:
                    if gathered_input is None:
                        gathered_input = input_chunk
                    else:
                        gathered_input += input_chunk
                        # invoke the first steps
                for step in steps[0:streaming_start_index]:
                    gathered_input = step.invoke(
                        gathered_input,
                        # mark each step as a child run
                        patch_config(config, run_manager.get_child()),
                    )
                # stream the first of the last steps with the final non-streaming input
                final_pipeline = steps[streaming_start_index].stream(
                    gathered_input, patch_config(config, run_manager.get_child())
=======
        # invoke the first steps
        try:
            for step in steps[0:streaming_start_index]:
                input = step.invoke(
                    input,
                    # mark each step as a child run
                    patch_config(config, callbacks=run_manager.get_child()),
>>>>>>> 1960ac8d
                )
            except (KeyboardInterrupt, Exception) as e:
                run_manager.on_chain_error(e)
                raise

        # stream the last steps
        final: Union[Output, None] = None
        final_supported = True
        try:
<<<<<<< HEAD
=======
            # stream the first of the last steps with non-streaming input
            final_pipeline = steps[streaming_start_index].stream(
                input, patch_config(config, callbacks=run_manager.get_child())
            )
>>>>>>> 1960ac8d
            # stream the rest of the last steps with streaming input
            for step in steps[streaming_start_index + 1 :]:
                final_pipeline = step.transform(
                    final_pipeline,
                    patch_config(config, callbacks=run_manager.get_child()),
                )

            for output in final_pipeline:
                yield output
                # Accumulate output if possible, otherwise disable accumulation
                if final_supported:
                    if final is None:
                        final = output
                    else:
                        try:
                            final += output  # type: ignore[operator]
                        except TypeError:
                            final = None
                            final_supported = False
                            pass
        # finish the root run
        except (KeyboardInterrupt, Exception) as e:
            run_manager.on_chain_error(e)
            raise
        else:
            run_manager.on_chain_end(final)

    async def _atransform(
        self,
        input: AsyncIterator[Input],
        run_manager: AsyncCallbackManagerForChainRun,
        config: RunnableConfig,
    ) -> AsyncIterator[Output]:
<<<<<<< HEAD
=======
        # setup callbacks
        config = ensure_config(config)
        callback_manager = get_async_callback_manager_for_config(config)
        # start the root run
        run_manager = await callback_manager.on_chain_start(dumpd(self), input)

>>>>>>> 1960ac8d
        steps = [self.first] + self.middle + [self.last]
        streaming_start_index = len(steps) - 1

        for i in range(len(steps) - 1, 0, -1):
            if type(steps[i]).atransform != Runnable.atransform:
                streaming_start_index = i - 1
            else:
                break

<<<<<<< HEAD
        final_pipeline = None
        gathered_input = None
        if streaming_start_index == 0:
            final_pipeline = steps[0].atransform(
                input, patch_config(config, run_manager.get_child())
            )
        else:
            try:
                async for input_chunk in input:
                    if gathered_input is None:
                        gathered_input = input_chunk
                    else:
                        gathered_input += input_chunk
                # invoke the first steps
                for step in steps[0:streaming_start_index]:
                    gathered_input = await step.ainvoke(
                        gathered_input,
                        # mark each step as a child run
                        patch_config(config, run_manager.get_child()),
                    )
                # stream the first of the last steps with the final non-streaming input
                final_pipeline = steps[streaming_start_index].astream(
                    gathered_input, patch_config(config, run_manager.get_child())
=======
        # invoke the first steps
        try:
            for step in steps[0:streaming_start_index]:
                input = await step.ainvoke(
                    input,
                    # mark each step as a child run
                    patch_config(config, callbacks=run_manager.get_child()),
>>>>>>> 1960ac8d
                )
            except (KeyboardInterrupt, Exception) as e:
                await run_manager.on_chain_error(e)
                raise

        # stream the last steps
        final: Union[Output, None] = None
        final_supported = True
        try:
<<<<<<< HEAD
=======
            # stream the first of the last steps with non-streaming input
            final_pipeline = steps[streaming_start_index].astream(
                input, patch_config(config, callbacks=run_manager.get_child())
            )
>>>>>>> 1960ac8d
            # stream the rest of the last steps with streaming input
            for step in steps[streaming_start_index + 1 :]:
                final_pipeline = step.atransform(
                    final_pipeline,
                    patch_config(config, callbacks=run_manager.get_child()),
                )
            async for output in final_pipeline:
                yield output
                # Accumulate output if possible, otherwise disable accumulation
                if final_supported:
                    if final is None:
                        final = output
                    else:
                        try:
                            final += output  # type: ignore[operator]
                        except TypeError:
                            final = None
                            final_supported = False
                            pass
        # finish the root run
        except (KeyboardInterrupt, Exception) as e:
            await run_manager.on_chain_error(e)
            raise
        else:
            await run_manager.on_chain_end(final)

    def transform(
        self,
        input: Iterator[Input],
        config: Optional[RunnableConfig] = None,
        **kwargs: Optional[Any],
    ) -> Iterator[Output]:
        yield from self._transform_stream_with_config(
            input, self._transform, config, **kwargs
        )

    def stream(
        self,
        input: Input,
        config: Optional[RunnableConfig] = None,
        **kwargs: Optional[Any],
    ) -> Iterator[Output]:
        yield from self.transform(iter([input]), config, **kwargs)

    async def atransform(
        self,
        input: AsyncIterator[Input],
        config: Optional[RunnableConfig] = None,
        **kwargs: Optional[Any],
    ) -> AsyncIterator[Output]:
        async for chunk in self._atransform_stream_with_config(
            input, self._atransform, config, **kwargs
        ):
            yield chunk

    async def astream(
        self,
        input: Input,
        config: Optional[RunnableConfig] = None,
        **kwargs: Optional[Any],
    ) -> AsyncIterator[Output]:
        async def input_aiter() -> AsyncIterator[Input]:
            yield input

        async for chunk in self.atransform(input_aiter(), config):
            yield chunk


class RunnableMapChunk(Dict[str, Any]):
    """
    Partial output from a RunnableMap
    """

    def __add__(self, other: RunnableMapChunk) -> RunnableMapChunk:
        chunk = RunnableMapChunk(self)
        for key in other:
            if key not in chunk or chunk[key] is None:
                chunk[key] = other[key]
            elif other[key] is not None:
                chunk[key] += other[key]
        return chunk

    def __radd__(self, other: RunnableMapChunk) -> RunnableMapChunk:
        chunk = RunnableMapChunk(other)
        for key in self:
            if key not in chunk or chunk[key] is None:
                chunk[key] = self[key]
            elif self[key] is not None:
                chunk[key] += self[key]
        return chunk


class RunnableMap(Serializable, Runnable[Input, Dict[str, Any]]):
    """
    A runnable that runs a mapping of runnables in parallel,
    and returns a mapping of their outputs.
    """

    steps: Mapping[str, Runnable[Input, Any]]

    def __init__(
        self,
        steps: Mapping[
            str,
            Union[
                Runnable[Input, Any],
                Callable[[Input], Any],
                Mapping[str, Union[Runnable[Input, Any], Callable[[Input], Any]]],
            ],
        ],
    ) -> None:
        super().__init__(steps={key: coerce_to_runnable(r) for key, r in steps.items()})

    @property
    def lc_serializable(self) -> bool:
        return True

    @property
    def lc_namespace(self) -> List[str]:
        return self.__class__.__module__.split(".")[:-1]

    class Config:
        arbitrary_types_allowed = True

    def invoke(
        self, input: Input, config: Optional[RunnableConfig] = None
    ) -> Dict[str, Any]:
        from langchain.callbacks.manager import CallbackManager

        # setup callbacks
        config = ensure_config(config)
        callback_manager = CallbackManager.configure(
            inheritable_callbacks=config.get("callbacks"),
            local_callbacks=None,
            verbose=False,
            inheritable_tags=config.get("tags"),
            local_tags=None,
            inheritable_metadata=config.get("metadata"),
            local_metadata=None,
        )
        # start the root run
        run_manager = callback_manager.on_chain_start(dumpd(self), input)

        # gather results from all steps
        try:
            # copy to avoid issues from the caller mutating the steps during invoke()
            steps = dict(self.steps)
            with get_executor_for_config(config) as executor:
                futures = [
                    executor.submit(
                        step.invoke,
                        input,
                        # mark each step as a child run
                        patch_config(
                            config,
                            deep_copy_locals=True,
                            callbacks=run_manager.get_child(),
                        ),
                    )
                    for step in steps.values()
                ]
                output = {key: future.result() for key, future in zip(steps, futures)}
        # finish the root run
        except (KeyboardInterrupt, Exception) as e:
            run_manager.on_chain_error(e)
            raise
        else:
            run_manager.on_chain_end(output)
            return output

    async def ainvoke(
        self,
        input: Input,
        config: Optional[RunnableConfig] = None,
        **kwargs: Optional[Any],
    ) -> Dict[str, Any]:
        # setup callbacks
        config = ensure_config(config)
        callback_manager = get_async_callback_manager_for_config(config)
        # start the root run
        run_manager = await callback_manager.on_chain_start(dumpd(self), input)

        # gather results from all steps
        try:
            # copy to avoid issues from the caller mutating the steps during invoke()
            steps = dict(self.steps)
            results = await asyncio.gather(
                *(
                    step.ainvoke(
                        input,
                        # mark each step as a child run
                        patch_config(config, callbacks=run_manager.get_child()),
                    )
                    for step in steps.values()
                )
            )
            output = {key: value for key, value in zip(steps, results)}
        # finish the root run
        except (KeyboardInterrupt, Exception) as e:
            await run_manager.on_chain_error(e)
            raise
        else:
            await run_manager.on_chain_end(output)
            return output

    def _transform(
        self,
        input: Iterator[Input],
        run_manager: CallbackManagerForChainRun,
        config: RunnableConfig,
    ) -> Iterator[RunnableMapChunk]:
        # Shallow copy steps to ignore mutations while in progress
        steps = dict(self.steps)
        # Each step gets a copy of the input iterator,
        # which is consumed in parallel in a separate thread.
        input_copies = list(safetee(input, len(steps), lock=threading.Lock()))
        with get_executor_for_config(config) as executor:
            # Create the transform() generator for each step
            named_generators = [
                (
                    name,
                    step.transform(
                        input_copies.pop(),
                        patch_config(config, callbacks=run_manager.get_child()),
                    ),
                )
                for name, step in steps.items()
            ]
            # Start the first iteration of each generator
            futures = {
                executor.submit(next, generator): (step_name, generator)
                for step_name, generator in named_generators
            }
            # Yield chunks from each as they become available,
            # and start the next iteration of that generator that yielded it.
            # When all generators are exhausted, stop.
            while futures:
                completed_futures, _ = wait(futures, return_when=FIRST_COMPLETED)
                for future in completed_futures:
                    (step_name, generator) = futures.pop(future)
                    try:
                        chunk = RunnableMapChunk({step_name: future.result()})
                        yield chunk
                        futures[executor.submit(next, generator)] = (
                            step_name,
                            generator,
                        )
                    except StopIteration:
                        pass

    def transform(
        self,
        input: Iterator[Input],
        config: Optional[RunnableConfig] = None,
        **kwargs: Any,
    ) -> Iterator[Dict[str, Any]]:
        yield from self._transform_stream_with_config(
            input, self._transform, config, **kwargs
        )

    def stream(
        self,
        input: Input,
        config: Optional[RunnableConfig] = None,
        **kwargs: Optional[Any],
    ) -> Iterator[Dict[str, Any]]:
        yield from self.transform(iter([input]), config)

    async def _atransform(
        self,
        input: AsyncIterator[Input],
        run_manager: AsyncCallbackManagerForChainRun,
        config: RunnableConfig,
    ) -> AsyncIterator[RunnableMapChunk]:
        # Shallow copy steps to ignore mutations while in progress
        steps = dict(self.steps)
        # Each step gets a copy of the input iterator,
        # which is consumed in parallel in a separate thread.
        input_copies = list(atee(input, len(steps), lock=asyncio.Lock()))
        # Create the transform() generator for each step
        named_generators = [
            (
                name,
                step.atransform(
                    input_copies.pop(),
                    patch_config(config, callbacks=run_manager.get_child()),
                ),
            )
            for name, step in steps.items()
        ]

        # Wrap in a coroutine to satisfy linter
        async def get_next_chunk(generator: AsyncIterator) -> Optional[Output]:
            return await py_anext(generator)

        # Start the first iteration of each generator
        tasks = {
            asyncio.create_task(get_next_chunk(generator)): (step_name, generator)
            for step_name, generator in named_generators
        }
        # Yield chunks from each as they become available,
        # and start the next iteration of the generator that yielded it.
        # When all generators are exhausted, stop.
        while tasks:
            completed_tasks, _ = await asyncio.wait(
                tasks, return_when=asyncio.FIRST_COMPLETED
            )
            for task in completed_tasks:
                (step_name, generator) = tasks.pop(task)
                try:
                    chunk = RunnableMapChunk({step_name: task.result()})
                    yield chunk
                    new_task = asyncio.create_task(get_next_chunk(generator))
                    tasks[new_task] = (step_name, generator)
                except StopAsyncIteration:
                    pass

    async def atransform(
        self,
        input: AsyncIterator[Input],
        config: Optional[RunnableConfig] = None,
        **kwargs: Any,
    ) -> AsyncIterator[Dict[str, Any]]:
        async for chunk in self._atransform_stream_with_config(
            input, self._atransform, config, **kwargs
        ):
            yield chunk

    async def astream(
        self,
        input: Input,
        config: Optional[RunnableConfig] = None,
        **kwargs: Optional[Any],
    ) -> AsyncIterator[Dict[str, Any]]:
        async def input_aiter() -> AsyncIterator[Input]:
            yield input

        async for chunk in self.atransform(input_aiter(), config):
            yield chunk


class RunnableLambda(Runnable[Input, Output]):
    """
    A runnable that runs a callable.
    """

    def __init__(
        self,
        func: Union[Callable[[Input], Output], Callable[[Input], Awaitable[Output]]],
        afunc: Optional[Callable[[Input], Awaitable[Output]]] = None,
    ) -> None:
        if afunc is not None:
            self.afunc = afunc

        if inspect.iscoroutinefunction(func):
            self.afunc = func
        elif callable(func):
            self.func = cast(Callable[[Input], Output], func)
        else:
            raise TypeError(
                "Expected a callable type for `func`."
                f"Instead got an unsupported type: {type(func)}"
            )

    def __eq__(self, other: Any) -> bool:
        if isinstance(other, RunnableLambda):
            if hasattr(self, "func") and hasattr(other, "func"):
                return self.func == other.func
            elif hasattr(self, "afunc") and hasattr(other, "afunc"):
                return self.afunc == other.afunc
            else:
                return False
        else:
            return False

    def _invoke(
        self,
        input: Input,
        run_manager: CallbackManagerForChainRun,
        config: RunnableConfig,
    ) -> Output:
        output = self.func(input)
        # If the output is a runnable, invoke it
        if isinstance(output, Runnable):
            recursion_limit = config["recursion_limit"]
            if recursion_limit <= 0:
                raise RecursionError(
                    f"Recursion limit reached when invoking {self} with input {input}."
                )
            output = output.invoke(
                input,
                patch_config(
                    config,
                    callbacks=run_manager.get_child(),
                    recursion_limit=recursion_limit - 1,
                ),
            )
        return output

    async def _ainvoke(
        self,
        input: Input,
        run_manager: AsyncCallbackManagerForChainRun,
        config: RunnableConfig,
    ) -> Output:
        output = await self.afunc(input)
        # If the output is a runnable, invoke it
        if isinstance(output, Runnable):
            recursion_limit = config["recursion_limit"]
            if recursion_limit <= 0:
                raise RecursionError(
                    f"Recursion limit reached when invoking {self} with input {input}."
                )
            output = await output.ainvoke(
                input,
                patch_config(
                    config,
                    callbacks=run_manager.get_child(),
                    recursion_limit=recursion_limit - 1,
                ),
            )
        return output

    def invoke(
        self,
        input: Input,
        config: Optional[RunnableConfig] = None,
        **kwargs: Optional[Any],
    ) -> Output:
        if hasattr(self, "func"):
            return self._call_with_config(self._invoke, input, config)
        else:
            raise TypeError(
                "Cannot invoke a coroutine function synchronously."
                "Use `ainvoke` instead."
            )

    async def ainvoke(
        self,
        input: Input,
        config: Optional[RunnableConfig] = None,
        **kwargs: Optional[Any],
    ) -> Output:
        if hasattr(self, "afunc"):
            return await self._acall_with_config(self._ainvoke, input, config)
        else:
            # Delegating to super implementation of ainvoke.
            # Uses asyncio executor to run the sync version (invoke)
            return await super().ainvoke(input, config)


class RunnableEach(Serializable, Runnable[List[Input], List[Output]]):
    """
    A runnable that delegates calls to another runnable
    with each element of the input sequence.
    """

    bound: Runnable[Input, Output]

    class Config:
        arbitrary_types_allowed = True

    @property
    def lc_serializable(self) -> bool:
        return True

    @property
    def lc_namespace(self) -> List[str]:
        return self.__class__.__module__.split(".")[:-1]

    def bind(self, **kwargs: Any) -> RunnableEach[Input, Output]:
        return RunnableEach(bound=self.bound.bind(**kwargs))

    def invoke(
        self, input: List[Input], config: Optional[RunnableConfig] = None
    ) -> List[Output]:
        return self.bound.batch(input, config)

    async def ainvoke(
        self, input: List[Input], config: Optional[RunnableConfig] = None, **kwargs: Any
    ) -> List[Output]:
        return await self.bound.abatch(input, config, **kwargs)


class RunnableBinding(Serializable, Runnable[Input, Output]):
    """
    A runnable that delegates calls to another runnable with a set of kwargs.
    """

    bound: Runnable[Input, Output]

    kwargs: Mapping[str, Any]

    class Config:
        arbitrary_types_allowed = True

    @property
    def lc_serializable(self) -> bool:
        return True

    @property
    def lc_namespace(self) -> List[str]:
        return self.__class__.__module__.split(".")[:-1]

    def bind(self, **kwargs: Any) -> Runnable[Input, Output]:
        return self.__class__(bound=self.bound, kwargs={**self.kwargs, **kwargs})

    def invoke(
        self,
        input: Input,
        config: Optional[RunnableConfig] = None,
        **kwargs: Optional[Any],
    ) -> Output:
        return self.bound.invoke(input, config, **{**self.kwargs, **kwargs})

    async def ainvoke(
        self,
        input: Input,
        config: Optional[RunnableConfig] = None,
        **kwargs: Optional[Any],
    ) -> Output:
        return await self.bound.ainvoke(input, config, **{**self.kwargs, **kwargs})

    def batch(
        self,
        inputs: List[Input],
        config: Optional[Union[RunnableConfig, List[RunnableConfig]]] = None,
        **kwargs: Optional[Any],
    ) -> List[Output]:
        return self.bound.batch(inputs, config, **{**self.kwargs, **kwargs})

    async def abatch(
        self,
        inputs: List[Input],
        config: Optional[Union[RunnableConfig, List[RunnableConfig]]] = None,
        **kwargs: Optional[Any],
    ) -> List[Output]:
        return await self.bound.abatch(inputs, config, **{**self.kwargs, **kwargs})

    def stream(
        self,
        input: Input,
        config: Optional[RunnableConfig] = None,
        **kwargs: Optional[Any],
    ) -> Iterator[Output]:
        yield from self.bound.stream(input, config, **{**self.kwargs, **kwargs})

    async def astream(
        self,
        input: Input,
        config: Optional[RunnableConfig] = None,
        **kwargs: Optional[Any],
    ) -> AsyncIterator[Output]:
        async for item in self.bound.astream(
            input, config, **{**self.kwargs, **kwargs}
        ):
            yield item

    def transform(
        self,
        input: Iterator[Input],
        config: Optional[RunnableConfig] = None,
        **kwargs: Any,
    ) -> Iterator[Output]:
        yield from self.bound.transform(input, config, **{**self.kwargs, **kwargs})

    async def atransform(
        self,
        input: AsyncIterator[Input],
        config: Optional[RunnableConfig] = None,
        **kwargs: Any,
    ) -> AsyncIterator[Output]:
        async for item in self.bound.atransform(
            input, config, **{**self.kwargs, **kwargs}
        ):
            yield item


def coerce_to_runnable(
    thing: Union[
        Runnable[Input, Output],
        Callable[[Input], Output],
        Mapping[str, Any],
    ]
) -> Runnable[Input, Output]:
    if isinstance(thing, Runnable):
        return thing
    elif callable(thing):
        return RunnableLambda(thing)
    elif isinstance(thing, dict):
        runnables: Mapping[str, Runnable[Any, Any]] = {
            key: coerce_to_runnable(r) for key, r in thing.items()
        }
        return cast(Runnable[Input, Output], RunnableMap(steps=runnables))
    else:
        raise TypeError(
            f"Expected a Runnable, callable or dict."
            f"Instead got an unsupported type: {type(thing)}"
        )<|MERGE_RESOLUTION|>--- conflicted
+++ resolved
@@ -925,15 +925,12 @@
         run_manager: CallbackManagerForChainRun,
         config: RunnableConfig,
     ) -> Iterator[Output]:
-<<<<<<< HEAD
-=======
         # setup callbacks
         config = ensure_config(config)
         callback_manager = get_callback_manager_for_config(config)
         # start the root run
         run_manager = callback_manager.on_chain_start(dumpd(self), input)
 
->>>>>>> 1960ac8d
         steps = [self.first] + self.middle + [self.last]
         streaming_start_index = 0
 
@@ -943,7 +940,6 @@
             else:
                 break
 
-<<<<<<< HEAD
         final_pipeline = None
         gathered_input = None
         if streaming_start_index == 0:
@@ -967,15 +963,6 @@
                 # stream the first of the last steps with the final non-streaming input
                 final_pipeline = steps[streaming_start_index].stream(
                     gathered_input, patch_config(config, run_manager.get_child())
-=======
-        # invoke the first steps
-        try:
-            for step in steps[0:streaming_start_index]:
-                input = step.invoke(
-                    input,
-                    # mark each step as a child run
-                    patch_config(config, callbacks=run_manager.get_child()),
->>>>>>> 1960ac8d
                 )
             except (KeyboardInterrupt, Exception) as e:
                 run_manager.on_chain_error(e)
@@ -985,13 +972,6 @@
         final: Union[Output, None] = None
         final_supported = True
         try:
-<<<<<<< HEAD
-=======
-            # stream the first of the last steps with non-streaming input
-            final_pipeline = steps[streaming_start_index].stream(
-                input, patch_config(config, callbacks=run_manager.get_child())
-            )
->>>>>>> 1960ac8d
             # stream the rest of the last steps with streaming input
             for step in steps[streaming_start_index + 1 :]:
                 final_pipeline = step.transform(
@@ -1025,15 +1005,12 @@
         run_manager: AsyncCallbackManagerForChainRun,
         config: RunnableConfig,
     ) -> AsyncIterator[Output]:
-<<<<<<< HEAD
-=======
         # setup callbacks
         config = ensure_config(config)
         callback_manager = get_async_callback_manager_for_config(config)
         # start the root run
         run_manager = await callback_manager.on_chain_start(dumpd(self), input)
 
->>>>>>> 1960ac8d
         steps = [self.first] + self.middle + [self.last]
         streaming_start_index = len(steps) - 1
 
@@ -1043,7 +1020,6 @@
             else:
                 break
 
-<<<<<<< HEAD
         final_pipeline = None
         gathered_input = None
         if streaming_start_index == 0:
@@ -1067,15 +1043,6 @@
                 # stream the first of the last steps with the final non-streaming input
                 final_pipeline = steps[streaming_start_index].astream(
                     gathered_input, patch_config(config, run_manager.get_child())
-=======
-        # invoke the first steps
-        try:
-            for step in steps[0:streaming_start_index]:
-                input = await step.ainvoke(
-                    input,
-                    # mark each step as a child run
-                    patch_config(config, callbacks=run_manager.get_child()),
->>>>>>> 1960ac8d
                 )
             except (KeyboardInterrupt, Exception) as e:
                 await run_manager.on_chain_error(e)
@@ -1085,13 +1052,6 @@
         final: Union[Output, None] = None
         final_supported = True
         try:
-<<<<<<< HEAD
-=======
-            # stream the first of the last steps with non-streaming input
-            final_pipeline = steps[streaming_start_index].astream(
-                input, patch_config(config, callbacks=run_manager.get_child())
-            )
->>>>>>> 1960ac8d
             # stream the rest of the last steps with streaming input
             for step in steps[streaming_start_index + 1 :]:
                 final_pipeline = step.atransform(
