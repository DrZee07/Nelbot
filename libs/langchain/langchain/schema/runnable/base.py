from __future__ import annotations

import asyncio
import inspect
import threading
from abc import ABC, abstractmethod
from concurrent.futures import FIRST_COMPLETED, wait
from functools import partial
from itertools import tee
from operator import itemgetter
from typing import (
    TYPE_CHECKING,
    Any,
    AsyncIterator,
    Awaitable,
    Callable,
    Dict,
    Generic,
    Iterator,
    List,
    Mapping,
    Optional,
    Sequence,
    Tuple,
    Type,
    TypeVar,
    Union,
    cast,
    overload,
)

from typing_extensions import Literal, get_args

if TYPE_CHECKING:
    from langchain_core.callbacks.manager import (
        AsyncCallbackManagerForChainRun,
        CallbackManagerForChainRun,
    )
    from langchain_core.callbacks.tracers.log_stream import RunLog, RunLogPatch
    from langchain_core.callbacks.tracers.root_listeners import Listener
    from langchain_core.runnable.fallbacks import (
        RunnableWithFallbacks as RunnableWithFallbacksT,
    )

<<<<<<< HEAD

from langchain_core.load.dump import dumpd
from langchain_core.load.serializable import Serializable
from langchain_core.pydantic_v1 import BaseModel, Field, create_model
from langchain_core.runnable.config import (
=======
from langchain.load.dump import dumpd
from langchain.load.serializable import Serializable
from langchain.pydantic_v1 import BaseModel, Field, create_model
from langchain.schema.runnable.config import (
>>>>>>> 43dad6cb
    RunnableConfig,
    acall_func_with_variable_args,
    call_func_with_variable_args,
    ensure_config,
    get_async_callback_manager_for_config,
    get_callback_manager_for_config,
    get_config_list,
    get_executor_for_config,
    merge_configs,
    patch_config,
)
from langchain_core.runnable.utils import (
    AddableDict,
    AnyConfigurableField,
    ConfigurableField,
    ConfigurableFieldSpec,
    Input,
    Output,
    accepts_config,
    accepts_run_manager,
    gather_with_concurrency,
    get_function_first_arg_dict_keys,
    get_lambda_source,
    get_unique_config_specs,
    indent_lines_after_first,
)
from langchain_core.utils.aiter import atee, py_anext
from langchain_core.utils.iter import safetee

Other = TypeVar("Other")


class Runnable(Generic[Input, Output], ABC):
    """A unit of work that can be invoked, batched, streamed, transformed and composed.

     Key Methods
     ===========

    * invoke/ainvoke: Transforms a single input into an output.
    * batch/abatch: Efficiently transforms multiple inputs into outputs.
    * stream/astream: Streams output from a single input as it's produced.
    * astream_log: Streams output and selected intermediate results from an input.

    Built-in optimizations:

    * Batch: By default, batch runs invoke() in parallel using a thread pool executor.
             Override to optimize batching.

    * Async: Methods with "a" suffix are asynchronous. By default, they execute
             the sync counterpart using asyncio's thread pool.
             Override for native async.

    All methods accept an optional config argument, which can be used to configure
    execution, add tags and metadata for tracing and debugging etc.

    Runnables expose schematic information about their input, output and config via
    the input_schema property, the output_schema property and config_schema method.

    LCEL and Composition
    ====================

    The LangChain Expression Language (LCEL) is a declarative way to compose Runnables
    into chains. Any chain constructed this way will automatically have sync, async,
    batch, and streaming support.

    The main composition primitives are RunnableSequence and RunnableParallel.

    RunnableSequence invokes a series of runnables sequentially, with one runnable's
    output serving as the next's input. Construct using the `|` operator or by
    passing a list of runnables to RunnableSequence.

    RunnableParallel invokes runnables concurrently, providing the same input
    to each. Construct it using a dict literal within a sequence or by passing a
    dict to RunnableParallel.


    For example,

    .. code-block:: python

        from langchain_core.runnable import RunnableLambda

        # A RunnableSequence constructed using the `|` operator
        sequence = RunnableLambda(lambda x: x + 1) | RunnableLambda(lambda x: x * 2)
        sequence.invoke(1) # 4
        sequence.batch([1, 2, 3]) # [4, 6, 8]


        # A sequence that contains a RunnableParallel constructed using a dict literal
        sequence = RunnableLambda(lambda x: x + 1) | {
            'mul_2': RunnableLambda(lambda x: x * 2),
            'mul_5': RunnableLambda(lambda x: x * 5)
        }
        sequence.invoke(1) # {'mul_2': 4, 'mul_5': 10}

    Standard Methods
    ================

    All Runnables expose additional methods that can be used to modify their behavior
    (e.g., add a retry policy, add lifecycle listeners, make them configurable, etc.).

    These methods will work on any Runnable, including Runnable chains constructed
    by composing other Runnables. See the individual methods for details.

    For example,

    .. code-block:: python

        from langchain_core.runnable import RunnableLambda

        import random

        def add_one(x: int) -> int:
            return x + 1


        def buggy_double(y: int) -> int:
            '''Buggy code that will fail 70% of the time'''
            if random.random() > 0.3:
                print('This code failed, and will probably be retried!')
                raise ValueError('Triggered buggy code')
            return y * 2

        sequence = (
            RunnableLambda(add_one) |
            RunnableLambda(buggy_double).with_retry( # Retry on failure
                stop_after_attempt=10,
                wait_exponential_jitter=False
            )
        )

        print(sequence.input_schema.schema()) # Show inferred input schema
        print(sequence.output_schema.schema()) # Show inferred output schema
        print(sequence.invoke(2)) # invoke the sequence (note the retry above!!)

    Debugging and tracing
    =====================

    As the chains get longer, it can be useful to be able to see intermediate results
    to debug and trace the chain.

    You can set the global debug flag to True to enable debug output for all chains:

        .. code-block:: python

            from langchain.globals import set_debug
            set_debug(True)

    Alternatively, you can pass existing or custom callbacks to any given chain:

       ... code-block:: python

            from langchain.callbacks.tracers import ConsoleCallbackHandler

            chain.invoke(
                ...,
                config={'callbacks': [ConsoleCallbackHandler()]}
            )

    For a UI (and much more) checkout LangSmith: https://docs.smith.langchain.com/
    """

    @property
    def InputType(self) -> Type[Input]:
        """The type of input this runnable accepts specified as a type annotation."""
        for cls in self.__class__.__orig_bases__:  # type: ignore[attr-defined]
            type_args = get_args(cls)
            if type_args and len(type_args) == 2:
                return type_args[0]

        raise TypeError(
            f"Runnable {self.__class__.__name__} doesn't have an inferable InputType. "
            "Override the InputType property to specify the input type."
        )

    @property
    def OutputType(self) -> Type[Output]:
        """The type of output this runnable produces specified as a type annotation."""
        for cls in self.__class__.__orig_bases__:  # type: ignore[attr-defined]
            type_args = get_args(cls)
            if type_args and len(type_args) == 2:
                return type_args[1]

        raise TypeError(
            f"Runnable {self.__class__.__name__} doesn't have an inferable OutputType. "
            "Override the OutputType property to specify the output type."
        )

    @property
    def input_schema(self) -> Type[BaseModel]:
        """The type of input this runnable accepts specified as a pydantic model."""
        return self.get_input_schema()

    def get_input_schema(
        self, config: Optional[RunnableConfig] = None
    ) -> Type[BaseModel]:
        """Get a pydantic model that can be used to validate input to the runnable.

        Runnables that leverage the configurable_fields and configurable_alternatives
        methods will have a dynamic input schema that depends on which
        configuration the runnable is invoked with.

        This method allows to get an input schema for a specific configuration.

        Args:
            config: A config to use when generating the schema.

        Returns:
            A pydantic model that can be used to validate input.
        """
        root_type = self.InputType

        if inspect.isclass(root_type) and issubclass(root_type, BaseModel):
            return root_type

        return create_model(
            self.__class__.__name__ + "Input", __root__=(root_type, None)
        )

    @property
    def output_schema(self) -> Type[BaseModel]:
        """The type of output this runnable produces specified as a pydantic model."""
        return self.get_output_schema()

    def get_output_schema(
        self, config: Optional[RunnableConfig] = None
    ) -> Type[BaseModel]:
        """Get a pydantic model that can be used to validate output to the runnable.

        Runnables that leverage the configurable_fields and configurable_alternatives
        methods will have a dynamic output schema that depends on which
        configuration the runnable is invoked with.

        This method allows to get an output schema for a specific configuration.

        Args:
            config: A config to use when generating the schema.

        Returns:
            A pydantic model that can be used to validate output.
        """
        root_type = self.OutputType

        if inspect.isclass(root_type) and issubclass(root_type, BaseModel):
            return root_type

        return create_model(
            self.__class__.__name__ + "Output", __root__=(root_type, None)
        )

    @property
    def config_specs(self) -> List[ConfigurableFieldSpec]:
        """List configurable fields for this runnable."""
        return []

    def config_schema(
        self, *, include: Optional[Sequence[str]] = None
    ) -> Type[BaseModel]:
        """The type of config this runnable accepts specified as a pydantic model.

        To mark a field as configurable, see the `configurable_fields`
        and `configurable_alternatives` methods.

        Args:
            include: A list of fields to include in the config schema.

        Returns:
            A pydantic model that can be used to validate config.
        """

        class _Config:
            arbitrary_types_allowed = True

        include = include or []
        config_specs = self.config_specs
        configurable = (
            create_model(  # type: ignore[call-overload]
                "Configurable",
                **{
                    spec.id: (
                        spec.annotation,
                        Field(
                            spec.default, title=spec.name, description=spec.description
                        ),
                    )
                    for spec in config_specs
                },
            )
            if config_specs
            else None
        )

        return create_model(  # type: ignore[call-overload]
            self.__class__.__name__ + "Config",
            __config__=_Config,
            **({"configurable": (configurable, None)} if configurable else {}),
            **{
                field_name: (field_type, None)
                for field_name, field_type in RunnableConfig.__annotations__.items()
                if field_name in [i for i in include if i != "configurable"]
            },
        )

    def __or__(
        self,
        other: Union[
            Runnable[Any, Other],
            Callable[[Any], Other],
            Callable[[Iterator[Any]], Iterator[Other]],
            Mapping[str, Union[Runnable[Any, Other], Callable[[Any], Other], Any]],
        ],
    ) -> RunnableSerializable[Input, Other]:
        """Compose this runnable with another object to create a RunnableSequence."""
        return RunnableSequence(first=self, last=coerce_to_runnable(other))

    def __ror__(
        self,
        other: Union[
            Runnable[Other, Any],
            Callable[[Other], Any],
            Callable[[Iterator[Other]], Iterator[Any]],
            Mapping[str, Union[Runnable[Other, Any], Callable[[Other], Any], Any]],
        ],
    ) -> RunnableSerializable[Other, Output]:
        """Compose this runnable with another object to create a RunnableSequence."""
        return RunnableSequence(first=coerce_to_runnable(other), last=self)

    """ --- Public API --- """

    @abstractmethod
    def invoke(self, input: Input, config: Optional[RunnableConfig] = None) -> Output:
        """Transform a single input into an output. Override to implement.

        Args:
            input: The input to the runnable.
            config: A config to use when invoking the runnable.
               The config supports standard keys like 'tags', 'metadata' for tracing
               purposes, 'max_concurrency' for controlling how much work to do
               in parallel, and other keys. Please refer to the RunnableConfig
               for more details.

        Returns:
            The output of the runnable.
        """

    async def ainvoke(
        self, input: Input, config: Optional[RunnableConfig] = None, **kwargs: Any
    ) -> Output:
        """Default implementation of ainvoke, calls invoke from a thread.

        The default implementation allows usage of async code even if
        the runnable did not implement a native async version of invoke.

        Subclasses should override this method if they can run asynchronously.
        """
        return await asyncio.get_running_loop().run_in_executor(
            None, partial(self.invoke, **kwargs), input, config
        )

    def batch(
        self,
        inputs: List[Input],
        config: Optional[Union[RunnableConfig, List[RunnableConfig]]] = None,
        *,
        return_exceptions: bool = False,
        **kwargs: Optional[Any],
    ) -> List[Output]:
        """Default implementation runs invoke in parallel using a thread pool executor.

        The default implementation of batch works well for IO bound runnables.

        Subclasses should override this method if they can batch more efficiently;
        e.g., if the underlying runnable uses an API which supports a batch mode.
        """
        if not inputs:
            return []

        configs = get_config_list(config, len(inputs))

        def invoke(input: Input, config: RunnableConfig) -> Union[Output, Exception]:
            if return_exceptions:
                try:
                    return self.invoke(input, config, **kwargs)
                except Exception as e:
                    return e
            else:
                return self.invoke(input, config, **kwargs)

        # If there's only one input, don't bother with the executor
        if len(inputs) == 1:
            return cast(List[Output], [invoke(inputs[0], configs[0])])

        with get_executor_for_config(configs[0]) as executor:
            return cast(List[Output], list(executor.map(invoke, inputs, configs)))

    async def abatch(
        self,
        inputs: List[Input],
        config: Optional[Union[RunnableConfig, List[RunnableConfig]]] = None,
        *,
        return_exceptions: bool = False,
        **kwargs: Optional[Any],
    ) -> List[Output]:
        """Default implementation runs ainvoke in parallel using asyncio.gather.

        The default implementation of batch works well for IO bound runnables.

        Subclasses should override this method if they can batch more efficiently;
        e.g., if the underlying runnable uses an API which supports a batch mode.
        """
        if not inputs:
            return []

        configs = get_config_list(config, len(inputs))

        async def ainvoke(
            input: Input, config: RunnableConfig
        ) -> Union[Output, Exception]:
            if return_exceptions:
                try:
                    return await self.ainvoke(input, config, **kwargs)
                except Exception as e:
                    return e
            else:
                return await self.ainvoke(input, config, **kwargs)

        coros = map(ainvoke, inputs, configs)
        return await gather_with_concurrency(configs[0].get("max_concurrency"), *coros)

    def stream(
        self,
        input: Input,
        config: Optional[RunnableConfig] = None,
        **kwargs: Optional[Any],
    ) -> Iterator[Output]:
        """
        Default implementation of stream, which calls invoke.
        Subclasses should override this method if they support streaming output.
        """
        yield self.invoke(input, config, **kwargs)

    async def astream(
        self,
        input: Input,
        config: Optional[RunnableConfig] = None,
        **kwargs: Optional[Any],
    ) -> AsyncIterator[Output]:
        """
        Default implementation of astream, which calls ainvoke.
        Subclasses should override this method if they support streaming output.
        """
        yield await self.ainvoke(input, config, **kwargs)

    @overload
    def astream_log(
        self,
        input: Any,
        config: Optional[RunnableConfig] = None,
        *,
        diff: Literal[True] = True,
        include_names: Optional[Sequence[str]] = None,
        include_types: Optional[Sequence[str]] = None,
        include_tags: Optional[Sequence[str]] = None,
        exclude_names: Optional[Sequence[str]] = None,
        exclude_types: Optional[Sequence[str]] = None,
        exclude_tags: Optional[Sequence[str]] = None,
        **kwargs: Optional[Any],
    ) -> AsyncIterator[RunLogPatch]:
        ...

    @overload
    def astream_log(
        self,
        input: Any,
        config: Optional[RunnableConfig] = None,
        *,
        diff: Literal[False],
        include_names: Optional[Sequence[str]] = None,
        include_types: Optional[Sequence[str]] = None,
        include_tags: Optional[Sequence[str]] = None,
        exclude_names: Optional[Sequence[str]] = None,
        exclude_types: Optional[Sequence[str]] = None,
        exclude_tags: Optional[Sequence[str]] = None,
        **kwargs: Optional[Any],
    ) -> AsyncIterator[RunLog]:
        ...

    async def astream_log(
        self,
        input: Any,
        config: Optional[RunnableConfig] = None,
        *,
        diff: bool = True,
        include_names: Optional[Sequence[str]] = None,
        include_types: Optional[Sequence[str]] = None,
        include_tags: Optional[Sequence[str]] = None,
        exclude_names: Optional[Sequence[str]] = None,
        exclude_types: Optional[Sequence[str]] = None,
        exclude_tags: Optional[Sequence[str]] = None,
        **kwargs: Optional[Any],
    ) -> Union[AsyncIterator[RunLogPatch], AsyncIterator[RunLog]]:
        """
        Stream all output from a runnable, as reported to the callback system.
        This includes all inner runs of LLMs, Retrievers, Tools, etc.

        Output is streamed as Log objects, which include a list of
        jsonpatch ops that describe how the state of the run has changed in each
        step, and the final state of the run.

        The jsonpatch ops can be applied in order to construct state.
        """

        from langchain.callbacks.base import BaseCallbackManager
        from langchain.callbacks.tracers.log_stream import (
            LogStreamCallbackHandler,
            RunLog,
            RunLogPatch,
        )

        # Create a stream handler that will emit Log objects
        stream = LogStreamCallbackHandler(
            auto_close=False,
            include_names=include_names,
            include_types=include_types,
            include_tags=include_tags,
            exclude_names=exclude_names,
            exclude_types=exclude_types,
            exclude_tags=exclude_tags,
        )

        # Assign the stream handler to the config
        config = config or {}
        callbacks = config.get("callbacks")
        if callbacks is None:
            config["callbacks"] = [stream]
        elif isinstance(callbacks, list):
            config["callbacks"] = callbacks + [stream]
        elif isinstance(callbacks, BaseCallbackManager):
            callbacks = callbacks.copy()
            callbacks.add_handler(stream, inherit=True)
            config["callbacks"] = callbacks
        else:
            raise ValueError(
                f"Unexpected type for callbacks: {callbacks}."
                "Expected None, list or AsyncCallbackManager."
            )

        # Call the runnable in streaming mode,
        # add each chunk to the output stream
        async def consume_astream() -> None:
            try:
                async for chunk in self.astream(input, config, **kwargs):
                    await stream.send_stream.send(
                        RunLogPatch(
                            {
                                "op": "add",
                                "path": "/streamed_output/-",
                                "value": chunk,
                            }
                        )
                    )
            finally:
                await stream.send_stream.aclose()

        # Start the runnable in a task, so we can start consuming output
        task = asyncio.create_task(consume_astream())

        try:
            # Yield each chunk from the output stream
            if diff:
                async for log in stream:
                    yield log
            else:
                state = RunLog(state=None)  # type: ignore[arg-type]
                async for log in stream:
                    state = state + log
                    yield state
        finally:
            # Wait for the runnable to finish, if not cancelled (eg. by break)
            try:
                await task
            except asyncio.CancelledError:
                pass

    def transform(
        self,
        input: Iterator[Input],
        config: Optional[RunnableConfig] = None,
        **kwargs: Optional[Any],
    ) -> Iterator[Output]:
        """
        Default implementation of transform, which buffers input and then calls stream.
        Subclasses should override this method if they can start producing output while
        input is still being generated.
        """
        final: Input
        got_first_val = False

        for chunk in input:
            if not got_first_val:
                final = chunk
                got_first_val = True
            else:
                # Make a best effort to gather, for any type that supports `+`
                # This method should throw an error if gathering fails.
                final = final + chunk  # type: ignore[operator]

        if got_first_val:
            yield from self.stream(final, config, **kwargs)

    async def atransform(
        self,
        input: AsyncIterator[Input],
        config: Optional[RunnableConfig] = None,
        **kwargs: Optional[Any],
    ) -> AsyncIterator[Output]:
        """
        Default implementation of atransform, which buffers input and calls astream.
        Subclasses should override this method if they can start producing output while
        input is still being generated.
        """
        final: Input
        got_first_val = False

        async for chunk in input:
            if not got_first_val:
                final = chunk
                got_first_val = True
            else:
                # Make a best effort to gather, for any type that supports `+`
                # This method should throw an error if gathering fails.
                final = final + chunk  # type: ignore[operator]

        if got_first_val:
            async for output in self.astream(final, config, **kwargs):
                yield output

    def bind(self, **kwargs: Any) -> Runnable[Input, Output]:
        """
        Bind arguments to a Runnable, returning a new Runnable.
        """
        return RunnableBinding(bound=self, kwargs=kwargs, config={})

    def with_config(
        self,
        config: Optional[RunnableConfig] = None,
        # Sadly Unpack is not well supported by mypy so this will have to be untyped
        **kwargs: Any,
    ) -> Runnable[Input, Output]:
        """
        Bind config to a Runnable, returning a new Runnable.
        """
        return RunnableBinding(
            bound=self,
            config=cast(
                RunnableConfig,
                {**(config or {}), **kwargs},
            ),  # type: ignore[misc]
            kwargs={},
        )

    def with_listeners(
        self,
        *,
        on_start: Optional[Listener] = None,
        on_end: Optional[Listener] = None,
        on_error: Optional[Listener] = None,
    ) -> Runnable[Input, Output]:
        """
        Bind lifecycle listeners to a Runnable, returning a new Runnable.

        on_start: Called before the runnable starts running, with the Run object.
        on_end: Called after the runnable finishes running, with the Run object.
        on_error: Called if the runnable throws an error, with the Run object.

        The Run object contains information about the run, including its id,
        type, input, output, error, start_time, end_time, and any tags or metadata
        added to the run.
        """
        from langchain.callbacks.tracers.root_listeners import RootListenersTracer

        return RunnableBinding(
            bound=self,
            config_factories=[
                lambda config: {
                    "callbacks": [
                        RootListenersTracer(
                            config=config,
                            on_start=on_start,
                            on_end=on_end,
                            on_error=on_error,
                        )
                    ],
                }
            ],
        )

    def with_types(
        self,
        *,
        input_type: Optional[Type[Input]] = None,
        output_type: Optional[Type[Output]] = None,
    ) -> Runnable[Input, Output]:
        """
        Bind input and output types to a Runnable, returning a new Runnable.
        """
        return RunnableBinding(
            bound=self,
            custom_input_type=input_type,
            custom_output_type=output_type,
            kwargs={},
        )

    def with_retry(
        self,
        *,
        retry_if_exception_type: Tuple[Type[BaseException], ...] = (Exception,),
        wait_exponential_jitter: bool = True,
        stop_after_attempt: int = 3,
    ) -> Runnable[Input, Output]:
        """Create a new Runnable that retries the original runnable on exceptions.

        Args:
            retry_if_exception_type: A tuple of exception types to retry on
            wait_exponential_jitter: Whether to add jitter to the wait time
                                     between retries
            stop_after_attempt: The maximum number of attempts to make before giving up

        Returns:
            A new Runnable that retries the original runnable on exceptions.
        """
        from langchain_core.runnable.retry import RunnableRetry

        return RunnableRetry(
            bound=self,
            kwargs={},
            config={},
            retry_exception_types=retry_if_exception_type,
            wait_exponential_jitter=wait_exponential_jitter,
            max_attempt_number=stop_after_attempt,
        )

    def map(self) -> Runnable[List[Input], List[Output]]:
        """
        Return a new Runnable that maps a list of inputs to a list of outputs,
        by calling invoke() with each input.
        """
        return RunnableEach(bound=self)

    def with_fallbacks(
        self,
        fallbacks: Sequence[Runnable[Input, Output]],
        *,
        exceptions_to_handle: Tuple[Type[BaseException], ...] = (Exception,),
    ) -> RunnableWithFallbacksT[Input, Output]:
        """Add fallbacks to a runnable, returning a new Runnable.

        Args:
            fallbacks: A sequence of runnables to try if the original runnable fails.
            exceptions_to_handle: A tuple of exception types to handle.

        Returns:
            A new Runnable that will try the original runnable, and then each
            fallback in order, upon failures.
        """
        from langchain_core.runnable.fallbacks import RunnableWithFallbacks

        return RunnableWithFallbacks(
            runnable=self,
            fallbacks=fallbacks,
            exceptions_to_handle=exceptions_to_handle,
        )

    """ --- Helper methods for Subclasses --- """

    def _call_with_config(
        self,
        func: Union[
            Callable[[Input], Output],
            Callable[[Input, CallbackManagerForChainRun], Output],
            Callable[[Input, CallbackManagerForChainRun, RunnableConfig], Output],
        ],
        input: Input,
        config: Optional[RunnableConfig],
        run_type: Optional[str] = None,
        **kwargs: Optional[Any],
    ) -> Output:
        """Helper method to transform an Input value to an Output value,
        with callbacks. Use this method to implement invoke() in subclasses."""
        config = ensure_config(config)
        callback_manager = get_callback_manager_for_config(config)
        run_manager = callback_manager.on_chain_start(
            dumpd(self),
            input,
            run_type=run_type,
            name=config.get("run_name"),
        )
        try:
            output = call_func_with_variable_args(
                func, input, config, run_manager, **kwargs
            )
        except BaseException as e:
            run_manager.on_chain_error(e)
            raise
        else:
            run_manager.on_chain_end(dumpd(output))
            return output

    async def _acall_with_config(
        self,
        func: Union[
            Callable[[Input], Awaitable[Output]],
            Callable[[Input, AsyncCallbackManagerForChainRun], Awaitable[Output]],
            Callable[
                [Input, AsyncCallbackManagerForChainRun, RunnableConfig],
                Awaitable[Output],
            ],
        ],
        input: Input,
        config: Optional[RunnableConfig],
        run_type: Optional[str] = None,
        **kwargs: Optional[Any],
    ) -> Output:
        """Helper method to transform an Input value to an Output value,
        with callbacks. Use this method to implement ainvoke() in subclasses."""
        config = ensure_config(config)
        callback_manager = get_async_callback_manager_for_config(config)
        run_manager = await callback_manager.on_chain_start(
            dumpd(self),
            input,
            run_type=run_type,
            name=config.get("run_name"),
        )
        try:
            output = await acall_func_with_variable_args(
                func, input, config, run_manager, **kwargs
            )
        except BaseException as e:
            await run_manager.on_chain_error(e)
            raise
        else:
            await run_manager.on_chain_end(dumpd(output))
            return output

    def _batch_with_config(
        self,
        func: Union[
            Callable[[List[Input]], List[Union[Exception, Output]]],
            Callable[
                [List[Input], List[CallbackManagerForChainRun]],
                List[Union[Exception, Output]],
            ],
            Callable[
                [List[Input], List[CallbackManagerForChainRun], List[RunnableConfig]],
                List[Union[Exception, Output]],
            ],
        ],
        input: List[Input],
        config: Optional[Union[RunnableConfig, List[RunnableConfig]]] = None,
        *,
        return_exceptions: bool = False,
        run_type: Optional[str] = None,
        **kwargs: Optional[Any],
    ) -> List[Output]:
        """Helper method to transform an Input value to an Output value,
        with callbacks. Use this method to implement invoke() in subclasses."""
        if not input:
            return []

        configs = get_config_list(config, len(input))
        callback_managers = [get_callback_manager_for_config(c) for c in configs]
        run_managers = [
            callback_manager.on_chain_start(
                dumpd(self),
                input,
                run_type=run_type,
                name=config.get("run_name"),
            )
            for callback_manager, input, config in zip(
                callback_managers, input, configs
            )
        ]
        try:
            if accepts_config(func):
                kwargs["config"] = [
                    patch_config(c, callbacks=rm.get_child())
                    for c, rm in zip(configs, run_managers)
                ]
            if accepts_run_manager(func):
                kwargs["run_manager"] = run_managers
            output = func(input, **kwargs)  # type: ignore[call-arg]
        except BaseException as e:
            for run_manager in run_managers:
                run_manager.on_chain_error(e)
            if return_exceptions:
                return cast(List[Output], [e for _ in input])
            else:
                raise
        else:
            first_exception: Optional[Exception] = None
            for run_manager, out in zip(run_managers, output):
                if isinstance(out, Exception):
                    first_exception = first_exception or out
                    run_manager.on_chain_error(out)
                else:
                    run_manager.on_chain_end(dumpd(out))
            if return_exceptions or first_exception is None:
                return cast(List[Output], output)
            else:
                raise first_exception

    async def _abatch_with_config(
        self,
        func: Union[
            Callable[[List[Input]], Awaitable[List[Union[Exception, Output]]]],
            Callable[
                [List[Input], List[AsyncCallbackManagerForChainRun]],
                Awaitable[List[Union[Exception, Output]]],
            ],
            Callable[
                [
                    List[Input],
                    List[AsyncCallbackManagerForChainRun],
                    List[RunnableConfig],
                ],
                Awaitable[List[Union[Exception, Output]]],
            ],
        ],
        input: List[Input],
        config: Optional[Union[RunnableConfig, List[RunnableConfig]]] = None,
        *,
        return_exceptions: bool = False,
        run_type: Optional[str] = None,
        **kwargs: Optional[Any],
    ) -> List[Output]:
        """Helper method to transform an Input value to an Output value,
        with callbacks. Use this method to implement invoke() in subclasses."""
        if not input:
            return []

        configs = get_config_list(config, len(input))
        callback_managers = [get_async_callback_manager_for_config(c) for c in configs]
        run_managers: List[AsyncCallbackManagerForChainRun] = await asyncio.gather(
            *(
                callback_manager.on_chain_start(
                    dumpd(self),
                    input,
                    run_type=run_type,
                    name=config.get("run_name"),
                )
                for callback_manager, input, config in zip(
                    callback_managers, input, configs
                )
            )
        )
        try:
            if accepts_config(func):
                kwargs["config"] = [
                    patch_config(c, callbacks=rm.get_child())
                    for c, rm in zip(configs, run_managers)
                ]
            if accepts_run_manager(func):
                kwargs["run_manager"] = run_managers
            output = await func(input, **kwargs)  # type: ignore[call-arg]
        except BaseException as e:
            await asyncio.gather(
                *(run_manager.on_chain_error(e) for run_manager in run_managers)
            )
            if return_exceptions:
                return cast(List[Output], [e for _ in input])
            else:
                raise
        else:
            first_exception: Optional[Exception] = None
            coros: List[Awaitable[None]] = []
            for run_manager, out in zip(run_managers, output):
                if isinstance(out, Exception):
                    first_exception = first_exception or out
                    coros.append(run_manager.on_chain_error(out))
                else:
                    coros.append(run_manager.on_chain_end(dumpd(out)))
            await asyncio.gather(*coros)
            if return_exceptions or first_exception is None:
                return cast(List[Output], output)
            else:
                raise first_exception

    def _transform_stream_with_config(
        self,
        input: Iterator[Input],
        transformer: Union[
            Callable[[Iterator[Input]], Iterator[Output]],
            Callable[[Iterator[Input], CallbackManagerForChainRun], Iterator[Output]],
            Callable[
                [
                    Iterator[Input],
                    CallbackManagerForChainRun,
                    RunnableConfig,
                ],
                Iterator[Output],
            ],
        ],
        config: Optional[RunnableConfig],
        run_type: Optional[str] = None,
        **kwargs: Optional[Any],
    ) -> Iterator[Output]:
        """Helper method to transform an Iterator of Input values into an Iterator of
        Output values, with callbacks.
        Use this to implement `stream()` or `transform()` in Runnable subclasses."""
        # tee the input so we can iterate over it twice
        input_for_tracing, input_for_transform = tee(input, 2)
        # Start the input iterator to ensure the input runnable starts before this one
        final_input: Optional[Input] = next(input_for_tracing, None)
        final_input_supported = True
        final_output: Optional[Output] = None
        final_output_supported = True

        config = ensure_config(config)
        callback_manager = get_callback_manager_for_config(config)
        run_manager = callback_manager.on_chain_start(
            dumpd(self),
            {"input": ""},
            run_type=run_type,
            name=config.get("run_name"),
        )
        try:
            if accepts_config(transformer):
                kwargs["config"] = patch_config(
                    config, callbacks=run_manager.get_child()
                )
            if accepts_run_manager(transformer):
                kwargs["run_manager"] = run_manager
            iterator = transformer(input_for_transform, **kwargs)  # type: ignore[call-arg]
            for chunk in iterator:
                yield chunk
                if final_output_supported:
                    if final_output is None:
                        final_output = chunk
                    else:
                        try:
                            final_output = final_output + chunk  # type: ignore
                        except TypeError:
                            final_output = None
                            final_output_supported = False
            for ichunk in input_for_tracing:
                if final_input_supported:
                    if final_input is None:
                        final_input = ichunk
                    else:
                        try:
                            final_input = final_input + ichunk  # type: ignore
                        except TypeError:
                            final_input = None
                            final_input_supported = False
        except BaseException as e:
            run_manager.on_chain_error(e, inputs=final_input)
            raise
        else:
            run_manager.on_chain_end(final_output, inputs=final_input)

    async def _atransform_stream_with_config(
        self,
        input: AsyncIterator[Input],
        transformer: Union[
            Callable[[AsyncIterator[Input]], AsyncIterator[Output]],
            Callable[
                [AsyncIterator[Input], AsyncCallbackManagerForChainRun],
                AsyncIterator[Output],
            ],
            Callable[
                [
                    AsyncIterator[Input],
                    AsyncCallbackManagerForChainRun,
                    RunnableConfig,
                ],
                AsyncIterator[Output],
            ],
        ],
        config: Optional[RunnableConfig],
        run_type: Optional[str] = None,
        **kwargs: Optional[Any],
    ) -> AsyncIterator[Output]:
        """Helper method to transform an Async Iterator of Input values into an Async
        Iterator of Output values, with callbacks.
        Use this to implement `astream()` or `atransform()` in Runnable subclasses."""
        # tee the input so we can iterate over it twice
        input_for_tracing, input_for_transform = atee(input, 2)
        # Start the input iterator to ensure the input runnable starts before this one
        final_input: Optional[Input] = await py_anext(input_for_tracing, None)
        final_input_supported = True
        final_output: Optional[Output] = None
        final_output_supported = True

        config = ensure_config(config)
        callback_manager = get_async_callback_manager_for_config(config)
        run_manager = await callback_manager.on_chain_start(
            dumpd(self),
            {"input": ""},
            run_type=run_type,
            name=config.get("run_name"),
        )
        try:
            if accepts_config(transformer):
                kwargs["config"] = patch_config(
                    config, callbacks=run_manager.get_child()
                )
            if accepts_run_manager(transformer):
                kwargs["run_manager"] = run_manager
            iterator = transformer(input_for_transform, **kwargs)  # type: ignore[call-arg]
            async for chunk in iterator:
                yield chunk
                if final_output_supported:
                    if final_output is None:
                        final_output = chunk
                    else:
                        try:
                            final_output = final_output + chunk  # type: ignore
                        except TypeError:
                            final_output = None
                            final_output_supported = False
            async for ichunk in input_for_tracing:
                if final_input_supported:
                    if final_input is None:
                        final_input = ichunk
                    else:
                        try:
                            final_input = final_input + ichunk  # type: ignore[operator]
                        except TypeError:
                            final_input = None
                            final_input_supported = False
        except BaseException as e:
            await run_manager.on_chain_error(e, inputs=final_input)
            raise
        else:
            await run_manager.on_chain_end(final_output, inputs=final_input)


class RunnableSerializable(Serializable, Runnable[Input, Output]):
    """A Runnable that can be serialized to JSON."""

    def configurable_fields(
        self, **kwargs: AnyConfigurableField
    ) -> RunnableSerializable[Input, Output]:
        from langchain_core.runnable.configurable import RunnableConfigurableFields

        for key in kwargs:
            if key not in self.__fields__:
                raise ValueError(
                    f"Configuration key {key} not found in {self}: "
                    "available keys are {self.__fields__.keys()}"
                )

        return RunnableConfigurableFields(default=self, fields=kwargs)

    def configurable_alternatives(
        self,
        which: ConfigurableField,
        default_key: str = "default",
        **kwargs: Union[Runnable[Input, Output], Callable[[], Runnable[Input, Output]]],
    ) -> RunnableSerializable[Input, Output]:
        from langchain_core.runnable.configurable import (
            RunnableConfigurableAlternatives,
        )

        return RunnableConfigurableAlternatives(
            which=which, default=self, alternatives=kwargs, default_key=default_key
        )


class RunnableSequence(RunnableSerializable[Input, Output]):
    """A sequence of runnables, where the output of each is the input of the next.

    RunnableSequence is the most important composition operator in LangChain as it is
    used in virtually every chain.

    A RunnableSequence can be instantiated directly or more commonly by using the `|`
    operator where either the left or right operands (or both) must be a Runnable.

    Any RunnableSequence automatically supports sync, async, batch.

    The default implementations of `batch` and `abatch` utilize threadpools and
    asyncio gather and will be faster than naive invocation of invoke or ainvoke
    for IO bound runnables.

    Batching is implemented by invoking the batch method on each component of the
    RunnableSequence in order.

    A RunnableSequence preserves the streaming properties of its components, so if all
    components of the sequence implement a `transform` method -- which
    is the method that implements the logic to map a streaming input to a streaming
    output -- then the sequence will be able to stream input to output!

    If any component of the sequence does not implement transform then the
    streaming will only begin after this component is run. If there are
    multiple blocking components, streaming begins after the last one.

    Please note: RunnableLambdas do not support `transform` by default! So if
        you need to use a RunnableLambdas be careful about where you place them in a
        RunnableSequence (if you need to use the .stream()/.astream() methods).

        If you need arbitrary logic and need streaming, you can subclass
        Runnable, and implement `transform` for whatever logic you need.

    Here is a simple example that uses simple functions to illustrate the use of
    RunnableSequence:

        .. code-block:: python

            from langchain_core.runnable import RunnableLambda

            def add_one(x: int) -> int:
                return x + 1

            def mul_two(x: int) -> int:
                return x * 2

            runnable_1 = RunnableLambda(add_one)
            runnable_2 = RunnableLambda(mul_two)
            sequence = runnable_1 | runnable_2
            # Or equivalently:
            # sequence = RunnableSequence(first=runnable_1, last=runnable_2)
            sequence.invoke(1)
            await runnable.ainvoke(1)

            sequence.batch([1, 2, 3])
            await sequence.abatch([1, 2, 3])

    Here's an example that uses streams JSON output generated by an LLM:

        .. code-block:: python

            from langchain.output_parsers.json import SimpleJsonOutputParser
            from langchain.chat_models.openai import ChatOpenAI

            prompt = PromptTemplate.from_template(
                'In JSON format, give me a list of {topic} and their '
                'corresponding names in French, Spanish and in a '
                'Cat Language.'
            )

            model = ChatOpenAI()
            chain = prompt | model | SimpleJsonOutputParser()

            async for chunk in chain.astream({'topic': 'colors'}):
                print('-')
                print(chunk, sep='', flush=True)
    """

    # The steps are broken into first, middle and last, solely for type checking
    # purposes. It allows specifying the `Input` on the first type, the `Output` of
    # the last type.
    first: Runnable[Input, Any]
    """The first runnable in the sequence."""
    middle: List[Runnable[Any, Any]] = Field(default_factory=list)
    """The middle runnables in the sequence."""
    last: Runnable[Any, Output]
    """The last runnable in the sequence."""

    @property
    def steps(self) -> List[Runnable[Any, Any]]:
        """All the runnables that make up the sequence in order."""
        return [self.first] + self.middle + [self.last]

    @classmethod
    def is_lc_serializable(cls) -> bool:
        return True

    @classmethod
    def get_lc_namespace(cls) -> List[str]:
        return cls.__module__.split(".")[:-1]

    class Config:
        arbitrary_types_allowed = True

    @property
    def InputType(self) -> Type[Input]:
        return self.first.InputType

    @property
    def OutputType(self) -> Type[Output]:
        return self.last.OutputType

    def get_input_schema(
        self, config: Optional[RunnableConfig] = None
    ) -> Type[BaseModel]:
        from langchain_core.runnable.passthrough import RunnableAssign

        if isinstance(self.first, RunnableAssign):
            first = cast(RunnableAssign, self.first)
            next_ = self.middle[0] if self.middle else self.last
            next_input_schema = next_.get_input_schema(config)
            if not next_input_schema.__custom_root_type__:
                # it's a dict as expected
                return create_model(  # type: ignore[call-overload]
                    "RunnableSequenceInput",
                    **{
                        k: (v.annotation, v.default)
                        for k, v in next_input_schema.__fields__.items()
                        if k not in first.mapper.steps
                    },
                )

        return self.first.get_input_schema(config)

    def get_output_schema(
        self, config: Optional[RunnableConfig] = None
    ) -> Type[BaseModel]:
        return self.last.get_output_schema(config)

    @property
    def config_specs(self) -> List[ConfigurableFieldSpec]:
        return get_unique_config_specs(
            spec for step in self.steps for spec in step.config_specs
        )

    def __repr__(self) -> str:
        return "\n| ".join(
            repr(s) if i == 0 else indent_lines_after_first(repr(s), "| ")
            for i, s in enumerate(self.steps)
        )

    def __or__(
        self,
        other: Union[
            Runnable[Any, Other],
            Callable[[Any], Other],
            Callable[[Iterator[Any]], Iterator[Other]],
            Mapping[str, Union[Runnable[Any, Other], Callable[[Any], Other], Any]],
        ],
    ) -> RunnableSerializable[Input, Other]:
        if isinstance(other, RunnableSequence):
            return RunnableSequence(
                first=self.first,
                middle=self.middle + [self.last] + [other.first] + other.middle,
                last=other.last,
            )
        else:
            return RunnableSequence(
                first=self.first,
                middle=self.middle + [self.last],
                last=coerce_to_runnable(other),
            )

    def __ror__(
        self,
        other: Union[
            Runnable[Other, Any],
            Callable[[Other], Any],
            Callable[[Iterator[Other]], Iterator[Any]],
            Mapping[str, Union[Runnable[Other, Any], Callable[[Other], Any], Any]],
        ],
    ) -> RunnableSerializable[Other, Output]:
        if isinstance(other, RunnableSequence):
            return RunnableSequence(
                first=other.first,
                middle=other.middle + [other.last] + [self.first] + self.middle,
                last=self.last,
            )
        else:
            return RunnableSequence(
                first=coerce_to_runnable(other),
                middle=[self.first] + self.middle,
                last=self.last,
            )

    def invoke(self, input: Input, config: Optional[RunnableConfig] = None) -> Output:
        # setup callbacks
        config = ensure_config(config)
        callback_manager = get_callback_manager_for_config(config)
        # start the root run
        run_manager = callback_manager.on_chain_start(
            dumpd(self), input, name=config.get("run_name")
        )

        # invoke all steps in sequence
        try:
            for i, step in enumerate(self.steps):
                input = step.invoke(
                    input,
                    # mark each step as a child run
                    patch_config(
                        config, callbacks=run_manager.get_child(f"seq:step:{i+1}")
                    ),
                )
        # finish the root run
        except BaseException as e:
            run_manager.on_chain_error(e)
            raise
        else:
            run_manager.on_chain_end(input)
            return cast(Output, input)

    async def ainvoke(
        self,
        input: Input,
        config: Optional[RunnableConfig] = None,
        **kwargs: Optional[Any],
    ) -> Output:
        # setup callbacks
        config = ensure_config(config)
        callback_manager = get_async_callback_manager_for_config(config)
        # start the root run
        run_manager = await callback_manager.on_chain_start(
            dumpd(self), input, name=config.get("run_name")
        )

        # invoke all steps in sequence
        try:
            for i, step in enumerate(self.steps):
                input = await step.ainvoke(
                    input,
                    # mark each step as a child run
                    patch_config(
                        config, callbacks=run_manager.get_child(f"seq:step:{i+1}")
                    ),
                )
        # finish the root run
        except BaseException as e:
            await run_manager.on_chain_error(e)
            raise
        else:
            await run_manager.on_chain_end(input)
            return cast(Output, input)

    def batch(
        self,
        inputs: List[Input],
        config: Optional[Union[RunnableConfig, List[RunnableConfig]]] = None,
        *,
        return_exceptions: bool = False,
        **kwargs: Optional[Any],
    ) -> List[Output]:
        from langchain.callbacks.manager import CallbackManager

        if not inputs:
            return []

        # setup callbacks
        configs = get_config_list(config, len(inputs))
        callback_managers = [
            CallbackManager.configure(
                inheritable_callbacks=config.get("callbacks"),
                local_callbacks=None,
                verbose=False,
                inheritable_tags=config.get("tags"),
                local_tags=None,
                inheritable_metadata=config.get("metadata"),
                local_metadata=None,
            )
            for config in configs
        ]
        # start the root runs, one per input
        run_managers = [
            cm.on_chain_start(
                dumpd(self),
                input,
                name=config.get("run_name"),
            )
            for cm, input, config in zip(callback_managers, inputs, configs)
        ]

        # invoke
        try:
            if return_exceptions:
                # Track which inputs (by index) failed so far
                # If an input has failed it will be present in this map,
                # and the value will be the exception that was raised.
                failed_inputs_map: Dict[int, Exception] = {}
                for stepidx, step in enumerate(self.steps):
                    # Assemble the original indexes of the remaining inputs
                    # (i.e. the ones that haven't failed yet)
                    remaining_idxs = [
                        i for i in range(len(configs)) if i not in failed_inputs_map
                    ]
                    # Invoke the step on the remaining inputs
                    inputs = step.batch(
                        [
                            inp
                            for i, inp in zip(remaining_idxs, inputs)
                            if i not in failed_inputs_map
                        ],
                        [
                            # each step a child run of the corresponding root run
                            patch_config(
                                config, callbacks=rm.get_child(f"seq:step:{stepidx+1}")
                            )
                            for i, (rm, config) in enumerate(zip(run_managers, configs))
                            if i not in failed_inputs_map
                        ],
                        return_exceptions=return_exceptions,
                        **kwargs,
                    )
                    # If an input failed, add it to the map
                    for i, inp in zip(remaining_idxs, inputs):
                        if isinstance(inp, Exception):
                            failed_inputs_map[i] = inp
                    inputs = [inp for inp in inputs if not isinstance(inp, Exception)]
                    # If all inputs have failed, stop processing
                    if len(failed_inputs_map) == len(configs):
                        break

                # Reassemble the outputs, inserting Exceptions for failed inputs
                inputs_copy = inputs.copy()
                inputs = []
                for i in range(len(configs)):
                    if i in failed_inputs_map:
                        inputs.append(cast(Input, failed_inputs_map[i]))
                    else:
                        inputs.append(inputs_copy.pop(0))
            else:
                for i, step in enumerate(self.steps):
                    inputs = step.batch(
                        inputs,
                        [
                            # each step a child run of the corresponding root run
                            patch_config(
                                config, callbacks=rm.get_child(f"seq:step:{i+1}")
                            )
                            for rm, config in zip(run_managers, configs)
                        ],
                    )

        # finish the root runs
        except BaseException as e:
            for rm in run_managers:
                rm.on_chain_error(e)
            if return_exceptions:
                return cast(List[Output], [e for _ in inputs])
            else:
                raise
        else:
            first_exception: Optional[Exception] = None
            for run_manager, out in zip(run_managers, inputs):
                if isinstance(out, Exception):
                    first_exception = first_exception or out
                    run_manager.on_chain_error(out)
                else:
                    run_manager.on_chain_end(dumpd(out))
            if return_exceptions or first_exception is None:
                return cast(List[Output], inputs)
            else:
                raise first_exception

    async def abatch(
        self,
        inputs: List[Input],
        config: Optional[Union[RunnableConfig, List[RunnableConfig]]] = None,
        *,
        return_exceptions: bool = False,
        **kwargs: Optional[Any],
    ) -> List[Output]:
        from langchain.callbacks.manager import (
            AsyncCallbackManager,
        )

        if not inputs:
            return []

        # setup callbacks
        configs = get_config_list(config, len(inputs))
        callback_managers = [
            AsyncCallbackManager.configure(
                inheritable_callbacks=config.get("callbacks"),
                local_callbacks=None,
                verbose=False,
                inheritable_tags=config.get("tags"),
                local_tags=None,
                inheritable_metadata=config.get("metadata"),
                local_metadata=None,
            )
            for config in configs
        ]
        # start the root runs, one per input
        run_managers: List[AsyncCallbackManagerForChainRun] = await asyncio.gather(
            *(
                cm.on_chain_start(
                    dumpd(self),
                    input,
                    name=config.get("run_name"),
                )
                for cm, input, config in zip(callback_managers, inputs, configs)
            )
        )

        # invoke .batch() on each step
        # this uses batching optimizations in Runnable subclasses, like LLM
        try:
            if return_exceptions:
                # Track which inputs (by index) failed so far
                # If an input has failed it will be present in this map,
                # and the value will be the exception that was raised.
                failed_inputs_map: Dict[int, Exception] = {}
                for stepidx, step in enumerate(self.steps):
                    # Assemble the original indexes of the remaining inputs
                    # (i.e. the ones that haven't failed yet)
                    remaining_idxs = [
                        i for i in range(len(configs)) if i not in failed_inputs_map
                    ]
                    # Invoke the step on the remaining inputs
                    inputs = await step.abatch(
                        [
                            inp
                            for i, inp in zip(remaining_idxs, inputs)
                            if i not in failed_inputs_map
                        ],
                        [
                            # each step a child run of the corresponding root run
                            patch_config(
                                config, callbacks=rm.get_child(f"seq:step:{stepidx+1}")
                            )
                            for i, (rm, config) in enumerate(zip(run_managers, configs))
                            if i not in failed_inputs_map
                        ],
                        return_exceptions=return_exceptions,
                        **kwargs,
                    )
                    # If an input failed, add it to the map
                    for i, inp in zip(remaining_idxs, inputs):
                        if isinstance(inp, Exception):
                            failed_inputs_map[i] = inp
                    inputs = [inp for inp in inputs if not isinstance(inp, Exception)]
                    # If all inputs have failed, stop processing
                    if len(failed_inputs_map) == len(configs):
                        break

                # Reassemble the outputs, inserting Exceptions for failed inputs
                inputs_copy = inputs.copy()
                inputs = []
                for i in range(len(configs)):
                    if i in failed_inputs_map:
                        inputs.append(cast(Input, failed_inputs_map[i]))
                    else:
                        inputs.append(inputs_copy.pop(0))
            else:
                for i, step in enumerate(self.steps):
                    inputs = await step.abatch(
                        inputs,
                        [
                            # each step a child run of the corresponding root run
                            patch_config(
                                config, callbacks=rm.get_child(f"seq:step:{i+1}")
                            )
                            for rm, config in zip(run_managers, configs)
                        ],
                    )
        # finish the root runs
        except BaseException as e:
            await asyncio.gather(*(rm.on_chain_error(e) for rm in run_managers))
            if return_exceptions:
                return cast(List[Output], [e for _ in inputs])
            else:
                raise
        else:
            first_exception: Optional[Exception] = None
            coros: List[Awaitable[None]] = []
            for run_manager, out in zip(run_managers, inputs):
                if isinstance(out, Exception):
                    first_exception = first_exception or out
                    coros.append(run_manager.on_chain_error(out))
                else:
                    coros.append(run_manager.on_chain_end(dumpd(out)))
            await asyncio.gather(*coros)
            if return_exceptions or first_exception is None:
                return cast(List[Output], inputs)
            else:
                raise first_exception

    def _transform(
        self,
        input: Iterator[Input],
        run_manager: CallbackManagerForChainRun,
        config: RunnableConfig,
    ) -> Iterator[Output]:
        steps = [self.first] + self.middle + [self.last]

        # transform the input stream of each step with the next
        # steps that don't natively support transforming an input stream will
        # buffer input in memory until all available, and then start emitting output
        final_pipeline = cast(Iterator[Output], input)
        for step in steps:
            final_pipeline = step.transform(
                final_pipeline,
                patch_config(
                    config,
                    callbacks=run_manager.get_child(f"seq:step:{steps.index(step)+1}"),
                ),
            )

        for output in final_pipeline:
            yield output

    async def _atransform(
        self,
        input: AsyncIterator[Input],
        run_manager: AsyncCallbackManagerForChainRun,
        config: RunnableConfig,
    ) -> AsyncIterator[Output]:
        steps = [self.first] + self.middle + [self.last]

        # stream the last steps
        # transform the input stream of each step with the next
        # steps that don't natively support transforming an input stream will
        # buffer input in memory until all available, and then start emitting output
        final_pipeline = cast(AsyncIterator[Output], input)
        for step in steps:
            final_pipeline = step.atransform(
                final_pipeline,
                patch_config(
                    config,
                    callbacks=run_manager.get_child(f"seq:step:{steps.index(step)+1}"),
                ),
            )
        async for output in final_pipeline:
            yield output

    def transform(
        self,
        input: Iterator[Input],
        config: Optional[RunnableConfig] = None,
        **kwargs: Optional[Any],
    ) -> Iterator[Output]:
        yield from self._transform_stream_with_config(
            input, self._transform, config, **kwargs
        )

    def stream(
        self,
        input: Input,
        config: Optional[RunnableConfig] = None,
        **kwargs: Optional[Any],
    ) -> Iterator[Output]:
        yield from self.transform(iter([input]), config, **kwargs)

    async def atransform(
        self,
        input: AsyncIterator[Input],
        config: Optional[RunnableConfig] = None,
        **kwargs: Optional[Any],
    ) -> AsyncIterator[Output]:
        async for chunk in self._atransform_stream_with_config(
            input, self._atransform, config, **kwargs
        ):
            yield chunk

    async def astream(
        self,
        input: Input,
        config: Optional[RunnableConfig] = None,
        **kwargs: Optional[Any],
    ) -> AsyncIterator[Output]:
        async def input_aiter() -> AsyncIterator[Input]:
            yield input

        async for chunk in self.atransform(input_aiter(), config, **kwargs):
            yield chunk


class RunnableParallel(RunnableSerializable[Input, Dict[str, Any]]):
    """
    A runnable that runs a mapping of runnables in parallel,
    and returns a mapping of their outputs.
    """

    steps: Mapping[str, Runnable[Input, Any]]

    def __init__(
        self,
        __steps: Optional[
            Mapping[
                str,
                Union[
                    Runnable[Input, Any],
                    Callable[[Input], Any],
                    Mapping[str, Union[Runnable[Input, Any], Callable[[Input], Any]]],
                ],
            ]
        ] = None,
        **kwargs: Union[
            Runnable[Input, Any],
            Callable[[Input], Any],
            Mapping[str, Union[Runnable[Input, Any], Callable[[Input], Any]]],
        ],
    ) -> None:
        merged = {**__steps} if __steps is not None else {}
        merged.update(kwargs)
        super().__init__(
            steps={key: coerce_to_runnable(r) for key, r in merged.items()}
        )

    @classmethod
    def is_lc_serializable(cls) -> bool:
        return True

    @classmethod
    def get_lc_namespace(cls) -> List[str]:
        return cls.__module__.split(".")[:-1]

    class Config:
        arbitrary_types_allowed = True

    @property
    def InputType(self) -> Any:
        for step in self.steps.values():
            if step.InputType:
                return step.InputType

        return Any

    def get_input_schema(
        self, config: Optional[RunnableConfig] = None
    ) -> Type[BaseModel]:
        if all(
            s.get_input_schema(config).schema().get("type", "object") == "object"
            for s in self.steps.values()
        ):
            # This is correct, but pydantic typings/mypy don't think so.
            return create_model(  # type: ignore[call-overload]
                "RunnableParallelInput",
                **{
                    k: (v.annotation, v.default)
                    for step in self.steps.values()
                    for k, v in step.get_input_schema(config).__fields__.items()
                    if k != "__root__"
                },
            )

        return super().get_input_schema(config)

    def get_output_schema(
        self, config: Optional[RunnableConfig] = None
    ) -> Type[BaseModel]:
        # This is correct, but pydantic typings/mypy don't think so.
        return create_model(  # type: ignore[call-overload]
            "RunnableParallelOutput",
            **{k: (v.OutputType, None) for k, v in self.steps.items()},
        )

    @property
    def config_specs(self) -> List[ConfigurableFieldSpec]:
        return get_unique_config_specs(
            spec for step in self.steps.values() for spec in step.config_specs
        )

    def __repr__(self) -> str:
        map_for_repr = ",\n  ".join(
            f"{k}: {indent_lines_after_first(repr(v), '  ' + k + ': ')}"
            for k, v in self.steps.items()
        )
        return "{\n  " + map_for_repr + "\n}"

    def invoke(
        self, input: Input, config: Optional[RunnableConfig] = None
    ) -> Dict[str, Any]:
        from langchain.callbacks.manager import CallbackManager

        # setup callbacks
        config = ensure_config(config)
        callback_manager = CallbackManager.configure(
            inheritable_callbacks=config.get("callbacks"),
            local_callbacks=None,
            verbose=False,
            inheritable_tags=config.get("tags"),
            local_tags=None,
            inheritable_metadata=config.get("metadata"),
            local_metadata=None,
        )
        # start the root run
        run_manager = callback_manager.on_chain_start(
            dumpd(self), input, name=config.get("run_name")
        )

        # gather results from all steps
        try:
            # copy to avoid issues from the caller mutating the steps during invoke()
            steps = dict(self.steps)
            with get_executor_for_config(config) as executor:
                futures = [
                    executor.submit(
                        step.invoke,
                        input,
                        # mark each step as a child run
                        patch_config(
                            config,
                            callbacks=run_manager.get_child(f"map:key:{key}"),
                        ),
                    )
                    for key, step in steps.items()
                ]
                output = {key: future.result() for key, future in zip(steps, futures)}
        # finish the root run
        except BaseException as e:
            run_manager.on_chain_error(e)
            raise
        else:
            run_manager.on_chain_end(output)
            return output

    async def ainvoke(
        self,
        input: Input,
        config: Optional[RunnableConfig] = None,
        **kwargs: Optional[Any],
    ) -> Dict[str, Any]:
        # setup callbacks
        config = ensure_config(config)
        callback_manager = get_async_callback_manager_for_config(config)
        # start the root run
        run_manager = await callback_manager.on_chain_start(
            dumpd(self), input, name=config.get("run_name")
        )

        # gather results from all steps
        try:
            # copy to avoid issues from the caller mutating the steps during invoke()
            steps = dict(self.steps)
            results = await asyncio.gather(
                *(
                    step.ainvoke(
                        input,
                        # mark each step as a child run
                        patch_config(
                            config, callbacks=run_manager.get_child(f"map:key:{key}")
                        ),
                    )
                    for key, step in steps.items()
                )
            )
            output = {key: value for key, value in zip(steps, results)}
        # finish the root run
        except BaseException as e:
            await run_manager.on_chain_error(e)
            raise
        else:
            await run_manager.on_chain_end(output)
            return output

    def _transform(
        self,
        input: Iterator[Input],
        run_manager: CallbackManagerForChainRun,
        config: RunnableConfig,
    ) -> Iterator[AddableDict]:
        # Shallow copy steps to ignore mutations while in progress
        steps = dict(self.steps)
        # Each step gets a copy of the input iterator,
        # which is consumed in parallel in a separate thread.
        input_copies = list(safetee(input, len(steps), lock=threading.Lock()))
        with get_executor_for_config(config) as executor:
            # Create the transform() generator for each step
            named_generators = [
                (
                    name,
                    step.transform(
                        input_copies.pop(),
                        patch_config(
                            config, callbacks=run_manager.get_child(f"map:key:{name}")
                        ),
                    ),
                )
                for name, step in steps.items()
            ]
            # Start the first iteration of each generator
            futures = {
                executor.submit(next, generator): (step_name, generator)
                for step_name, generator in named_generators
            }
            # Yield chunks from each as they become available,
            # and start the next iteration of that generator that yielded it.
            # When all generators are exhausted, stop.
            while futures:
                completed_futures, _ = wait(futures, return_when=FIRST_COMPLETED)
                for future in completed_futures:
                    (step_name, generator) = futures.pop(future)
                    try:
                        chunk = AddableDict({step_name: future.result()})
                        yield chunk
                        futures[executor.submit(next, generator)] = (
                            step_name,
                            generator,
                        )
                    except StopIteration:
                        pass

    def transform(
        self,
        input: Iterator[Input],
        config: Optional[RunnableConfig] = None,
        **kwargs: Any,
    ) -> Iterator[Dict[str, Any]]:
        yield from self._transform_stream_with_config(
            input, self._transform, config, **kwargs
        )

    def stream(
        self,
        input: Input,
        config: Optional[RunnableConfig] = None,
        **kwargs: Optional[Any],
    ) -> Iterator[Dict[str, Any]]:
        yield from self.transform(iter([input]), config)

    async def _atransform(
        self,
        input: AsyncIterator[Input],
        run_manager: AsyncCallbackManagerForChainRun,
        config: RunnableConfig,
    ) -> AsyncIterator[AddableDict]:
        # Shallow copy steps to ignore mutations while in progress
        steps = dict(self.steps)
        # Each step gets a copy of the input iterator,
        # which is consumed in parallel in a separate thread.
        input_copies = list(atee(input, len(steps), lock=asyncio.Lock()))
        # Create the transform() generator for each step
        named_generators = [
            (
                name,
                step.atransform(
                    input_copies.pop(),
                    patch_config(
                        config, callbacks=run_manager.get_child(f"map:key:{name}")
                    ),
                ),
            )
            for name, step in steps.items()
        ]

        # Wrap in a coroutine to satisfy linter
        async def get_next_chunk(generator: AsyncIterator) -> Optional[Output]:
            return await py_anext(generator)

        # Start the first iteration of each generator
        tasks = {
            asyncio.create_task(get_next_chunk(generator)): (step_name, generator)
            for step_name, generator in named_generators
        }
        # Yield chunks from each as they become available,
        # and start the next iteration of the generator that yielded it.
        # When all generators are exhausted, stop.
        while tasks:
            completed_tasks, _ = await asyncio.wait(
                tasks, return_when=asyncio.FIRST_COMPLETED
            )
            for task in completed_tasks:
                (step_name, generator) = tasks.pop(task)
                try:
                    chunk = AddableDict({step_name: task.result()})
                    yield chunk
                    new_task = asyncio.create_task(get_next_chunk(generator))
                    tasks[new_task] = (step_name, generator)
                except StopAsyncIteration:
                    pass

    async def atransform(
        self,
        input: AsyncIterator[Input],
        config: Optional[RunnableConfig] = None,
        **kwargs: Any,
    ) -> AsyncIterator[Dict[str, Any]]:
        async for chunk in self._atransform_stream_with_config(
            input, self._atransform, config, **kwargs
        ):
            yield chunk

    async def astream(
        self,
        input: Input,
        config: Optional[RunnableConfig] = None,
        **kwargs: Optional[Any],
    ) -> AsyncIterator[Dict[str, Any]]:
        async def input_aiter() -> AsyncIterator[Input]:
            yield input

        async for chunk in self.atransform(input_aiter(), config):
            yield chunk


# We support both names
RunnableMap = RunnableParallel


class RunnableGenerator(Runnable[Input, Output]):
    """
    A runnable that runs a generator function.
    """

    def __init__(
        self,
        transform: Union[
            Callable[[Iterator[Input]], Iterator[Output]],
            Callable[[AsyncIterator[Input]], AsyncIterator[Output]],
        ],
        atransform: Optional[
            Callable[[AsyncIterator[Input]], AsyncIterator[Output]]
        ] = None,
    ) -> None:
        if atransform is not None:
            self._atransform = atransform

        if inspect.isasyncgenfunction(transform):
            self._atransform = transform
        elif inspect.isgeneratorfunction(transform):
            self._transform = transform
        else:
            raise TypeError(
                "Expected a generator function type for `transform`."
                f"Instead got an unsupported type: {type(transform)}"
            )

    @property
    def InputType(self) -> Any:
        func = getattr(self, "_transform", None) or getattr(self, "_atransform")
        try:
            params = inspect.signature(func).parameters
            first_param = next(iter(params.values()), None)
            if first_param and first_param.annotation != inspect.Parameter.empty:
                return getattr(first_param.annotation, "__args__", (Any,))[0]
            else:
                return Any
        except ValueError:
            return Any

    @property
    def OutputType(self) -> Any:
        func = getattr(self, "_transform", None) or getattr(self, "_atransform")
        try:
            sig = inspect.signature(func)
            return (
                getattr(sig.return_annotation, "__args__", (Any,))[0]
                if sig.return_annotation != inspect.Signature.empty
                else Any
            )
        except ValueError:
            return Any

    def __eq__(self, other: Any) -> bool:
        if isinstance(other, RunnableGenerator):
            if hasattr(self, "_transform") and hasattr(other, "_transform"):
                return self._transform == other._transform
            elif hasattr(self, "_atransform") and hasattr(other, "_atransform"):
                return self._atransform == other._atransform
            else:
                return False
        else:
            return False

    def __repr__(self) -> str:
        return "RunnableGenerator(...)"

    def transform(
        self,
        input: Iterator[Input],
        config: Optional[RunnableConfig] = None,
        **kwargs: Any,
    ) -> Iterator[Output]:
        return self._transform_stream_with_config(
            input, self._transform, config, **kwargs
        )

    def stream(
        self,
        input: Input,
        config: Optional[RunnableConfig] = None,
        **kwargs: Any,
    ) -> Iterator[Output]:
        return self.transform(iter([input]), config, **kwargs)

    def invoke(
        self, input: Input, config: Optional[RunnableConfig] = None, **kwargs: Any
    ) -> Output:
        final = None
        for output in self.stream(input, config, **kwargs):
            if final is None:
                final = output
            else:
                final = final + output
        return cast(Output, final)

    def atransform(
        self,
        input: AsyncIterator[Input],
        config: Optional[RunnableConfig] = None,
        **kwargs: Any,
    ) -> AsyncIterator[Output]:
        if not hasattr(self, "_atransform"):
            raise NotImplementedError("This runnable does not support async methods.")

        return self._atransform_stream_with_config(
            input, self._atransform, config, **kwargs
        )

    def astream(
        self,
        input: Input,
        config: Optional[RunnableConfig] = None,
        **kwargs: Any,
    ) -> AsyncIterator[Output]:
        async def input_aiter() -> AsyncIterator[Input]:
            yield input

        return self.atransform(input_aiter(), config, **kwargs)

    async def ainvoke(
        self, input: Input, config: Optional[RunnableConfig] = None, **kwargs: Any
    ) -> Output:
        final = None
        async for output in self.astream(input, config, **kwargs):
            if final is None:
                final = output
            else:
                final = final + output
        return cast(Output, final)


class RunnableLambda(Runnable[Input, Output]):
    """RunnableLambda converts a python callable into a Runnable.

    Wrapping a callable in a RunnableLambda makes the callable usable
    within either a sync or async context.

    RunnableLambda can be composed as any other Runnable and provides
    seamless integration with LangChain tracing.

    Examples:

        .. code-block:: python

            # This is a RunnableLambda
            from langchain_core.runnable import RunnableLambda

            def add_one(x: int) -> int:
                return x + 1

            runnable = RunnableLambda(add_one)

            runnable.invoke(1) # returns 2
            runnable.batch([1, 2, 3]) # returns [2, 3, 4]

            # Async is supported by default by delegating to the sync implementation
            await runnable.ainvoke(1) # returns 2
            await runnable.abatch([1, 2, 3]) # returns [2, 3, 4]


            # Alternatively, can provide both synd and sync implementations
            async def add_one_async(x: int) -> int:
                return x + 1

            runnable = RunnableLambda(add_one, afunc=add_one_async)
            runnable.invoke(1) # Uses add_one
            await runnable.ainvoke(1) # Uses add_one_async
    """

    def __init__(
        self,
        func: Union[
            Union[
                Callable[[Input], Output],
                Callable[[Input, RunnableConfig], Output],
                Callable[[Input, CallbackManagerForChainRun], Output],
                Callable[[Input, CallbackManagerForChainRun, RunnableConfig], Output],
            ],
            Union[
                Callable[[Input], Awaitable[Output]],
                Callable[[Input, RunnableConfig], Awaitable[Output]],
                Callable[[Input, AsyncCallbackManagerForChainRun], Awaitable[Output]],
                Callable[
                    [Input, AsyncCallbackManagerForChainRun, RunnableConfig],
                    Awaitable[Output],
                ],
            ],
        ],
        afunc: Optional[
            Union[
                Callable[[Input], Awaitable[Output]],
                Callable[[Input, RunnableConfig], Awaitable[Output]],
                Callable[[Input, AsyncCallbackManagerForChainRun], Awaitable[Output]],
                Callable[
                    [Input, AsyncCallbackManagerForChainRun, RunnableConfig],
                    Awaitable[Output],
                ],
            ]
        ] = None,
    ) -> None:
        """Create a RunnableLambda from a callable, and async callable or both.

        Accepts both sync and async variants to allow providing efficient
        implementations for sync and async execution.

        Args:
            func: Either sync or async callable
            afunc: An async callable that takes an input and returns an output.
        """
        if afunc is not None:
            self.afunc = afunc

        if inspect.iscoroutinefunction(func):
            if afunc is not None:
                raise TypeError(
                    "Func was provided as a coroutine function, but afunc was "
                    "also provided. If providing both, func should be a regular "
                    "function to avoid ambiguity."
                )
            self.afunc = func
        elif callable(func):
            self.func = cast(Callable[[Input], Output], func)
        else:
            raise TypeError(
                "Expected a callable type for `func`."
                f"Instead got an unsupported type: {type(func)}"
            )

    @property
    def InputType(self) -> Any:
        """The type of the input to this runnable."""
        func = getattr(self, "func", None) or getattr(self, "afunc")
        try:
            params = inspect.signature(func).parameters
            first_param = next(iter(params.values()), None)
            if first_param and first_param.annotation != inspect.Parameter.empty:
                return first_param.annotation
            else:
                return Any
        except ValueError:
            return Any

    def get_input_schema(
        self, config: Optional[RunnableConfig] = None
    ) -> Type[BaseModel]:
        """The pydantic schema for the input to this runnable."""
        func = getattr(self, "func", None) or getattr(self, "afunc")

        if isinstance(func, itemgetter):
            # This is terrible, but afaict it's not possible to access _items
            # on itemgetter objects, so we have to parse the repr
            items = str(func).replace("operator.itemgetter(", "")[:-1].split(", ")
            if all(
                item[0] == "'" and item[-1] == "'" and len(item) > 2 for item in items
            ):
                # It's a dict, lol
                return create_model(
                    "RunnableLambdaInput",
                    **{item[1:-1]: (Any, None) for item in items},  # type: ignore
                )
            else:
                return create_model("RunnableLambdaInput", __root__=(List[Any], None))

        if self.InputType != Any:
            return super().get_input_schema(config)

        if dict_keys := get_function_first_arg_dict_keys(func):
            return create_model(
                "RunnableLambdaInput",
                **{key: (Any, None) for key in dict_keys},  # type: ignore
            )

        return super().get_input_schema(config)

    @property
    def OutputType(self) -> Any:
        """The type of the output of this runnable as a type annotation."""
        func = getattr(self, "func", None) or getattr(self, "afunc")
        try:
            sig = inspect.signature(func)
            return (
                sig.return_annotation
                if sig.return_annotation != inspect.Signature.empty
                else Any
            )
        except ValueError:
            return Any

    def __eq__(self, other: Any) -> bool:
        if isinstance(other, RunnableLambda):
            if hasattr(self, "func") and hasattr(other, "func"):
                return self.func == other.func
            elif hasattr(self, "afunc") and hasattr(other, "afunc"):
                return self.afunc == other.afunc
            else:
                return False
        else:
            return False

    def __repr__(self) -> str:
        """A string representation of this runnable."""
        if hasattr(self, "func"):
            return f"RunnableLambda({get_lambda_source(self.func) or '...'})"
        elif hasattr(self, "afunc"):
            return f"RunnableLambda(afunc={get_lambda_source(self.afunc) or '...'})"
        else:
            return "RunnableLambda(...)"

    def _invoke(
        self,
        input: Input,
        run_manager: CallbackManagerForChainRun,
        config: RunnableConfig,
        **kwargs: Any,
    ) -> Output:
        output = call_func_with_variable_args(
            self.func, input, config, run_manager, **kwargs
        )
        # If the output is a runnable, invoke it
        if isinstance(output, Runnable):
            recursion_limit = config["recursion_limit"]
            if recursion_limit <= 0:
                raise RecursionError(
                    f"Recursion limit reached when invoking {self} with input {input}."
                )
            output = output.invoke(
                input,
                patch_config(
                    config,
                    callbacks=run_manager.get_child(),
                    recursion_limit=recursion_limit - 1,
                ),
            )
        return output

    async def _ainvoke(
        self,
        input: Input,
        run_manager: AsyncCallbackManagerForChainRun,
        config: RunnableConfig,
        **kwargs: Any,
    ) -> Output:
        output = await acall_func_with_variable_args(
            self.afunc, input, config, run_manager, **kwargs
        )
        # If the output is a runnable, invoke it
        if isinstance(output, Runnable):
            recursion_limit = config["recursion_limit"]
            if recursion_limit <= 0:
                raise RecursionError(
                    f"Recursion limit reached when invoking {self} with input {input}."
                )
            output = await output.ainvoke(
                input,
                patch_config(
                    config,
                    callbacks=run_manager.get_child(),
                    recursion_limit=recursion_limit - 1,
                ),
            )
        return output

    def _config(
        self, config: Optional[RunnableConfig], callable: Callable[..., Any]
    ) -> RunnableConfig:
        config = config or {}

        if config.get("run_name") is None:
            try:
                run_name = callable.__name__
            except AttributeError:
                run_name = None
            if run_name is not None:
                return patch_config(config, run_name=run_name)

        return config

    def invoke(
        self,
        input: Input,
        config: Optional[RunnableConfig] = None,
        **kwargs: Optional[Any],
    ) -> Output:
        """Invoke this runnable synchronously."""
        if hasattr(self, "func"):
            return self._call_with_config(
                self._invoke,
                input,
                self._config(config, self.func),
                **kwargs,
            )
        else:
            raise TypeError(
                "Cannot invoke a coroutine function synchronously."
                "Use `ainvoke` instead."
            )

    async def ainvoke(
        self,
        input: Input,
        config: Optional[RunnableConfig] = None,
        **kwargs: Optional[Any],
    ) -> Output:
        """Invoke this runnable asynchronously."""
        if hasattr(self, "afunc"):
            return await self._acall_with_config(
                self._ainvoke,
                input,
                self._config(config, self.afunc),
                **kwargs,
            )
        else:
            # Delegating to super implementation of ainvoke.
            # Uses asyncio executor to run the sync version (invoke)
            return await super().ainvoke(input, config)


class RunnableEachBase(RunnableSerializable[List[Input], List[Output]]):
    """
    A runnable that delegates calls to another runnable
    with each element of the input sequence.

    Use only if creating a new RunnableEach subclass with different __init__ args.
    """

    bound: Runnable[Input, Output]

    class Config:
        arbitrary_types_allowed = True

    @property
    def InputType(self) -> Any:
        return List[self.bound.InputType]  # type: ignore[name-defined]

    def get_input_schema(
        self, config: Optional[RunnableConfig] = None
    ) -> Type[BaseModel]:
        return create_model(
            "RunnableEachInput",
            __root__=(
                List[self.bound.get_input_schema(config)],  # type: ignore
                None,
            ),
        )

    @property
    def OutputType(self) -> Type[List[Output]]:
        return List[self.bound.OutputType]  # type: ignore[name-defined]

    def get_output_schema(
        self, config: Optional[RunnableConfig] = None
    ) -> Type[BaseModel]:
        schema = self.bound.get_output_schema(config)
        return create_model(
            "RunnableEachOutput",
            __root__=(
                List[schema],  # type: ignore
                None,
            ),
        )

    @property
    def config_specs(self) -> List[ConfigurableFieldSpec]:
        return self.bound.config_specs

    @classmethod
    def is_lc_serializable(cls) -> bool:
        return True

    @classmethod
    def get_lc_namespace(cls) -> List[str]:
        return cls.__module__.split(".")[:-1]

    def _invoke(
        self,
        inputs: List[Input],
        run_manager: CallbackManagerForChainRun,
        config: RunnableConfig,
        **kwargs: Any,
    ) -> List[Output]:
        return self.bound.batch(
            inputs, patch_config(config, callbacks=run_manager.get_child()), **kwargs
        )

    def invoke(
        self, input: List[Input], config: Optional[RunnableConfig] = None, **kwargs: Any
    ) -> List[Output]:
        return self._call_with_config(self._invoke, input, config, **kwargs)

    async def _ainvoke(
        self,
        inputs: List[Input],
        run_manager: AsyncCallbackManagerForChainRun,
        config: RunnableConfig,
        **kwargs: Any,
    ) -> List[Output]:
        return await self.bound.abatch(
            inputs, patch_config(config, callbacks=run_manager.get_child()), **kwargs
        )

    async def ainvoke(
        self, input: List[Input], config: Optional[RunnableConfig] = None, **kwargs: Any
    ) -> List[Output]:
        return await self._acall_with_config(self._ainvoke, input, config, **kwargs)


class RunnableEach(RunnableEachBase[Input, Output]):
    """
    A runnable that delegates calls to another runnable
    with each element of the input sequence.
    """

    def bind(self, **kwargs: Any) -> RunnableEach[Input, Output]:
        return RunnableEach(bound=self.bound.bind(**kwargs))

    def with_config(
        self, config: Optional[RunnableConfig] = None, **kwargs: Any
    ) -> RunnableEach[Input, Output]:
        return RunnableEach(bound=self.bound.with_config(config, **kwargs))

    def with_listeners(
        self,
        *,
        on_start: Optional[Listener] = None,
        on_end: Optional[Listener] = None,
        on_error: Optional[Listener] = None,
    ) -> RunnableEach[Input, Output]:
        """
        Bind lifecycle listeners to a Runnable, returning a new Runnable.

        on_start: Called before the runnable starts running, with the Run object.
        on_end: Called after the runnable finishes running, with the Run object.
        on_error: Called if the runnable throws an error, with the Run object.

        The Run object contains information about the run, including its id,
        type, input, output, error, start_time, end_time, and any tags or metadata
        added to the run.
        """
        return RunnableEach(
            bound=self.bound.with_listeners(
                on_start=on_start, on_end=on_end, on_error=on_error
            )
        )


class RunnableBindingBase(RunnableSerializable[Input, Output]):
    """
    A runnable that delegates calls to another runnable with a set of kwargs.

    Use only if creating a new RunnableBinding subclass with different __init__ args.
    """

    bound: Runnable[Input, Output]

    kwargs: Mapping[str, Any] = Field(default_factory=dict)

    config: RunnableConfig = Field(default_factory=dict)

    config_factories: List[Callable[[RunnableConfig], RunnableConfig]] = Field(
        default_factory=list
    )

    # Union[Type[Input], BaseModel] + things like List[str]
    custom_input_type: Optional[Any] = None
    # Union[Type[Output], BaseModel] + things like List[str]
    custom_output_type: Optional[Any] = None

    class Config:
        arbitrary_types_allowed = True

    def __init__(
        self,
        *,
        bound: Runnable[Input, Output],
        kwargs: Optional[Mapping[str, Any]] = None,
        config: Optional[RunnableConfig] = None,
        config_factories: Optional[
            List[Callable[[RunnableConfig], RunnableConfig]]
        ] = None,
        custom_input_type: Optional[Union[Type[Input], BaseModel]] = None,
        custom_output_type: Optional[Union[Type[Output], BaseModel]] = None,
        **other_kwargs: Any,
    ) -> None:
        config = config or {}
        # config_specs contains the list of valid `configurable` keys
        if configurable := config.get("configurable", None):
            allowed_keys = set(s.id for s in bound.config_specs)
            for key in configurable:
                if key not in allowed_keys:
                    raise ValueError(
                        f"Configurable key '{key}' not found in runnable with"
                        f" config keys: {allowed_keys}"
                    )
        super().__init__(
            bound=bound,
            kwargs=kwargs or {},
            config=config or {},
            config_factories=config_factories or [],
            custom_input_type=custom_input_type,
            custom_output_type=custom_output_type,
            **other_kwargs,
        )

    @property
    def InputType(self) -> Type[Input]:
        return (
            cast(Type[Input], self.custom_input_type)
            if self.custom_input_type is not None
            else self.bound.InputType
        )

    @property
    def OutputType(self) -> Type[Output]:
        return (
            cast(Type[Output], self.custom_output_type)
            if self.custom_output_type is not None
            else self.bound.OutputType
        )

    def get_input_schema(
        self, config: Optional[RunnableConfig] = None
    ) -> Type[BaseModel]:
        if self.custom_input_type is not None:
            return super().get_input_schema(config)
        return self.bound.get_input_schema(merge_configs(self.config, config))

    def get_output_schema(
        self, config: Optional[RunnableConfig] = None
    ) -> Type[BaseModel]:
        if self.custom_output_type is not None:
            return super().get_output_schema(config)
        return self.bound.get_output_schema(merge_configs(self.config, config))

    @property
    def config_specs(self) -> List[ConfigurableFieldSpec]:
        return self.bound.config_specs

    @classmethod
    def is_lc_serializable(cls) -> bool:
        return True

    @classmethod
    def get_lc_namespace(cls) -> List[str]:
        return cls.__module__.split(".")[:-1]

    def _merge_configs(self, *configs: Optional[RunnableConfig]) -> RunnableConfig:
        config = merge_configs(self.config, *configs)
        return merge_configs(config, *(f(config) for f in self.config_factories))

    def invoke(
        self,
        input: Input,
        config: Optional[RunnableConfig] = None,
        **kwargs: Optional[Any],
    ) -> Output:
        return self.bound.invoke(
            input,
            self._merge_configs(config),
            **{**self.kwargs, **kwargs},
        )

    async def ainvoke(
        self,
        input: Input,
        config: Optional[RunnableConfig] = None,
        **kwargs: Optional[Any],
    ) -> Output:
        return await self.bound.ainvoke(
            input,
            self._merge_configs(config),
            **{**self.kwargs, **kwargs},
        )

    def batch(
        self,
        inputs: List[Input],
        config: Optional[Union[RunnableConfig, List[RunnableConfig]]] = None,
        *,
        return_exceptions: bool = False,
        **kwargs: Optional[Any],
    ) -> List[Output]:
        if isinstance(config, list):
            configs = cast(
                List[RunnableConfig],
                [self._merge_configs(conf) for conf in config],
            )
        else:
            configs = [self._merge_configs(config) for _ in range(len(inputs))]
        return self.bound.batch(
            inputs,
            configs,
            return_exceptions=return_exceptions,
            **{**self.kwargs, **kwargs},
        )

    async def abatch(
        self,
        inputs: List[Input],
        config: Optional[Union[RunnableConfig, List[RunnableConfig]]] = None,
        *,
        return_exceptions: bool = False,
        **kwargs: Optional[Any],
    ) -> List[Output]:
        if isinstance(config, list):
            configs = cast(
                List[RunnableConfig],
                [self._merge_configs(conf) for conf in config],
            )
        else:
            configs = [self._merge_configs(config) for _ in range(len(inputs))]
        return await self.bound.abatch(
            inputs,
            configs,
            return_exceptions=return_exceptions,
            **{**self.kwargs, **kwargs},
        )

    def stream(
        self,
        input: Input,
        config: Optional[RunnableConfig] = None,
        **kwargs: Optional[Any],
    ) -> Iterator[Output]:
        yield from self.bound.stream(
            input,
            self._merge_configs(config),
            **{**self.kwargs, **kwargs},
        )

    async def astream(
        self,
        input: Input,
        config: Optional[RunnableConfig] = None,
        **kwargs: Optional[Any],
    ) -> AsyncIterator[Output]:
        async for item in self.bound.astream(
            input,
            self._merge_configs(config),
            **{**self.kwargs, **kwargs},
        ):
            yield item

    def transform(
        self,
        input: Iterator[Input],
        config: Optional[RunnableConfig] = None,
        **kwargs: Any,
    ) -> Iterator[Output]:
        yield from self.bound.transform(
            input,
            self._merge_configs(config),
            **{**self.kwargs, **kwargs},
        )

    async def atransform(
        self,
        input: AsyncIterator[Input],
        config: Optional[RunnableConfig] = None,
        **kwargs: Any,
    ) -> AsyncIterator[Output]:
        async for item in self.bound.atransform(
            input,
            self._merge_configs(config),
            **{**self.kwargs, **kwargs},
        ):
            yield item


RunnableBindingBase.update_forward_refs(RunnableConfig=RunnableConfig)


class RunnableBinding(RunnableBindingBase[Input, Output]):
    """
    A runnable that delegates calls to another runnable with a set of kwargs.
    """

    def bind(self, **kwargs: Any) -> Runnable[Input, Output]:
        return self.__class__(
            bound=self.bound,
            config=self.config,
            kwargs={**self.kwargs, **kwargs},
            custom_input_type=self.custom_input_type,
            custom_output_type=self.custom_output_type,
        )

    def with_config(
        self,
        config: Optional[RunnableConfig] = None,
        # Sadly Unpack is not well supported by mypy so this will have to be untyped
        **kwargs: Any,
    ) -> Runnable[Input, Output]:
        return self.__class__(
            bound=self.bound,
            kwargs=self.kwargs,
            config=cast(RunnableConfig, {**self.config, **(config or {}), **kwargs}),
            custom_input_type=self.custom_input_type,
            custom_output_type=self.custom_output_type,
        )

    def with_listeners(
        self,
        *,
        on_start: Optional[Listener] = None,
        on_end: Optional[Listener] = None,
        on_error: Optional[Listener] = None,
    ) -> Runnable[Input, Output]:
        """
        Bind lifecycle listeners to a Runnable, returning a new Runnable.

        on_start: Called before the runnable starts running, with the Run object.
        on_end: Called after the runnable finishes running, with the Run object.
        on_error: Called if the runnable throws an error, with the Run object.

        The Run object contains information about the run, including its id,
        type, input, output, error, start_time, end_time, and any tags or metadata
        added to the run.
        """
        from langchain.callbacks.tracers.root_listeners import RootListenersTracer

        return self.__class__(
            bound=self.bound,
            kwargs=self.kwargs,
            config=self.config,
            config_factories=[
                lambda config: {
                    "callbacks": [
                        RootListenersTracer(
                            config=config,
                            on_start=on_start,
                            on_end=on_end,
                            on_error=on_error,
                        )
                    ],
                }
            ],
            custom_input_type=self.custom_input_type,
            custom_output_type=self.custom_output_type,
        )

    def with_types(
        self,
        input_type: Optional[Union[Type[Input], BaseModel]] = None,
        output_type: Optional[Union[Type[Output], BaseModel]] = None,
    ) -> Runnable[Input, Output]:
        return self.__class__(
            bound=self.bound,
            kwargs=self.kwargs,
            config=self.config,
            custom_input_type=input_type
            if input_type is not None
            else self.custom_input_type,
            custom_output_type=output_type
            if output_type is not None
            else self.custom_output_type,
        )

    def with_retry(self, **kwargs: Any) -> Runnable[Input, Output]:
        return self.__class__(
            bound=self.bound.with_retry(**kwargs),
            kwargs=self.kwargs,
            config=self.config,
        )


RunnableLike = Union[
    Runnable[Input, Output],
    Callable[[Input], Output],
    Callable[[Input], Awaitable[Output]],
    Callable[[Iterator[Input]], Iterator[Output]],
    Callable[[AsyncIterator[Input]], AsyncIterator[Output]],
    Mapping[str, Any],
]


def coerce_to_runnable(thing: RunnableLike) -> Runnable[Input, Output]:
    """Coerce a runnable-like object into a Runnable.

    Args:
        thing: A runnable-like object.

    Returns:
        A Runnable.
    """
    if isinstance(thing, Runnable):
        return thing
    elif inspect.isasyncgenfunction(thing) or inspect.isgeneratorfunction(thing):
        return RunnableGenerator(thing)
    elif callable(thing):
        return RunnableLambda(cast(Callable[[Input], Output], thing))
    elif isinstance(thing, dict):
        return cast(Runnable[Input, Output], RunnableParallel(thing))
    else:
        raise TypeError(
            f"Expected a Runnable, callable or dict."
            f"Instead got an unsupported type: {type(thing)}"
        )<|MERGE_RESOLUTION|>--- conflicted
+++ resolved
@@ -32,28 +32,20 @@
 from typing_extensions import Literal, get_args
 
 if TYPE_CHECKING:
-    from langchain_core.callbacks.manager import (
+    from langchain.schema.callbacks.manager import (
         AsyncCallbackManagerForChainRun,
         CallbackManagerForChainRun,
     )
-    from langchain_core.callbacks.tracers.log_stream import RunLog, RunLogPatch
-    from langchain_core.callbacks.tracers.root_listeners import Listener
-    from langchain_core.runnable.fallbacks import (
+    from langchain.schema.callbacks.tracers.log_stream import RunLog, RunLogPatch
+    from langchain.schema.callbacks.tracers.root_listeners import Listener
+    from langchain.schema.runnable.fallbacks import (
         RunnableWithFallbacks as RunnableWithFallbacksT,
     )
 
-<<<<<<< HEAD
-
-from langchain_core.load.dump import dumpd
-from langchain_core.load.serializable import Serializable
-from langchain_core.pydantic_v1 import BaseModel, Field, create_model
-from langchain_core.runnable.config import (
-=======
 from langchain.load.dump import dumpd
 from langchain.load.serializable import Serializable
 from langchain.pydantic_v1 import BaseModel, Field, create_model
 from langchain.schema.runnable.config import (
->>>>>>> 43dad6cb
     RunnableConfig,
     acall_func_with_variable_args,
     call_func_with_variable_args,
@@ -65,7 +57,7 @@
     merge_configs,
     patch_config,
 )
-from langchain_core.runnable.utils import (
+from langchain.schema.runnable.utils import (
     AddableDict,
     AnyConfigurableField,
     ConfigurableField,
@@ -80,8 +72,8 @@
     get_unique_config_specs,
     indent_lines_after_first,
 )
-from langchain_core.utils.aiter import atee, py_anext
-from langchain_core.utils.iter import safetee
+from langchain.utils.aiter import atee, py_anext
+from langchain.utils.iter import safetee
 
 Other = TypeVar("Other")
 
@@ -134,7 +126,7 @@
 
     .. code-block:: python
 
-        from langchain_core.runnable import RunnableLambda
+        from langchain.schema.runnable import RunnableLambda
 
         # A RunnableSequence constructed using the `|` operator
         sequence = RunnableLambda(lambda x: x + 1) | RunnableLambda(lambda x: x * 2)
@@ -162,7 +154,7 @@
 
     .. code-block:: python
 
-        from langchain_core.runnable import RunnableLambda
+        from langchain.schema.runnable import RunnableLambda
 
         import random
 
@@ -785,7 +777,7 @@
         Returns:
             A new Runnable that retries the original runnable on exceptions.
         """
-        from langchain_core.runnable.retry import RunnableRetry
+        from langchain.schema.runnable.retry import RunnableRetry
 
         return RunnableRetry(
             bound=self,
@@ -819,7 +811,7 @@
             A new Runnable that will try the original runnable, and then each
             fallback in order, upon failures.
         """
-        from langchain_core.runnable.fallbacks import RunnableWithFallbacks
+        from langchain.schema.runnable.fallbacks import RunnableWithFallbacks
 
         return RunnableWithFallbacks(
             runnable=self,
@@ -1197,7 +1189,7 @@
     def configurable_fields(
         self, **kwargs: AnyConfigurableField
     ) -> RunnableSerializable[Input, Output]:
-        from langchain_core.runnable.configurable import RunnableConfigurableFields
+        from langchain.schema.runnable.configurable import RunnableConfigurableFields
 
         for key in kwargs:
             if key not in self.__fields__:
@@ -1214,7 +1206,7 @@
         default_key: str = "default",
         **kwargs: Union[Runnable[Input, Output], Callable[[], Runnable[Input, Output]]],
     ) -> RunnableSerializable[Input, Output]:
-        from langchain_core.runnable.configurable import (
+        from langchain.schema.runnable.configurable import (
             RunnableConfigurableAlternatives,
         )
 
@@ -1262,7 +1254,7 @@
 
         .. code-block:: python
 
-            from langchain_core.runnable import RunnableLambda
+            from langchain.schema.runnable import RunnableLambda
 
             def add_one(x: int) -> int:
                 return x + 1
@@ -1339,7 +1331,7 @@
     def get_input_schema(
         self, config: Optional[RunnableConfig] = None
     ) -> Type[BaseModel]:
-        from langchain_core.runnable.passthrough import RunnableAssign
+        from langchain.schema.runnable.passthrough import RunnableAssign
 
         if isinstance(self.first, RunnableAssign):
             first = cast(RunnableAssign, self.first)
@@ -2281,7 +2273,7 @@
         .. code-block:: python
 
             # This is a RunnableLambda
-            from langchain_core.runnable import RunnableLambda
+            from langchain.schema.runnable import RunnableLambda
 
             def add_one(x: int) -> int:
                 return x + 1
