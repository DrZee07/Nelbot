"""Retriever that generates and executes structured queries over its own data source."""

from typing import Any, Dict, List, Optional, Type, cast

from langchain import LLMChain
from langchain.callbacks.manager import CallbackManagerForRetrieverRun
from langchain.chains.query_constructor.base import load_query_constructor_chain
from langchain.chains.query_constructor.ir import StructuredQuery, Visitor
from langchain.chains.query_constructor.schema import AttributeInfo
from langchain.pydantic_v1 import BaseModel, Field, root_validator
from langchain.retrievers.self_query.chroma import ChromaTranslator
from langchain.retrievers.self_query.dashvector import DashvectorTranslator
from langchain.retrievers.self_query.deeplake import DeepLakeTranslator
from langchain.retrievers.self_query.elasticsearch import ElasticsearchTranslator
from langchain.retrievers.self_query.milvus import MilvusTranslator
from langchain.retrievers.self_query.myscale import MyScaleTranslator
from langchain.retrievers.self_query.pinecone import PineconeTranslator
from langchain.retrievers.self_query.qdrant import QdrantTranslator
<<<<<<< HEAD
from langchain.retrievers.self_query.supabase import SupabaseVectorTranslator
=======
from langchain.retrievers.self_query.vectara import VectaraTranslator
>>>>>>> a9eb7c6c
from langchain.retrievers.self_query.weaviate import WeaviateTranslator
from langchain.schema import BaseRetriever, Document
from langchain.schema.language_model import BaseLanguageModel
from langchain.vectorstores import (
    Chroma,
    DashVector,
    DeepLake,
    ElasticsearchStore,
    Milvus,
    MyScale,
    Pinecone,
    Qdrant,
<<<<<<< HEAD
    SupabaseVectorStore,
=======
    Vectara,
>>>>>>> a9eb7c6c
    VectorStore,
    Weaviate,
)


def _get_builtin_translator(vectorstore: VectorStore) -> Visitor:
    """Get the translator class corresponding to the vector store class."""
    vectorstore_cls = vectorstore.__class__
    BUILTIN_TRANSLATORS: Dict[Type[VectorStore], Type[Visitor]] = {
        Pinecone: PineconeTranslator,
        Chroma: ChromaTranslator,
        DashVector: DashvectorTranslator,
        Weaviate: WeaviateTranslator,
        Vectara: VectaraTranslator,
        Qdrant: QdrantTranslator,
        MyScale: MyScaleTranslator,
        DeepLake: DeepLakeTranslator,
        ElasticsearchStore: ElasticsearchTranslator,
        Milvus: MilvusTranslator,
        SupabaseVectorStore: SupabaseVectorTranslator,
    }
    if vectorstore_cls not in BUILTIN_TRANSLATORS:
        raise ValueError(
            f"Self query retriever with Vector Store type {vectorstore_cls}"
            f" not supported."
        )
    if isinstance(vectorstore, Qdrant):
        return QdrantTranslator(metadata_key=vectorstore.metadata_payload_key)
    elif isinstance(vectorstore, MyScale):
        return MyScaleTranslator(metadata_key=vectorstore.metadata_column)
    return BUILTIN_TRANSLATORS[vectorstore_cls]()


class SelfQueryRetriever(BaseRetriever, BaseModel):
    """Retriever that uses a vector store and an LLM to generate
    the vector store queries."""

    vectorstore: VectorStore
    """The underlying vector store from which documents will be retrieved."""
    llm_chain: LLMChain
    """The LLMChain for generating the vector store queries."""
    search_type: str = "similarity"
    """The search type to perform on the vector store."""
    search_kwargs: dict = Field(default_factory=dict)
    """Keyword arguments to pass in to the vector store search."""
    structured_query_translator: Visitor
    """Translator for turning internal query language into vectorstore search params."""
    verbose: bool = False
    """Use original query instead of the revised new query from LLM"""
    use_original_query: bool = False

    class Config:
        """Configuration for this pydantic object."""

        arbitrary_types_allowed = True

    @root_validator(pre=True)
    def validate_translator(cls, values: Dict) -> Dict:
        """Validate translator."""
        if "structured_query_translator" not in values:
            values["structured_query_translator"] = _get_builtin_translator(
                values["vectorstore"]
            )
        return values

    def _get_relevant_documents(
        self, query: str, *, run_manager: CallbackManagerForRetrieverRun
    ) -> List[Document]:
        """Get documents relevant for a query.

        Args:
            query: string to find relevant documents for

        Returns:
            List of relevant documents
        """
        inputs = self.llm_chain.prep_inputs({"query": query})
        structured_query = cast(
            StructuredQuery,
            self.llm_chain.predict_and_parse(
                callbacks=run_manager.get_child(), **inputs
            ),
        )
        if self.verbose:
            print(structured_query)
        new_query, new_kwargs = self.structured_query_translator.visit_structured_query(
            structured_query
        )
        if structured_query.limit is not None:
            new_kwargs["k"] = structured_query.limit

        if self.use_original_query:
            new_query = query

        search_kwargs = {**self.search_kwargs, **new_kwargs}
        docs = self.vectorstore.search(new_query, self.search_type, **search_kwargs)
        return docs

    @classmethod
    def from_llm(
        cls,
        llm: BaseLanguageModel,
        vectorstore: VectorStore,
        document_contents: str,
        metadata_field_info: List[AttributeInfo],
        structured_query_translator: Optional[Visitor] = None,
        chain_kwargs: Optional[Dict] = None,
        enable_limit: bool = False,
        use_original_query: bool = False,
        **kwargs: Any,
    ) -> "SelfQueryRetriever":
        if structured_query_translator is None:
            structured_query_translator = _get_builtin_translator(vectorstore)
        chain_kwargs = chain_kwargs or {}

        if "allowed_comparators" not in chain_kwargs:
            chain_kwargs[
                "allowed_comparators"
            ] = structured_query_translator.allowed_comparators
        if "allowed_operators" not in chain_kwargs:
            chain_kwargs[
                "allowed_operators"
            ] = structured_query_translator.allowed_operators
        llm_chain = load_query_constructor_chain(
            llm,
            document_contents,
            metadata_field_info,
            enable_limit=enable_limit,
            **chain_kwargs,
        )
        return cls(
            llm_chain=llm_chain,
            vectorstore=vectorstore,
            use_original_query=use_original_query,
            structured_query_translator=structured_query_translator,
            **kwargs,
        )<|MERGE_RESOLUTION|>--- conflicted
+++ resolved
@@ -16,11 +16,8 @@
 from langchain.retrievers.self_query.myscale import MyScaleTranslator
 from langchain.retrievers.self_query.pinecone import PineconeTranslator
 from langchain.retrievers.self_query.qdrant import QdrantTranslator
-<<<<<<< HEAD
 from langchain.retrievers.self_query.supabase import SupabaseVectorTranslator
-=======
 from langchain.retrievers.self_query.vectara import VectaraTranslator
->>>>>>> a9eb7c6c
 from langchain.retrievers.self_query.weaviate import WeaviateTranslator
 from langchain.schema import BaseRetriever, Document
 from langchain.schema.language_model import BaseLanguageModel
@@ -33,11 +30,6 @@
     MyScale,
     Pinecone,
     Qdrant,
-<<<<<<< HEAD
-    SupabaseVectorStore,
-=======
-    Vectara,
->>>>>>> a9eb7c6c
     VectorStore,
     Weaviate,
 )
