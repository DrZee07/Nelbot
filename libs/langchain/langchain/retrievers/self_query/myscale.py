import re
import warnings
from typing import Any, Callable, Dict, Optional, Tuple

from langchain.chains.query_constructor.ir import (
    Comparator,
    Comparison,
    Operation,
    Operator,
    StructuredQuery,
    Visitor,
)
from langchain.chains.query_constructor.schema import VirtualColumnName


def _DEFAULT_COMPOSER(op_name: str) -> Callable:
    """
    Default composer for logical operators.

    Args:
        op_name: Name of the operator.

    Returns:
        Callable that takes a list of arguments and returns a string.
    """

    def f(*args: Any) -> str:
        args_: map[str] = map(str, args)
        return f" {op_name} ".join(args_)

    return f


def _FUNCTION_COMPOSER(op_name: str) -> Callable:
    """
    Composer for functions.

    Args:
        op_name: Name of the function.

    Returns:
        Callable that takes a list of arguments and returns a string.
    """

    def f(*args: Any) -> str:
        args_: map[str] = map(str, args)
        return f"{op_name}({','.join(args_)})"

    return f


class MyScaleTranslator(Visitor):
    """Translate `MyScale` internal query language elements to valid filters."""

    allowed_operators = [Operator.AND, Operator.OR, Operator.NOT]
    """Subset of allowed logical operators."""

    allowed_comparators = [
        Comparator.EQ,
        Comparator.GT,
        Comparator.GTE,
        Comparator.LT,
        Comparator.LTE,
        Comparator.CONTAIN,
        Comparator.LIKE,
    ]

    map_dict = {
        Operator.AND: _DEFAULT_COMPOSER("AND"),
        Operator.OR: _DEFAULT_COMPOSER("OR"),
        Operator.NOT: _DEFAULT_COMPOSER("NOT"),
        Comparator.EQ: _DEFAULT_COMPOSER("="),
        Comparator.GT: _DEFAULT_COMPOSER(">"),
        Comparator.GTE: _DEFAULT_COMPOSER(">="),
        Comparator.LT: _DEFAULT_COMPOSER("<"),
        Comparator.LTE: _DEFAULT_COMPOSER("<="),
        Comparator.CONTAIN: _FUNCTION_COMPOSER("has"),
        Comparator.LIKE: _DEFAULT_COMPOSER("ILIKE"),
    }

    def __init__(self, metadata_key: Optional[str] = None) -> None:
        """Create translator based on metadata key.
        If None, then raw_name will be used."""
        super().__init__()
        if metadata_key:
            print(metadata_key)
            warnings.warn(
                "WARNING: `metadata_key` will be deprecated! "
                "Tables created using MyScale vectorstore need to use "
                "`VirtualColumnName`s in `AttributeInfo` to create schemas. "
                "Please check the newest documentation on MyScale Self-Querying "
                "Retrivier! https://python.langchain.com/docs/modules/"
                "data_connection/retrievers/self_query/myscale_self_query"
                "#testing-it-out-with-self-query-retrievers-existing-functionalities"
            )
        self.metadata_key = metadata_key

    def visit_operation(self, operation: Operation) -> Dict:
        args = [arg.accept(self) for arg in operation.arguments]
        func = operation.operator
        self._validate_func(func)
        return self.map_dict[func](*args)

    def visit_comparison(self, comparison: Comparison) -> Dict:
<<<<<<< HEAD
        # NOTE: now the arbitrary function column is replaced by virtual column names
        if isinstance(comparison.attribute, VirtualColumnName):
            attr = comparison.attribute()
        elif isinstance(comparison.attribute, str):
            if self.metadata_key:
                regex = "\((.*?)\)"
                matched = re.search("\(\w+\)", comparison.attribute)

                # If arbitrary function is applied to an attribute
                if matched:
                    attr = re.sub(
                        regex,
                        f"({self.metadata_key}.{matched.group(0)[1:-1]})",
                        comparison.attribute,
                    )
                else:
                    attr = f"{self.metadata_key}.{comparison.attribute}"
            else:
                attr = comparison.attribute
=======
        regex = r"\((.*?)\)"
        matched = re.search(r"\(\w+\)", comparison.attribute)

        # If arbitrary function is applied to an attribute
        if matched:
            attr = re.sub(
                regex,
                f"({self.metadata_key}.{matched.group(0)[1:-1]})",
                comparison.attribute,
            )
        else:
            attr = f"{self.metadata_key}.{comparison.attribute}"
>>>>>>> 9e6748e1
        value = comparison.value
        comp = comparison.comparator

        value = f"'{value}'" if isinstance(value, str) else value

        # convert timestamp for datetime objects
<<<<<<< HEAD
        if type(value) is datetime.date:
            if type(comparison.attribute) is not VirtualColumnName:
                attr = f"parseDateTime32BestEffort({attr})"
            value = f"parseDateTime32BestEffort('{value.strftime('%Y-%m-%d')}')"
=======
        if isinstance(value, dict) and value.get("type") == "date":
            attr = f"parseDateTime32BestEffort({attr})"
            value = f"parseDateTime32BestEffort('{value['date']}')"
>>>>>>> 9e6748e1

        # string pattern match
        if comp is Comparator.LIKE:
            value = f"'%{value[1:-1]}%'"
        return self.map_dict[comp](attr, value)

    def visit_structured_query(
        self, structured_query: StructuredQuery
    ) -> Tuple[str, dict]:
        if structured_query.filter is None:
            kwargs = {}
        else:
            kwargs = {"where_str": structured_query.filter.accept(self)}
        return structured_query.query, kwargs<|MERGE_RESOLUTION|>--- conflicted
+++ resolved
@@ -102,7 +102,6 @@
         return self.map_dict[func](*args)
 
     def visit_comparison(self, comparison: Comparison) -> Dict:
-<<<<<<< HEAD
         # NOTE: now the arbitrary function column is replaced by virtual column names
         if isinstance(comparison.attribute, VirtualColumnName):
             attr = comparison.attribute()
@@ -122,36 +121,16 @@
                     attr = f"{self.metadata_key}.{comparison.attribute}"
             else:
                 attr = comparison.attribute
-=======
-        regex = r"\((.*?)\)"
-        matched = re.search(r"\(\w+\)", comparison.attribute)
-
-        # If arbitrary function is applied to an attribute
-        if matched:
-            attr = re.sub(
-                regex,
-                f"({self.metadata_key}.{matched.group(0)[1:-1]})",
-                comparison.attribute,
-            )
-        else:
-            attr = f"{self.metadata_key}.{comparison.attribute}"
->>>>>>> 9e6748e1
         value = comparison.value
         comp = comparison.comparator
 
         value = f"'{value}'" if isinstance(value, str) else value
 
         # convert timestamp for datetime objects
-<<<<<<< HEAD
-        if type(value) is datetime.date:
+        if isinstance(value, dict) and value.get("type") == "date":
             if type(comparison.attribute) is not VirtualColumnName:
                 attr = f"parseDateTime32BestEffort({attr})"
-            value = f"parseDateTime32BestEffort('{value.strftime('%Y-%m-%d')}')"
-=======
-        if isinstance(value, dict) and value.get("type") == "date":
-            attr = f"parseDateTime32BestEffort({attr})"
             value = f"parseDateTime32BestEffort('{value['date']}')"
->>>>>>> 9e6748e1
 
         # string pattern match
         if comp is Comparator.LIKE:
