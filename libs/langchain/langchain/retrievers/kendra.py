import re
from abc import ABC, abstractmethod
<<<<<<< HEAD
from typing import (
    Annotated,
    Any,
    Callable,
    Dict,
    List,
    Literal,
    Optional,
    Sequence,
    Union,
)

from langchain_core.pydantic_v1 import (
    BaseModel,
    Extra,
    Field,
    root_validator,
    validator,
)
=======
from typing import Any, Callable, Dict, List, Literal, Optional, Sequence, Union

from langchain_core.documents import Document
from langchain_core.pydantic_v1 import BaseModel, Extra, root_validator, validator
>>>>>>> 1cd9d5f3
from langchain_core.retrievers import BaseRetriever

from langchain.callbacks.manager import CallbackManagerForRetrieverRun


def clean_excerpt(excerpt: str) -> str:
    """Clean an excerpt from Kendra.

    Args:
        excerpt: The excerpt to clean.

    Returns:
        The cleaned excerpt.

    """
    if not excerpt:
        return excerpt
    res = re.sub(r"\s+", " ", excerpt).replace("...", "")
    return res


def combined_text(item: "ResultItem") -> str:
    """Combine a ResultItem title and excerpt into a single string.

    Args:
        item: the ResultItem of a Kendra search.

    Returns:
        A combined text of the title and excerpt of the given item.

    """
    text = ""
    title = item.get_title()
    if title:
        text += f"Document Title: {title}\n"
    excerpt = clean_excerpt(item.get_excerpt())
    if excerpt:
        text += f"Document Excerpt: \n{excerpt}\n"
    return text


DocumentAttributeValueType = Union[str, int, List[str], None]
"""Possible types of a DocumentAttributeValue.

Dates are also represented as str.
"""


# Unexpected keyword argument "extra" for "__init_subclass__" of "object"
class Highlight(BaseModel, extra=Extra.allow):  # type: ignore[call-arg]
    """Information that highlights the keywords in the excerpt."""

    BeginOffset: int
    """The zero-based location in the excerpt where the highlight starts."""
    EndOffset: int
    """The zero-based location in the excerpt where the highlight ends."""
    TopAnswer: Optional[bool]
    """Indicates whether the result is the best one."""
    Type: Optional[str]
    """The highlight type: STANDARD or THESAURUS_SYNONYM."""


# Unexpected keyword argument "extra" for "__init_subclass__" of "object"
class TextWithHighLights(BaseModel, extra=Extra.allow):  # type: ignore[call-arg]
    """Text with highlights."""

    Text: str
    """The text."""
    Highlights: Optional[Any]
    """The highlights."""


# Unexpected keyword argument "extra" for "__init_subclass__" of "object"
class AdditionalResultAttributeValue(  # type: ignore[call-arg]
    BaseModel, extra=Extra.allow
):
    """Value of an additional result attribute."""

    TextWithHighlightsValue: TextWithHighLights
    """The text with highlights value."""


# Unexpected keyword argument "extra" for "__init_subclass__" of "object"
class AdditionalResultAttribute(BaseModel, extra=Extra.allow):  # type: ignore[call-arg]
    """Additional result attribute."""

    Key: str
    """The key of the attribute."""
    ValueType: Literal["TEXT_WITH_HIGHLIGHTS_VALUE"]
    """The type of the value."""
    Value: AdditionalResultAttributeValue
    """The value of the attribute."""

    def get_value_text(self) -> str:
        return self.Value.TextWithHighlightsValue.Text


# Unexpected keyword argument "extra" for "__init_subclass__" of "object"
class DocumentAttributeValue(BaseModel, extra=Extra.allow):  # type: ignore[call-arg]
    """Value of a document attribute."""

    DateValue: Optional[str]
    """The date expressed as an ISO 8601 string."""
    LongValue: Optional[int]
    """The long value."""
    StringListValue: Optional[List[str]]
    """The string list value."""
    StringValue: Optional[str]
    """The string value."""

    @property
    def value(self) -> DocumentAttributeValueType:
        """The only defined document attribute value or None.
        According to Amazon Kendra, you can only provide one
        value for a document attribute.
        """
        if self.DateValue:
            return self.DateValue
        if self.LongValue:
            return self.LongValue
        if self.StringListValue:
            return self.StringListValue
        if self.StringValue:
            return self.StringValue

        return None


# Unexpected keyword argument "extra" for "__init_subclass__" of "object"
class DocumentAttribute(BaseModel, extra=Extra.allow):  # type: ignore[call-arg]
    """Document attribute."""

    Key: str
    """The key of the attribute."""
    Value: DocumentAttributeValue
    """The value of the attribute."""


# Unexpected keyword argument "extra" for "__init_subclass__" of "object"
class ResultItem(BaseModel, ABC, extra=Extra.allow):  # type: ignore[call-arg]
    """Base class of a result item."""

    Id: Optional[str]
    """The ID of the relevant result item."""
    DocumentId: Optional[str]
    """The document ID."""
    DocumentURI: Optional[str]
    """The document URI."""
    DocumentAttributes: Optional[List[DocumentAttribute]] = []
    """The document attributes."""
    ScoreAttributes: Optional[dict]
    """The kendra score confidence"""

    @abstractmethod
    def get_title(self) -> str:
        """Document title."""

    @abstractmethod
    def get_excerpt(self) -> str:
        """Document excerpt or passage original content as retrieved by Kendra."""

    def get_additional_metadata(self) -> dict:
        """Document additional metadata dict.
        This returns any extra metadata except these:
            * result_id
            * document_id
            * source
            * title
            * excerpt
            * document_attributes
        """
        return {}

    def get_document_attributes_dict(self) -> Dict[str, DocumentAttributeValueType]:
        """Document attributes dict."""
        return {attr.Key: attr.Value.value for attr in (self.DocumentAttributes or [])}

    def get_score_attribute(self) -> str:
        """Document Score Confidence"""
        if self.ScoreAttributes is not None:
            return self.ScoreAttributes["ScoreConfidence"]
        else:
            return "NOT_AVAILABLE"

    def to_doc(
        self, page_content_formatter: Callable[["ResultItem"], str] = combined_text
    ) -> Document:
        """Converts this item to a Document."""
        page_content = page_content_formatter(self)
        metadata = self.get_additional_metadata()
        metadata.update(
            {
                "result_id": self.Id,
                "document_id": self.DocumentId,
                "source": self.DocumentURI,
                "title": self.get_title(),
                "excerpt": self.get_excerpt(),
                "document_attributes": self.get_document_attributes_dict(),
                "score": self.get_score_attribute(),
            }
        )
        return Document(page_content=page_content, metadata=metadata)


class QueryResultItem(ResultItem):
    """Query API result item."""

    DocumentTitle: TextWithHighLights
    """The document title."""
    FeedbackToken: Optional[str]
    """Identifies a particular result from a particular query."""
    Format: Optional[str]
    """
    If the Type is ANSWER, then format is either:
        * TABLE: a table excerpt is returned in TableExcerpt;
        * TEXT: a text excerpt is returned in DocumentExcerpt.
    """
    Type: Optional[str]
    """Type of result: DOCUMENT or QUESTION_ANSWER or ANSWER"""
    AdditionalAttributes: Optional[List[AdditionalResultAttribute]] = []
    """One or more additional attributes associated with the result."""
    DocumentExcerpt: Optional[TextWithHighLights]
    """Excerpt of the document text."""

    def get_title(self) -> str:
        return self.DocumentTitle.Text

    def get_attribute_value(self) -> str:
        if not self.AdditionalAttributes:
            return ""
        if not self.AdditionalAttributes[0]:
            return ""
        else:
            return self.AdditionalAttributes[0].get_value_text()

    def get_excerpt(self) -> str:
        if (
            self.AdditionalAttributes
            and self.AdditionalAttributes[0].Key == "AnswerText"
        ):
            excerpt = self.get_attribute_value()
        elif self.DocumentExcerpt:
            excerpt = self.DocumentExcerpt.Text
        else:
            excerpt = ""

        return excerpt

    def get_additional_metadata(self) -> dict:
        additional_metadata = {"type": self.Type}
        return additional_metadata


class RetrieveResultItem(ResultItem):
    """Retrieve API result item."""

    DocumentTitle: Optional[str]
    """The document title."""
    Content: Optional[str]
    """The content of the item."""

    def get_title(self) -> str:
        return self.DocumentTitle or ""

    def get_excerpt(self) -> str:
        return self.Content or ""


# Unexpected keyword argument "extra" for "__init_subclass__" of "object"
class QueryResult(BaseModel, extra=Extra.allow):  # type: ignore[call-arg]
    """`Amazon Kendra Query API` search result.

    It is composed of:
        * Relevant suggested answers: either a text excerpt or table excerpt.
        * Matching FAQs or questions-answer from your FAQ file.
        * Documents including an excerpt of each document with its title.
    """

    ResultItems: List[QueryResultItem]
    """The result items."""


# Unexpected keyword argument "extra" for "__init_subclass__" of "object"
class RetrieveResult(BaseModel, extra=Extra.allow):  # type: ignore[call-arg]
    """`Amazon Kendra Retrieve API` search result.

    It is composed of:
        * relevant passages or text excerpts given an input query.
    """

    QueryId: str
    """The ID of the query."""
    ResultItems: List[RetrieveResultItem]
    """The result items."""


KENDRA_CONFIDENCE_MAPPING = {
    "NOT_AVAILABLE": 0.0,
    "LOW": 0.25,
    "MEDIUM": 0.50,
    "HIGH": 0.75,
    "VERY_HIGH": 1.0,
}


class AmazonKendraRetriever(BaseRetriever):
    """`Amazon Kendra Index` retriever.

    Args:
        index_id: Kendra index id

        region_name: The aws region e.g., `us-west-2`.
            Fallsback to AWS_DEFAULT_REGION env variable
            or region specified in ~/.aws/config.

        credentials_profile_name: The name of the profile in the ~/.aws/credentials
            or ~/.aws/config files, which has either access keys or role information
            specified. If not specified, the default credential profile or, if on an
            EC2 instance, credentials from IMDS will be used.

        top_k: No of results to return

        attribute_filter: Additional filtering of results based on metadata
            See: https://docs.aws.amazon.com/kendra/latest/APIReference

        page_content_formatter: generates the Document page_content
            allowing access to all result item attributes. By default, it uses
            the item's title and excerpt.

        client: boto3 client for Kendra

        user_context: Provides information about the user context
            See: https://docs.aws.amazon.com/kendra/latest/APIReference

    Example:
        .. code-block:: python

            retriever = AmazonKendraRetriever(
                index_id="c0806df7-e76b-4bce-9b5c-d5582f6b1a03"
            )

    """

    index_id: str
    region_name: Optional[str] = None
    credentials_profile_name: Optional[str] = None
    top_k: int = 3
    attribute_filter: Optional[Dict] = None
    page_content_formatter: Callable[[ResultItem], str] = combined_text
    client: Any
    user_context: Optional[Dict] = None
    min_score_confidence: Annotated[Optional[float], Field(ge=0.0, le=1.0)]

    @validator("top_k")
    def validate_top_k(cls, value: int) -> int:
        if value < 0:
            raise ValueError(f"top_k ({value}) cannot be negative.")
        return value

    @root_validator(pre=True)
    def create_client(cls, values: Dict[str, Any]) -> Dict[str, Any]:
        if values.get("client") is not None:
            return values

        try:
            import boto3

            if values.get("credentials_profile_name"):
                session = boto3.Session(profile_name=values["credentials_profile_name"])
            else:
                # use default credentials
                session = boto3.Session()

            client_params = {}
            if values.get("region_name"):
                client_params["region_name"] = values["region_name"]

            values["client"] = session.client("kendra", **client_params)

            return values
        except ImportError:
            raise ModuleNotFoundError(
                "Could not import boto3 python package. "
                "Please install it with `pip install boto3`."
            )
        except Exception as e:
            raise ValueError(
                "Could not load credentials to authenticate with AWS client. "
                "Please check that credentials in the specified "
                "profile name are valid."
            ) from e

    def _kendra_query(self, query: str) -> Sequence[ResultItem]:
        kendra_kwargs = {
            "IndexId": self.index_id,
            "QueryText": query.strip(),
            "PageSize": self.top_k,
        }
        if self.attribute_filter is not None:
            kendra_kwargs["AttributeFilter"] = self.attribute_filter
        if self.user_context is not None:
            kendra_kwargs["UserContext"] = self.user_context

        response = self.client.retrieve(**kendra_kwargs)
        r_result = RetrieveResult.parse_obj(response)
        if r_result.ResultItems:
            return r_result.ResultItems

        # Retrieve API returned 0 results, fall back to Query API
        response = self.client.query(**kendra_kwargs)
        q_result = QueryResult.parse_obj(response)
        return q_result.ResultItems

    def _get_top_k_docs(self, result_items: Sequence[ResultItem]) -> List[Document]:
        top_docs = [
            item.to_doc(self.page_content_formatter)
            for item in result_items[: self.top_k]
        ]
        return top_docs

    def _filter_by_score_confidence(self, docs: List[Document]) -> List[Document]:
        """
        Filter out the records which have score confidence less than required
        """
        if not self.min_score_confidence:
            return docs
        filtered_docs = [
            item
            for item in docs
            if (
                item.metadata.get("score") is not None
                and isinstance(item.metadata["score"], str)
                and KENDRA_CONFIDENCE_MAPPING.get(str(item.metadata["score"]), 0.0)
                >= self.min_score_confidence
            )
        ]
        return filtered_docs

    def _get_relevant_documents(
        self,
        query: str,
        *,
        run_manager: CallbackManagerForRetrieverRun,
    ) -> List[Document]:
        """Run search on Kendra index and get top k documents

        Example:
        .. code-block:: python

            docs = retriever.get_relevant_documents('This is my query')

        """
        result_items = self._kendra_query(query)
        top_k_docs = self._get_top_k_docs(result_items)
        return self._filter_by_score_confidence(top_k_docs)<|MERGE_RESOLUTION|>--- conflicted
+++ resolved
@@ -1,6 +1,5 @@
 import re
 from abc import ABC, abstractmethod
-<<<<<<< HEAD
 from typing import (
     Annotated,
     Any,
@@ -13,19 +12,8 @@
     Union,
 )
 
-from langchain_core.pydantic_v1 import (
-    BaseModel,
-    Extra,
-    Field,
-    root_validator,
-    validator,
-)
-=======
-from typing import Any, Callable, Dict, List, Literal, Optional, Sequence, Union
-
 from langchain_core.documents import Document
 from langchain_core.pydantic_v1 import BaseModel, Extra, root_validator, validator
->>>>>>> 1cd9d5f3
 from langchain_core.retrievers import BaseRetriever
 
 from langchain.callbacks.manager import CallbackManagerForRetrieverRun
