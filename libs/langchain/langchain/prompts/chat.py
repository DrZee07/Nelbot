--- conflicted
+++ resolved
@@ -3,11 +3,8 @@
 
 from abc import ABC, abstractmethod
 from pathlib import Path
-<<<<<<< HEAD
 from typing import Any, Callable, List, Sequence, Set, Tuple, Type, TypeVar, Union
-=======
 from typing import Any, Callable, List, Sequence, Tuple, Type, TypeVar, Union, overload
->>>>>>> 19f50479
 
 from pydantic_v1 import Field, root_validator
 
