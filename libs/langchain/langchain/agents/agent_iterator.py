--- conflicted
+++ resolved
@@ -42,32 +42,7 @@
 logger = logging.getLogger(__name__)
 
 
-<<<<<<< HEAD
-class BaseAgentExecutorIterator(ABC):
-    """Base class for AgentExecutorIterator."""
-
-    @abstractmethod
-    def build_callback_manager(self) -> None:
-        pass
-
-
-def rebuild_callback_manager_on_set(
-    setter_method: Callable[..., None],
-) -> Callable[..., None]:
-    """Decorator to force setters to rebuild callback mgr"""
-
-    @wraps(setter_method)
-    def wrapper(self: BaseAgentExecutorIterator, *args: Any, **kwargs: Any) -> None:
-        setter_method(self, *args, **kwargs)
-        self.build_callback_manager()
-
-    return wrapper
-
-
-class AgentExecutorIterator(BaseAgentExecutorIterator):
-=======
 class AgentExecutorIterator:
->>>>>>> 267e7160
     """Iterator for AgentExecutor."""
 
     def __init__(
