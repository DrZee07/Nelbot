--- conflicted
+++ resolved
@@ -96,21 +96,12 @@
             name `Intermediate Answer`
         prompt: The prompt to use, must have input key `agent_scratchpad` which will
             contain agent actions and tool outputs.
-<<<<<<< HEAD
 
     Returns:
         A Runnable sequence representing an agent. It takes as input all the same input
         variables as the prompt passed in does. It returns as output either an
         AgentAction or AgentFinish.
 
-=======
-
-    Returns:
-        A Runnable sequence representing an agent. It takes as input all the same input
-        variables as the prompt passed in does. It returns as output either an
-        AgentAction or AgentFinish.
-
->>>>>>> c37ca458
     Examples:
 
         .. code-block:: python
@@ -130,10 +121,6 @@
 
             agent_executor.invoke({"input": "hi"})
 
-<<<<<<< HEAD
-    Create prompt example:
-
-=======
     Prompt:
 
         The prompt must have input key `agent_scratchpad` which will
@@ -141,7 +128,6 @@
 
         Here's an example:
 
->>>>>>> c37ca458
         .. code-block:: python
 
             from langchain_core.prompts import PromptTemplate
