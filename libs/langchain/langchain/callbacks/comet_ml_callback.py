from langchain_community.callbacks.comet_ml_callback import (
    LANGCHAIN_MODEL_NAME,
    CometCallbackHandler,
    _fetch_text_complexity_metrics,
    _get_experiment,
    _summarize_metrics_for_generated_outputs,
    import_comet_ml,
)

<<<<<<< HEAD
LANGCHAIN_MODEL_NAME = "langchain-model"


def import_comet_ml() -> Any:
    """Import comet_ml and raise an error if it is not installed."""
    try:
        import comet_ml  # noqa: F401
    except ImportError:
        raise ImportError(
            "To use the comet_ml callback manager you need to have the "
            "`comet_ml` python package installed. Please install it with"
            " `pip install comet_ml`"
        )
    return comet_ml


def _get_experiment(
    workspace: Optional[str] = None, project_name: Optional[str] = None
) -> Any:
    comet_ml = import_comet_ml()

    experiment = comet_ml.Experiment(  # type: ignore
        workspace=workspace,
        project_name=project_name,
    )

    return experiment


def _fetch_text_complexity_metrics(text: str) -> dict:
    textstat = import_textstat()
    text_complexity_metrics = {
        "flesch_reading_ease": textstat.flesch_reading_ease(text),
        "flesch_kincaid_grade": textstat.flesch_kincaid_grade(text),
        "smog_index": textstat.smog_index(text),
        "coleman_liau_index": textstat.coleman_liau_index(text),
        "automated_readability_index": textstat.automated_readability_index(text),
        "dale_chall_readability_score": textstat.dale_chall_readability_score(text),
        "difficult_words": textstat.difficult_words(text),
        "linsear_write_formula": textstat.linsear_write_formula(text),
        "gunning_fog": textstat.gunning_fog(text),
        "text_standard": textstat.text_standard(text),
        "fernandez_huerta": textstat.fernandez_huerta(text),
        "szigriszt_pazos": textstat.szigriszt_pazos(text),
        "gutierrez_polini": textstat.gutierrez_polini(text),
        "crawford": textstat.crawford(text),
        "gulpease_index": textstat.gulpease_index(text),
        "osman": textstat.osman(text),
    }
    return text_complexity_metrics


def _summarize_metrics_for_generated_outputs(metrics: Sequence) -> dict:
    pd = import_pandas()
    metrics_df = pd.DataFrame(metrics)
    metrics_summary = metrics_df.describe()

    return metrics_summary.to_dict()


class CometCallbackHandler(BaseMetadataCallbackHandler, BaseCallbackHandler):
    """Callback Handler that logs to Comet.

    Parameters:
        job_type (str): The type of comet_ml task such as "inference",
            "testing" or "qc"
        project_name (str): The comet_ml project name
        tags (list): Tags to add to the task
        task_name (str): Name of the comet_ml task
        visualize (bool): Whether to visualize the run.
        complexity_metrics (bool): Whether to log complexity metrics
        stream_logs (bool): Whether to stream callback actions to Comet

    This handler will utilize the associated callback method and formats
    the input of each callback function with metadata regarding the state of LLM run,
    and adds the response to the list of records for both the {method}_records and
    action. It then logs the response to Comet.
    """

    def __init__(
        self,
        task_type: Optional[str] = "inference",
        workspace: Optional[str] = None,
        project_name: Optional[str] = None,
        tags: Optional[Sequence] = None,
        name: Optional[str] = None,
        visualizations: Optional[List[str]] = None,
        complexity_metrics: bool = False,
        custom_metrics: Optional[Callable] = None,
        stream_logs: bool = True,
    ) -> None:
        """Initialize callback handler."""

        self.comet_ml = import_comet_ml()
        super().__init__()

        self.task_type = task_type
        self.workspace = workspace
        self.project_name = project_name
        self.tags = tags
        self.visualizations = visualizations
        self.complexity_metrics = complexity_metrics
        self.custom_metrics = custom_metrics
        self.stream_logs = stream_logs
        self.temp_dir = tempfile.TemporaryDirectory()

        self.experiment = _get_experiment(workspace, project_name)
        self.experiment.log_other("Created from", "langchain")
        if tags:
            self.experiment.add_tags(tags)
        self.name = name
        if self.name:
            self.experiment.set_name(self.name)

        warning = (
            "The comet_ml callback is currently in beta and is subject to change "
            "based on updates to `langchain`. Please report any issues to "
            "https://github.com/comet-ml/issue-tracking/issues with the tag "
            "`langchain`."
        )
        self.comet_ml.LOGGER.warning(warning)

        self.callback_columns: list = []
        self.action_records: list = []
        self.complexity_metrics = complexity_metrics
        if self.visualizations:
            spacy = import_spacy()
            self.nlp = spacy.load("en_core_web_sm")
        else:
            self.nlp = None

    def _init_resp(self) -> Dict:
        return {k: None for k in self.callback_columns}

    def on_llm_start(
        self, serialized: Dict[str, Any], prompts: List[str], **kwargs: Any
    ) -> None:
        """Run when LLM starts."""
        self.step += 1
        self.llm_starts += 1
        self.starts += 1

        metadata = self._init_resp()
        metadata.update({"action": "on_llm_start"})
        metadata.update(flatten_dict(serialized))
        metadata.update(self.get_custom_callback_meta())

        for prompt in prompts:
            prompt_resp = deepcopy(metadata)
            prompt_resp["prompts"] = prompt
            self.on_llm_start_records.append(prompt_resp)
            self.action_records.append(prompt_resp)

            if self.stream_logs:
                self._log_stream(prompt, metadata, self.step)

    def on_llm_new_token(self, token: str, **kwargs: Any) -> None:
        """Run when LLM generates a new token."""
        self.step += 1
        self.llm_streams += 1

        resp = self._init_resp()
        resp.update({"action": "on_llm_new_token", "token": token})
        resp.update(self.get_custom_callback_meta())

        self.action_records.append(resp)

    def on_llm_end(self, response: LLMResult, **kwargs: Any) -> None:
        """Run when LLM ends running."""
        self.step += 1
        self.llm_ends += 1
        self.ends += 1

        metadata = self._init_resp()
        metadata.update({"action": "on_llm_end"})
        metadata.update(flatten_dict(response.llm_output or {}))
        metadata.update(self.get_custom_callback_meta())

        output_complexity_metrics = []
        output_custom_metrics = []

        for prompt_idx, generations in enumerate(response.generations):
            for gen_idx, generation in enumerate(generations):
                text = generation.text

                generation_resp = deepcopy(metadata)
                generation_resp.update(flatten_dict(generation.dict()))

                complexity_metrics = self._get_complexity_metrics(text)
                if complexity_metrics:
                    output_complexity_metrics.append(complexity_metrics)
                    generation_resp.update(complexity_metrics)

                custom_metrics = self._get_custom_metrics(
                    generation, prompt_idx, gen_idx
                )
                if custom_metrics:
                    output_custom_metrics.append(custom_metrics)
                    generation_resp.update(custom_metrics)

                if self.stream_logs:
                    self._log_stream(text, metadata, self.step)

                self.action_records.append(generation_resp)
                self.on_llm_end_records.append(generation_resp)

        self._log_text_metrics(output_complexity_metrics, step=self.step)
        self._log_text_metrics(output_custom_metrics, step=self.step)

    def on_llm_error(self, error: BaseException, **kwargs: Any) -> None:
        """Run when LLM errors."""
        self.step += 1
        self.errors += 1

    def on_chain_start(
        self, serialized: Dict[str, Any], inputs: Dict[str, Any], **kwargs: Any
    ) -> None:
        """Run when chain starts running."""
        self.step += 1
        self.chain_starts += 1
        self.starts += 1

        resp = self._init_resp()
        resp.update({"action": "on_chain_start"})
        resp.update(flatten_dict(serialized))
        resp.update(self.get_custom_callback_meta())

        for chain_input_key, chain_input_val in inputs.items():
            if isinstance(chain_input_val, str):
                input_resp = deepcopy(resp)
                if self.stream_logs:
                    self._log_stream(chain_input_val, resp, self.step)
                input_resp.update({chain_input_key: chain_input_val})
                self.action_records.append(input_resp)

            else:
                self.comet_ml.LOGGER.warning(
                    f"Unexpected data format provided! "
                    f"Input Value for {chain_input_key} will not be logged"
                )

    def on_chain_end(self, outputs: Dict[str, Any], **kwargs: Any) -> None:
        """Run when chain ends running."""
        self.step += 1
        self.chain_ends += 1
        self.ends += 1

        resp = self._init_resp()
        resp.update({"action": "on_chain_end"})
        resp.update(self.get_custom_callback_meta())

        for chain_output_key, chain_output_val in outputs.items():
            if isinstance(chain_output_val, str):
                output_resp = deepcopy(resp)
                if self.stream_logs:
                    self._log_stream(chain_output_val, resp, self.step)
                output_resp.update({chain_output_key: chain_output_val})
                self.action_records.append(output_resp)
            else:
                self.comet_ml.LOGGER.warning(
                    f"Unexpected data format provided! "
                    f"Output Value for {chain_output_key} will not be logged"
                )

    def on_chain_error(self, error: BaseException, **kwargs: Any) -> None:
        """Run when chain errors."""
        self.step += 1
        self.errors += 1

    def on_tool_start(
        self, serialized: Dict[str, Any], input_str: str, **kwargs: Any
    ) -> None:
        """Run when tool starts running."""
        self.step += 1
        self.tool_starts += 1
        self.starts += 1

        resp = self._init_resp()
        resp.update({"action": "on_tool_start"})
        resp.update(flatten_dict(serialized))
        resp.update(self.get_custom_callback_meta())
        if self.stream_logs:
            self._log_stream(input_str, resp, self.step)

        resp.update({"input_str": input_str})
        self.action_records.append(resp)

    def on_tool_end(self, output: str, **kwargs: Any) -> None:
        """Run when tool ends running."""
        self.step += 1
        self.tool_ends += 1
        self.ends += 1

        resp = self._init_resp()
        resp.update({"action": "on_tool_end"})
        resp.update(self.get_custom_callback_meta())
        if self.stream_logs:
            self._log_stream(output, resp, self.step)

        resp.update({"output": output})
        self.action_records.append(resp)

    def on_tool_error(self, error: BaseException, **kwargs: Any) -> None:
        """Run when tool errors."""
        self.step += 1
        self.errors += 1

    def on_text(self, text: str, **kwargs: Any) -> None:
        """
        Run when agent is ending.
        """
        self.step += 1
        self.text_ctr += 1

        resp = self._init_resp()
        resp.update({"action": "on_text"})
        resp.update(self.get_custom_callback_meta())
        if self.stream_logs:
            self._log_stream(text, resp, self.step)

        resp.update({"text": text})
        self.action_records.append(resp)

    def on_agent_finish(self, finish: AgentFinish, **kwargs: Any) -> None:
        """Run when agent ends running."""
        self.step += 1
        self.agent_ends += 1
        self.ends += 1

        resp = self._init_resp()
        output = finish.return_values["output"]
        log = finish.log

        resp.update({"action": "on_agent_finish", "log": log})
        resp.update(self.get_custom_callback_meta())
        if self.stream_logs:
            self._log_stream(output, resp, self.step)

        resp.update({"output": output})
        self.action_records.append(resp)

    def on_agent_action(self, action: AgentAction, **kwargs: Any) -> Any:
        """Run on agent action."""
        self.step += 1
        self.tool_starts += 1
        self.starts += 1

        tool = action.tool
        tool_input = str(action.tool_input)
        log = action.log

        resp = self._init_resp()
        resp.update({"action": "on_agent_action", "log": log, "tool": tool})
        resp.update(self.get_custom_callback_meta())
        if self.stream_logs:
            self._log_stream(tool_input, resp, self.step)

        resp.update({"tool_input": tool_input})
        self.action_records.append(resp)

    def _get_complexity_metrics(self, text: str) -> dict:
        """Compute text complexity metrics using textstat.

        Parameters:
            text (str): The text to analyze.

        Returns:
            (dict): A dictionary containing the complexity metrics.
        """
        resp = {}
        if self.complexity_metrics:
            text_complexity_metrics = _fetch_text_complexity_metrics(text)
            resp.update(text_complexity_metrics)

        return resp

    def _get_custom_metrics(
        self, generation: Generation, prompt_idx: int, gen_idx: int
    ) -> dict:
        """Compute Custom Metrics for an LLM Generated Output

        Args:
            generation (LLMResult): Output generation from an LLM
            prompt_idx (int): List index of the input prompt
            gen_idx (int): List index of the generated output

        Returns:
            dict: A dictionary containing the custom metrics.
        """

        resp = {}
        if self.custom_metrics:
            custom_metrics = self.custom_metrics(generation, prompt_idx, gen_idx)
            resp.update(custom_metrics)

        return resp

    def flush_tracker(
        self,
        langchain_asset: Any = None,
        task_type: Optional[str] = "inference",
        workspace: Optional[str] = None,
        project_name: Optional[str] = "comet-langchain-demo",
        tags: Optional[Sequence] = None,
        name: Optional[str] = None,
        visualizations: Optional[List[str]] = None,
        complexity_metrics: bool = False,
        custom_metrics: Optional[Callable] = None,
        finish: bool = False,
        reset: bool = False,
    ) -> None:
        """Flush the tracker and setup the session.

        Everything after this will be a new table.

        Args:
            name: Name of the performed session so far so it is identifiable
            langchain_asset: The langchain asset to save.
            finish: Whether to finish the run.

            Returns:
                None
        """
        self._log_session(langchain_asset)

        if langchain_asset:
            try:
                self._log_model(langchain_asset)
            except Exception:
                self.comet_ml.LOGGER.error(
                    "Failed to export agent or LLM to Comet",
                    exc_info=True,
                    extra={"show_traceback": True},
                )

        if finish:
            self.experiment.end()

        if reset:
            self._reset(
                task_type,
                workspace,
                project_name,
                tags,
                name,
                visualizations,
                complexity_metrics,
                custom_metrics,
            )

    def _log_stream(self, prompt: str, metadata: dict, step: int) -> None:
        self.experiment.log_text(prompt, metadata=metadata, step=step)

    def _log_model(self, langchain_asset: Any) -> None:
        model_parameters = self._get_llm_parameters(langchain_asset)
        self.experiment.log_parameters(model_parameters, prefix="model")

        langchain_asset_path = Path(self.temp_dir.name, "model.json")
        model_name = self.name if self.name else LANGCHAIN_MODEL_NAME

        try:
            if hasattr(langchain_asset, "save"):
                langchain_asset.save(langchain_asset_path)
                self.experiment.log_model(model_name, str(langchain_asset_path))
        except (ValueError, AttributeError, NotImplementedError) as e:
            if hasattr(langchain_asset, "save_agent"):
                langchain_asset.save_agent(langchain_asset_path)
                self.experiment.log_model(model_name, str(langchain_asset_path))
            else:
                self.comet_ml.LOGGER.error(
                    f"{e}"
                    " Could not save Langchain Asset "
                    f"for {langchain_asset.__class__.__name__}"
                )

    def _log_session(self, langchain_asset: Optional[Any] = None) -> None:
        try:
            llm_session_df = self._create_session_analysis_dataframe(langchain_asset)
            # Log the cleaned dataframe as a table
            self.experiment.log_table("langchain-llm-session.csv", llm_session_df)
        except Exception:
            self.comet_ml.LOGGER.warning(
                "Failed to log session data to Comet",
                exc_info=True,
                extra={"show_traceback": True},
            )

        try:
            metadata = {"gigachain_version": str(langchain.__version__)}
            # Log the langchain low-level records as a JSON file directly
            self.experiment.log_asset_data(
                self.action_records, "langchain-action_records.json", metadata=metadata
            )
        except Exception:
            self.comet_ml.LOGGER.warning(
                "Failed to log session data to Comet",
                exc_info=True,
                extra={"show_traceback": True},
            )

        try:
            self._log_visualizations(llm_session_df)
        except Exception:
            self.comet_ml.LOGGER.warning(
                "Failed to log visualizations to Comet",
                exc_info=True,
                extra={"show_traceback": True},
            )

    def _log_text_metrics(self, metrics: Sequence[dict], step: int) -> None:
        if not metrics:
            return

        metrics_summary = _summarize_metrics_for_generated_outputs(metrics)
        for key, value in metrics_summary.items():
            self.experiment.log_metrics(value, prefix=key, step=step)

    def _log_visualizations(self, session_df: Any) -> None:
        if not (self.visualizations and self.nlp):
            return

        spacy = import_spacy()

        prompts = session_df["prompts"].tolist()
        outputs = session_df["text"].tolist()

        for idx, (prompt, output) in enumerate(zip(prompts, outputs)):
            doc = self.nlp(output)
            sentence_spans = list(doc.sents)

            for visualization in self.visualizations:
                try:
                    html = spacy.displacy.render(
                        sentence_spans,
                        style=visualization,
                        options={"compact": True},
                        jupyter=False,
                        page=True,
                    )
                    self.experiment.log_asset_data(
                        html,
                        name=f"langchain-viz-{visualization}-{idx}.html",
                        metadata={"prompt": prompt},
                        step=idx,
                    )
                except Exception as e:
                    self.comet_ml.LOGGER.warning(
                        e, exc_info=True, extra={"show_traceback": True}
                    )

        return

    def _reset(
        self,
        task_type: Optional[str] = None,
        workspace: Optional[str] = None,
        project_name: Optional[str] = None,
        tags: Optional[Sequence] = None,
        name: Optional[str] = None,
        visualizations: Optional[List[str]] = None,
        complexity_metrics: bool = False,
        custom_metrics: Optional[Callable] = None,
    ) -> None:
        _task_type = task_type if task_type else self.task_type
        _workspace = workspace if workspace else self.workspace
        _project_name = project_name if project_name else self.project_name
        _tags = tags if tags else self.tags
        _name = name if name else self.name
        _visualizations = visualizations if visualizations else self.visualizations
        _complexity_metrics = (
            complexity_metrics if complexity_metrics else self.complexity_metrics
        )
        _custom_metrics = custom_metrics if custom_metrics else self.custom_metrics

        self.__init__(  # type: ignore
            task_type=_task_type,
            workspace=_workspace,
            project_name=_project_name,
            tags=_tags,
            name=_name,
            visualizations=_visualizations,
            complexity_metrics=_complexity_metrics,
            custom_metrics=_custom_metrics,
        )

        self.reset_callback_meta()
        self.temp_dir = tempfile.TemporaryDirectory()

    def _create_session_analysis_dataframe(self, langchain_asset: Any = None) -> dict:
        pd = import_pandas()

        llm_parameters = self._get_llm_parameters(langchain_asset)
        num_generations_per_prompt = llm_parameters.get("n", 1)

        llm_start_records_df = pd.DataFrame(self.on_llm_start_records)
        # Repeat each input row based on the number of outputs generated per prompt
        llm_start_records_df = llm_start_records_df.loc[
            llm_start_records_df.index.repeat(num_generations_per_prompt)
        ].reset_index(drop=True)
        llm_end_records_df = pd.DataFrame(self.on_llm_end_records)

        llm_session_df = pd.merge(
            llm_start_records_df,
            llm_end_records_df,
            left_index=True,
            right_index=True,
            suffixes=["_llm_start", "_llm_end"],
        )

        return llm_session_df

    def _get_llm_parameters(self, langchain_asset: Any = None) -> dict:
        if not langchain_asset:
            return {}
        try:
            if hasattr(langchain_asset, "agent"):
                llm_parameters = langchain_asset.agent.llm_chain.llm.dict()
            elif hasattr(langchain_asset, "llm_chain"):
                llm_parameters = langchain_asset.llm_chain.llm.dict()
            elif hasattr(langchain_asset, "llm"):
                llm_parameters = langchain_asset.llm.dict()
            else:
                llm_parameters = langchain_asset.dict()
        except Exception:
            return {}

        return llm_parameters
=======
__all__ = [
    "LANGCHAIN_MODEL_NAME",
    "import_comet_ml",
    "_get_experiment",
    "_fetch_text_complexity_metrics",
    "_summarize_metrics_for_generated_outputs",
    "CometCallbackHandler",
]
>>>>>>> b9ef92f2
<|MERGE_RESOLUTION|>--- conflicted
+++ resolved
@@ -7,635 +7,6 @@
     import_comet_ml,
 )
 
-<<<<<<< HEAD
-LANGCHAIN_MODEL_NAME = "langchain-model"
-
-
-def import_comet_ml() -> Any:
-    """Import comet_ml and raise an error if it is not installed."""
-    try:
-        import comet_ml  # noqa: F401
-    except ImportError:
-        raise ImportError(
-            "To use the comet_ml callback manager you need to have the "
-            "`comet_ml` python package installed. Please install it with"
-            " `pip install comet_ml`"
-        )
-    return comet_ml
-
-
-def _get_experiment(
-    workspace: Optional[str] = None, project_name: Optional[str] = None
-) -> Any:
-    comet_ml = import_comet_ml()
-
-    experiment = comet_ml.Experiment(  # type: ignore
-        workspace=workspace,
-        project_name=project_name,
-    )
-
-    return experiment
-
-
-def _fetch_text_complexity_metrics(text: str) -> dict:
-    textstat = import_textstat()
-    text_complexity_metrics = {
-        "flesch_reading_ease": textstat.flesch_reading_ease(text),
-        "flesch_kincaid_grade": textstat.flesch_kincaid_grade(text),
-        "smog_index": textstat.smog_index(text),
-        "coleman_liau_index": textstat.coleman_liau_index(text),
-        "automated_readability_index": textstat.automated_readability_index(text),
-        "dale_chall_readability_score": textstat.dale_chall_readability_score(text),
-        "difficult_words": textstat.difficult_words(text),
-        "linsear_write_formula": textstat.linsear_write_formula(text),
-        "gunning_fog": textstat.gunning_fog(text),
-        "text_standard": textstat.text_standard(text),
-        "fernandez_huerta": textstat.fernandez_huerta(text),
-        "szigriszt_pazos": textstat.szigriszt_pazos(text),
-        "gutierrez_polini": textstat.gutierrez_polini(text),
-        "crawford": textstat.crawford(text),
-        "gulpease_index": textstat.gulpease_index(text),
-        "osman": textstat.osman(text),
-    }
-    return text_complexity_metrics
-
-
-def _summarize_metrics_for_generated_outputs(metrics: Sequence) -> dict:
-    pd = import_pandas()
-    metrics_df = pd.DataFrame(metrics)
-    metrics_summary = metrics_df.describe()
-
-    return metrics_summary.to_dict()
-
-
-class CometCallbackHandler(BaseMetadataCallbackHandler, BaseCallbackHandler):
-    """Callback Handler that logs to Comet.
-
-    Parameters:
-        job_type (str): The type of comet_ml task such as "inference",
-            "testing" or "qc"
-        project_name (str): The comet_ml project name
-        tags (list): Tags to add to the task
-        task_name (str): Name of the comet_ml task
-        visualize (bool): Whether to visualize the run.
-        complexity_metrics (bool): Whether to log complexity metrics
-        stream_logs (bool): Whether to stream callback actions to Comet
-
-    This handler will utilize the associated callback method and formats
-    the input of each callback function with metadata regarding the state of LLM run,
-    and adds the response to the list of records for both the {method}_records and
-    action. It then logs the response to Comet.
-    """
-
-    def __init__(
-        self,
-        task_type: Optional[str] = "inference",
-        workspace: Optional[str] = None,
-        project_name: Optional[str] = None,
-        tags: Optional[Sequence] = None,
-        name: Optional[str] = None,
-        visualizations: Optional[List[str]] = None,
-        complexity_metrics: bool = False,
-        custom_metrics: Optional[Callable] = None,
-        stream_logs: bool = True,
-    ) -> None:
-        """Initialize callback handler."""
-
-        self.comet_ml = import_comet_ml()
-        super().__init__()
-
-        self.task_type = task_type
-        self.workspace = workspace
-        self.project_name = project_name
-        self.tags = tags
-        self.visualizations = visualizations
-        self.complexity_metrics = complexity_metrics
-        self.custom_metrics = custom_metrics
-        self.stream_logs = stream_logs
-        self.temp_dir = tempfile.TemporaryDirectory()
-
-        self.experiment = _get_experiment(workspace, project_name)
-        self.experiment.log_other("Created from", "langchain")
-        if tags:
-            self.experiment.add_tags(tags)
-        self.name = name
-        if self.name:
-            self.experiment.set_name(self.name)
-
-        warning = (
-            "The comet_ml callback is currently in beta and is subject to change "
-            "based on updates to `langchain`. Please report any issues to "
-            "https://github.com/comet-ml/issue-tracking/issues with the tag "
-            "`langchain`."
-        )
-        self.comet_ml.LOGGER.warning(warning)
-
-        self.callback_columns: list = []
-        self.action_records: list = []
-        self.complexity_metrics = complexity_metrics
-        if self.visualizations:
-            spacy = import_spacy()
-            self.nlp = spacy.load("en_core_web_sm")
-        else:
-            self.nlp = None
-
-    def _init_resp(self) -> Dict:
-        return {k: None for k in self.callback_columns}
-
-    def on_llm_start(
-        self, serialized: Dict[str, Any], prompts: List[str], **kwargs: Any
-    ) -> None:
-        """Run when LLM starts."""
-        self.step += 1
-        self.llm_starts += 1
-        self.starts += 1
-
-        metadata = self._init_resp()
-        metadata.update({"action": "on_llm_start"})
-        metadata.update(flatten_dict(serialized))
-        metadata.update(self.get_custom_callback_meta())
-
-        for prompt in prompts:
-            prompt_resp = deepcopy(metadata)
-            prompt_resp["prompts"] = prompt
-            self.on_llm_start_records.append(prompt_resp)
-            self.action_records.append(prompt_resp)
-
-            if self.stream_logs:
-                self._log_stream(prompt, metadata, self.step)
-
-    def on_llm_new_token(self, token: str, **kwargs: Any) -> None:
-        """Run when LLM generates a new token."""
-        self.step += 1
-        self.llm_streams += 1
-
-        resp = self._init_resp()
-        resp.update({"action": "on_llm_new_token", "token": token})
-        resp.update(self.get_custom_callback_meta())
-
-        self.action_records.append(resp)
-
-    def on_llm_end(self, response: LLMResult, **kwargs: Any) -> None:
-        """Run when LLM ends running."""
-        self.step += 1
-        self.llm_ends += 1
-        self.ends += 1
-
-        metadata = self._init_resp()
-        metadata.update({"action": "on_llm_end"})
-        metadata.update(flatten_dict(response.llm_output or {}))
-        metadata.update(self.get_custom_callback_meta())
-
-        output_complexity_metrics = []
-        output_custom_metrics = []
-
-        for prompt_idx, generations in enumerate(response.generations):
-            for gen_idx, generation in enumerate(generations):
-                text = generation.text
-
-                generation_resp = deepcopy(metadata)
-                generation_resp.update(flatten_dict(generation.dict()))
-
-                complexity_metrics = self._get_complexity_metrics(text)
-                if complexity_metrics:
-                    output_complexity_metrics.append(complexity_metrics)
-                    generation_resp.update(complexity_metrics)
-
-                custom_metrics = self._get_custom_metrics(
-                    generation, prompt_idx, gen_idx
-                )
-                if custom_metrics:
-                    output_custom_metrics.append(custom_metrics)
-                    generation_resp.update(custom_metrics)
-
-                if self.stream_logs:
-                    self._log_stream(text, metadata, self.step)
-
-                self.action_records.append(generation_resp)
-                self.on_llm_end_records.append(generation_resp)
-
-        self._log_text_metrics(output_complexity_metrics, step=self.step)
-        self._log_text_metrics(output_custom_metrics, step=self.step)
-
-    def on_llm_error(self, error: BaseException, **kwargs: Any) -> None:
-        """Run when LLM errors."""
-        self.step += 1
-        self.errors += 1
-
-    def on_chain_start(
-        self, serialized: Dict[str, Any], inputs: Dict[str, Any], **kwargs: Any
-    ) -> None:
-        """Run when chain starts running."""
-        self.step += 1
-        self.chain_starts += 1
-        self.starts += 1
-
-        resp = self._init_resp()
-        resp.update({"action": "on_chain_start"})
-        resp.update(flatten_dict(serialized))
-        resp.update(self.get_custom_callback_meta())
-
-        for chain_input_key, chain_input_val in inputs.items():
-            if isinstance(chain_input_val, str):
-                input_resp = deepcopy(resp)
-                if self.stream_logs:
-                    self._log_stream(chain_input_val, resp, self.step)
-                input_resp.update({chain_input_key: chain_input_val})
-                self.action_records.append(input_resp)
-
-            else:
-                self.comet_ml.LOGGER.warning(
-                    f"Unexpected data format provided! "
-                    f"Input Value for {chain_input_key} will not be logged"
-                )
-
-    def on_chain_end(self, outputs: Dict[str, Any], **kwargs: Any) -> None:
-        """Run when chain ends running."""
-        self.step += 1
-        self.chain_ends += 1
-        self.ends += 1
-
-        resp = self._init_resp()
-        resp.update({"action": "on_chain_end"})
-        resp.update(self.get_custom_callback_meta())
-
-        for chain_output_key, chain_output_val in outputs.items():
-            if isinstance(chain_output_val, str):
-                output_resp = deepcopy(resp)
-                if self.stream_logs:
-                    self._log_stream(chain_output_val, resp, self.step)
-                output_resp.update({chain_output_key: chain_output_val})
-                self.action_records.append(output_resp)
-            else:
-                self.comet_ml.LOGGER.warning(
-                    f"Unexpected data format provided! "
-                    f"Output Value for {chain_output_key} will not be logged"
-                )
-
-    def on_chain_error(self, error: BaseException, **kwargs: Any) -> None:
-        """Run when chain errors."""
-        self.step += 1
-        self.errors += 1
-
-    def on_tool_start(
-        self, serialized: Dict[str, Any], input_str: str, **kwargs: Any
-    ) -> None:
-        """Run when tool starts running."""
-        self.step += 1
-        self.tool_starts += 1
-        self.starts += 1
-
-        resp = self._init_resp()
-        resp.update({"action": "on_tool_start"})
-        resp.update(flatten_dict(serialized))
-        resp.update(self.get_custom_callback_meta())
-        if self.stream_logs:
-            self._log_stream(input_str, resp, self.step)
-
-        resp.update({"input_str": input_str})
-        self.action_records.append(resp)
-
-    def on_tool_end(self, output: str, **kwargs: Any) -> None:
-        """Run when tool ends running."""
-        self.step += 1
-        self.tool_ends += 1
-        self.ends += 1
-
-        resp = self._init_resp()
-        resp.update({"action": "on_tool_end"})
-        resp.update(self.get_custom_callback_meta())
-        if self.stream_logs:
-            self._log_stream(output, resp, self.step)
-
-        resp.update({"output": output})
-        self.action_records.append(resp)
-
-    def on_tool_error(self, error: BaseException, **kwargs: Any) -> None:
-        """Run when tool errors."""
-        self.step += 1
-        self.errors += 1
-
-    def on_text(self, text: str, **kwargs: Any) -> None:
-        """
-        Run when agent is ending.
-        """
-        self.step += 1
-        self.text_ctr += 1
-
-        resp = self._init_resp()
-        resp.update({"action": "on_text"})
-        resp.update(self.get_custom_callback_meta())
-        if self.stream_logs:
-            self._log_stream(text, resp, self.step)
-
-        resp.update({"text": text})
-        self.action_records.append(resp)
-
-    def on_agent_finish(self, finish: AgentFinish, **kwargs: Any) -> None:
-        """Run when agent ends running."""
-        self.step += 1
-        self.agent_ends += 1
-        self.ends += 1
-
-        resp = self._init_resp()
-        output = finish.return_values["output"]
-        log = finish.log
-
-        resp.update({"action": "on_agent_finish", "log": log})
-        resp.update(self.get_custom_callback_meta())
-        if self.stream_logs:
-            self._log_stream(output, resp, self.step)
-
-        resp.update({"output": output})
-        self.action_records.append(resp)
-
-    def on_agent_action(self, action: AgentAction, **kwargs: Any) -> Any:
-        """Run on agent action."""
-        self.step += 1
-        self.tool_starts += 1
-        self.starts += 1
-
-        tool = action.tool
-        tool_input = str(action.tool_input)
-        log = action.log
-
-        resp = self._init_resp()
-        resp.update({"action": "on_agent_action", "log": log, "tool": tool})
-        resp.update(self.get_custom_callback_meta())
-        if self.stream_logs:
-            self._log_stream(tool_input, resp, self.step)
-
-        resp.update({"tool_input": tool_input})
-        self.action_records.append(resp)
-
-    def _get_complexity_metrics(self, text: str) -> dict:
-        """Compute text complexity metrics using textstat.
-
-        Parameters:
-            text (str): The text to analyze.
-
-        Returns:
-            (dict): A dictionary containing the complexity metrics.
-        """
-        resp = {}
-        if self.complexity_metrics:
-            text_complexity_metrics = _fetch_text_complexity_metrics(text)
-            resp.update(text_complexity_metrics)
-
-        return resp
-
-    def _get_custom_metrics(
-        self, generation: Generation, prompt_idx: int, gen_idx: int
-    ) -> dict:
-        """Compute Custom Metrics for an LLM Generated Output
-
-        Args:
-            generation (LLMResult): Output generation from an LLM
-            prompt_idx (int): List index of the input prompt
-            gen_idx (int): List index of the generated output
-
-        Returns:
-            dict: A dictionary containing the custom metrics.
-        """
-
-        resp = {}
-        if self.custom_metrics:
-            custom_metrics = self.custom_metrics(generation, prompt_idx, gen_idx)
-            resp.update(custom_metrics)
-
-        return resp
-
-    def flush_tracker(
-        self,
-        langchain_asset: Any = None,
-        task_type: Optional[str] = "inference",
-        workspace: Optional[str] = None,
-        project_name: Optional[str] = "comet-langchain-demo",
-        tags: Optional[Sequence] = None,
-        name: Optional[str] = None,
-        visualizations: Optional[List[str]] = None,
-        complexity_metrics: bool = False,
-        custom_metrics: Optional[Callable] = None,
-        finish: bool = False,
-        reset: bool = False,
-    ) -> None:
-        """Flush the tracker and setup the session.
-
-        Everything after this will be a new table.
-
-        Args:
-            name: Name of the performed session so far so it is identifiable
-            langchain_asset: The langchain asset to save.
-            finish: Whether to finish the run.
-
-            Returns:
-                None
-        """
-        self._log_session(langchain_asset)
-
-        if langchain_asset:
-            try:
-                self._log_model(langchain_asset)
-            except Exception:
-                self.comet_ml.LOGGER.error(
-                    "Failed to export agent or LLM to Comet",
-                    exc_info=True,
-                    extra={"show_traceback": True},
-                )
-
-        if finish:
-            self.experiment.end()
-
-        if reset:
-            self._reset(
-                task_type,
-                workspace,
-                project_name,
-                tags,
-                name,
-                visualizations,
-                complexity_metrics,
-                custom_metrics,
-            )
-
-    def _log_stream(self, prompt: str, metadata: dict, step: int) -> None:
-        self.experiment.log_text(prompt, metadata=metadata, step=step)
-
-    def _log_model(self, langchain_asset: Any) -> None:
-        model_parameters = self._get_llm_parameters(langchain_asset)
-        self.experiment.log_parameters(model_parameters, prefix="model")
-
-        langchain_asset_path = Path(self.temp_dir.name, "model.json")
-        model_name = self.name if self.name else LANGCHAIN_MODEL_NAME
-
-        try:
-            if hasattr(langchain_asset, "save"):
-                langchain_asset.save(langchain_asset_path)
-                self.experiment.log_model(model_name, str(langchain_asset_path))
-        except (ValueError, AttributeError, NotImplementedError) as e:
-            if hasattr(langchain_asset, "save_agent"):
-                langchain_asset.save_agent(langchain_asset_path)
-                self.experiment.log_model(model_name, str(langchain_asset_path))
-            else:
-                self.comet_ml.LOGGER.error(
-                    f"{e}"
-                    " Could not save Langchain Asset "
-                    f"for {langchain_asset.__class__.__name__}"
-                )
-
-    def _log_session(self, langchain_asset: Optional[Any] = None) -> None:
-        try:
-            llm_session_df = self._create_session_analysis_dataframe(langchain_asset)
-            # Log the cleaned dataframe as a table
-            self.experiment.log_table("langchain-llm-session.csv", llm_session_df)
-        except Exception:
-            self.comet_ml.LOGGER.warning(
-                "Failed to log session data to Comet",
-                exc_info=True,
-                extra={"show_traceback": True},
-            )
-
-        try:
-            metadata = {"gigachain_version": str(langchain.__version__)}
-            # Log the langchain low-level records as a JSON file directly
-            self.experiment.log_asset_data(
-                self.action_records, "langchain-action_records.json", metadata=metadata
-            )
-        except Exception:
-            self.comet_ml.LOGGER.warning(
-                "Failed to log session data to Comet",
-                exc_info=True,
-                extra={"show_traceback": True},
-            )
-
-        try:
-            self._log_visualizations(llm_session_df)
-        except Exception:
-            self.comet_ml.LOGGER.warning(
-                "Failed to log visualizations to Comet",
-                exc_info=True,
-                extra={"show_traceback": True},
-            )
-
-    def _log_text_metrics(self, metrics: Sequence[dict], step: int) -> None:
-        if not metrics:
-            return
-
-        metrics_summary = _summarize_metrics_for_generated_outputs(metrics)
-        for key, value in metrics_summary.items():
-            self.experiment.log_metrics(value, prefix=key, step=step)
-
-    def _log_visualizations(self, session_df: Any) -> None:
-        if not (self.visualizations and self.nlp):
-            return
-
-        spacy = import_spacy()
-
-        prompts = session_df["prompts"].tolist()
-        outputs = session_df["text"].tolist()
-
-        for idx, (prompt, output) in enumerate(zip(prompts, outputs)):
-            doc = self.nlp(output)
-            sentence_spans = list(doc.sents)
-
-            for visualization in self.visualizations:
-                try:
-                    html = spacy.displacy.render(
-                        sentence_spans,
-                        style=visualization,
-                        options={"compact": True},
-                        jupyter=False,
-                        page=True,
-                    )
-                    self.experiment.log_asset_data(
-                        html,
-                        name=f"langchain-viz-{visualization}-{idx}.html",
-                        metadata={"prompt": prompt},
-                        step=idx,
-                    )
-                except Exception as e:
-                    self.comet_ml.LOGGER.warning(
-                        e, exc_info=True, extra={"show_traceback": True}
-                    )
-
-        return
-
-    def _reset(
-        self,
-        task_type: Optional[str] = None,
-        workspace: Optional[str] = None,
-        project_name: Optional[str] = None,
-        tags: Optional[Sequence] = None,
-        name: Optional[str] = None,
-        visualizations: Optional[List[str]] = None,
-        complexity_metrics: bool = False,
-        custom_metrics: Optional[Callable] = None,
-    ) -> None:
-        _task_type = task_type if task_type else self.task_type
-        _workspace = workspace if workspace else self.workspace
-        _project_name = project_name if project_name else self.project_name
-        _tags = tags if tags else self.tags
-        _name = name if name else self.name
-        _visualizations = visualizations if visualizations else self.visualizations
-        _complexity_metrics = (
-            complexity_metrics if complexity_metrics else self.complexity_metrics
-        )
-        _custom_metrics = custom_metrics if custom_metrics else self.custom_metrics
-
-        self.__init__(  # type: ignore
-            task_type=_task_type,
-            workspace=_workspace,
-            project_name=_project_name,
-            tags=_tags,
-            name=_name,
-            visualizations=_visualizations,
-            complexity_metrics=_complexity_metrics,
-            custom_metrics=_custom_metrics,
-        )
-
-        self.reset_callback_meta()
-        self.temp_dir = tempfile.TemporaryDirectory()
-
-    def _create_session_analysis_dataframe(self, langchain_asset: Any = None) -> dict:
-        pd = import_pandas()
-
-        llm_parameters = self._get_llm_parameters(langchain_asset)
-        num_generations_per_prompt = llm_parameters.get("n", 1)
-
-        llm_start_records_df = pd.DataFrame(self.on_llm_start_records)
-        # Repeat each input row based on the number of outputs generated per prompt
-        llm_start_records_df = llm_start_records_df.loc[
-            llm_start_records_df.index.repeat(num_generations_per_prompt)
-        ].reset_index(drop=True)
-        llm_end_records_df = pd.DataFrame(self.on_llm_end_records)
-
-        llm_session_df = pd.merge(
-            llm_start_records_df,
-            llm_end_records_df,
-            left_index=True,
-            right_index=True,
-            suffixes=["_llm_start", "_llm_end"],
-        )
-
-        return llm_session_df
-
-    def _get_llm_parameters(self, langchain_asset: Any = None) -> dict:
-        if not langchain_asset:
-            return {}
-        try:
-            if hasattr(langchain_asset, "agent"):
-                llm_parameters = langchain_asset.agent.llm_chain.llm.dict()
-            elif hasattr(langchain_asset, "llm_chain"):
-                llm_parameters = langchain_asset.llm_chain.llm.dict()
-            elif hasattr(langchain_asset, "llm"):
-                llm_parameters = langchain_asset.llm.dict()
-            else:
-                llm_parameters = langchain_asset.dict()
-        except Exception:
-            return {}
-
-        return llm_parameters
-=======
 __all__ = [
     "LANGCHAIN_MODEL_NAME",
     "import_comet_ml",
@@ -643,5 +14,4 @@
     "_fetch_text_complexity_metrics",
     "_summarize_metrics_for_generated_outputs",
     "CometCallbackHandler",
-]
->>>>>>> b9ef92f2
+]