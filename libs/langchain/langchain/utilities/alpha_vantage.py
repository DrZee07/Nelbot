from langchain_community.utilities.alpha_vantage import AlphaVantageAPIWrapper

<<<<<<< HEAD
import requests
from langchain_core.pydantic_v1 import BaseModel, Extra, root_validator

from langchain.utils import get_from_dict_or_env


class AlphaVantageAPIWrapper(BaseModel):
    """Wrapper for AlphaVantage API for Currency Exchange Rate.

    Docs for using:

    1. Go to AlphaVantage and sign up for an API key
    2. Save your API KEY into ALPHAVANTAGE_API_KEY env variable
    """

    alphavantage_api_key: Optional[str] = None

    class Config:
        """Configuration for this pydantic object."""

        extra = Extra.forbid

    @root_validator(pre=True)
    def validate_environment(cls, values: Dict) -> Dict:
        """Validate that api key exists in environment."""
        values["alphavantage_api_key"] = get_from_dict_or_env(
            values, "alphavantage_api_key", "ALPHAVANTAGE_API_KEY"
        )
        return values

    def search_symbols(self, keywords: str) -> Dict[str, Any]:
        """Make a request to the AlphaVantage API to search for symbols."""
        response = requests.get(
            "https://www.alphavantage.co/query/",
            params={
                "function": "SYMBOL_SEARCH",
                "keywords": keywords,
                "apikey": self.alphavantage_api_key,
            },
        )
        response.raise_for_status()
        data = response.json()

        if "Error Message" in data:
            raise ValueError(f"API Error: {data['Error Message']}")

        return data

    def _get_market_news_sentiment(self, symbol: str) -> Dict[str, Any]:
        """Make a request to the AlphaVantage API to get market news sentiment for a given symbol."""
        response = requests.get(
            "https://www.alphavantage.co/query/",
            params={
                "function": "NEWS_SENTIMENT",
                "symbol": symbol,
                "apikey": self.alphavantage_api_key,
            },
        )
        response.raise_for_status()
        data = response.json()

        if "Error Message" in data:
            raise ValueError(f"API Error: {data['Error Message']}")

        return data


    def _get_time_series_daily(
        self, symbol: str
    ) -> Dict[str, Any]:
        """Make a request to the AlphaVantage API to get the daily time series."""
        response = requests.get(
            "https://www.alphavantage.co/query/",
            params={
                "function": "TIME_SERIES_DAILY",
                "symbol": symbol,
                "apikey": self.alphavantage_api_key,
            },
        )
        response.raise_for_status()
        data = response.json()

        if "Error Message" in data:
            raise ValueError(f"API Error: {data['Error Message']}")

        return data

    def _get_quote_endpoint(self, symbol: str) -> Dict[str, Any]:
        """Make a request to the AlphaVantage API to get the
        latest price and volume information."""
        response = requests.get(
            "https://www.alphavantage.co/query/",
            params={
                "function": "GLOBAL_QUOTE",
                "symbol": symbol,
                "apikey": self.alphavantage_api_key,
            },
        )
        response.raise_for_status()
        data = response.json()

        if "Error Message" in data:
            raise ValueError(f"API Error: {data['Error Message']}")

        return data

    def _get_time_series_weekly(
        self, symbol: str
    ) -> Dict[str, Any]:
        """Make a request to the AlphaVantage API
        to get the Weekly Time Series."""
        response = requests.get(
            "https://www.alphavantage.co/query/",
            params={
                "function": "TIME_SERIES_WEEKLY",
                "symbol": symbol,
                "apikey": self.alphavantage_api_key,
            },
        )
        response.raise_for_status()
        data = response.json()

        if "Error Message" in data:
            raise ValueError(f"API Error: {data['Error Message']}")

        return data

    def _get_top_gainers_losers(self) -> Dict[str, Any]:
        """Make a request to the AlphaVantage API to get the top gainers, losers,
        and most actively traded tickers in the US market."""
        response = requests.get(
            "https://www.alphavantage.co/query/",
            params={
                "function": "TOP_GAINERS_LOSERS",
                "apikey": self.alphavantage_api_key,
            },
        )
        response.raise_for_status()
        data = response.json()

        if "Error Message" in data:
            raise ValueError(f"API Error: {data['Error Message']}")

        return data

    def search_symbols(self, keywords: str) -> Dict[str, Any]:
        """Make a request to the AlphaVantage API to search for symbols."""
        response = requests.get(
            "https://www.alphavantage.co/query/",
            params={
                "function": "SYMBOL_SEARCH",
                "keywords": keywords,
                "apikey": self.alphavantage_api_key,
            },
        )
        response.raise_for_status()
        data = response.json()

        if "Error Message" in data:
            raise ValueError(f"API Error: {data['Error Message']}")

        return data

    def _get_market_news_sentiment(self, symbol: str) -> Dict[str, Any]:
        """Make a request to the AlphaVantage API to get
        market news sentiment for a given symbol."""
        response = requests.get(
            "https://www.alphavantage.co/query/",
            params={
                "function": "NEWS_SENTIMENT",
                "symbol": symbol,
                "apikey": self.alphavantage_api_key,
            },
        )
        response.raise_for_status()
        data = response.json()

        if "Error Message" in data:
            raise ValueError(f"API Error: {data['Error Message']}")

        return data


    def _get_time_series_daily(
        self, symbol: str
    ) -> Dict[str, Any]:
        """Make a request to the AlphaVantage API to get the daily time series."""
        response = requests.get(
            "https://www.alphavantage.co/query/",
            params={
                "function": "TIME_SERIES_DAILY",
                "symbol": symbol,
                "apikey": self.alphavantage_api_key,
            },
        )
        response.raise_for_status()
        data = response.json()

        if "Error Message" in data:
            raise ValueError(f"API Error: {data['Error Message']}")

        return data

    def _get_quote_endpoint(self, symbol: str) -> Dict[str, Any]:
        """Make a request to the AlphaVantage API to get the latest price
        and volume information."""
        response = requests.get(
            "https://www.alphavantage.co/query/",
            params={
                "function": "GLOBAL_QUOTE",
                "symbol": symbol,
                "apikey": self.alphavantage_api_key,
            },
        )
        response.raise_for_status()
        data = response.json()

        if "Error Message" in data:
            raise ValueError(f"API Error: {data['Error Message']}")

        return data

    def _get_time_series_weekly(
        self, symbol: str
    ) -> Dict[str, Any]:
        """Make a request to the AlphaVantage API to get the Weekly Time Series."""
        response = requests.get(
            "https://www.alphavantage.co/query/",
            params={
                "function": "TIME_SERIES_WEEKLY",
                "symbol": symbol,
                "apikey": self.alphavantage_api_key,
            },
        )
        response.raise_for_status()
        data = response.json()

        if "Error Message" in data:
            raise ValueError(f"API Error: {data['Error Message']}")

        return data

    def _get_top_gainers_losers(self) -> Dict[str, Any]:
        """Make a request to the AlphaVantage API to get the top gainers,
        losers, and most actively traded tickers in the US market."""
        response = requests.get(
            "https://www.alphavantage.co/query/",
            params={
                "function": "TOP_GAINERS_LOSERS",
                "apikey": self.alphavantage_api_key,
            },
        )
        response.raise_for_status()
        data = response.json()

        if "Error Message" in data:
            raise ValueError(f"API Error: {data['Error Message']}")

        return data

    def _get_exchange_rate(
        self, from_currency: str, to_currency: str
    ) -> Dict[str, Any]:
        """Make a request to the AlphaVantage API to get the exchange rate."""
        response = requests.get(
            "https://www.alphavantage.co/query/",
            params={
                "function": "CURRENCY_EXCHANGE_RATE",
                "from_currency": from_currency,
                "to_currency": to_currency,
                "apikey": self.alphavantage_api_key,
            },
        )
        response.raise_for_status()
        data = response.json()

        if "Error Message" in data:
            raise ValueError(f"API Error: {data['Error Message']}")

        return data

    @property
    def standard_currencies(self) -> List[str]:
        return ["USD", "EUR", "GBP", "JPY", "CHF", "CAD", "AUD", "NZD"]

    def run(self, from_currency: str, to_currency: str) -> str:
        """Get the current exchange rate for a specified currency pair."""
        if to_currency not in self.standard_currencies:
            from_currency, to_currency = to_currency, from_currency

        data = self._get_exchange_rate(from_currency, to_currency)
        return data["Realtime Currency Exchange Rate"]
=======
__all__ = ["AlphaVantageAPIWrapper"]
>>>>>>> b65e5797
<|MERGE_RESOLUTION|>--- conflicted
+++ resolved
@@ -1,298 +1,3 @@
 from langchain_community.utilities.alpha_vantage import AlphaVantageAPIWrapper
 
-<<<<<<< HEAD
-import requests
-from langchain_core.pydantic_v1 import BaseModel, Extra, root_validator
-
-from langchain.utils import get_from_dict_or_env
-
-
-class AlphaVantageAPIWrapper(BaseModel):
-    """Wrapper for AlphaVantage API for Currency Exchange Rate.
-
-    Docs for using:
-
-    1. Go to AlphaVantage and sign up for an API key
-    2. Save your API KEY into ALPHAVANTAGE_API_KEY env variable
-    """
-
-    alphavantage_api_key: Optional[str] = None
-
-    class Config:
-        """Configuration for this pydantic object."""
-
-        extra = Extra.forbid
-
-    @root_validator(pre=True)
-    def validate_environment(cls, values: Dict) -> Dict:
-        """Validate that api key exists in environment."""
-        values["alphavantage_api_key"] = get_from_dict_or_env(
-            values, "alphavantage_api_key", "ALPHAVANTAGE_API_KEY"
-        )
-        return values
-
-    def search_symbols(self, keywords: str) -> Dict[str, Any]:
-        """Make a request to the AlphaVantage API to search for symbols."""
-        response = requests.get(
-            "https://www.alphavantage.co/query/",
-            params={
-                "function": "SYMBOL_SEARCH",
-                "keywords": keywords,
-                "apikey": self.alphavantage_api_key,
-            },
-        )
-        response.raise_for_status()
-        data = response.json()
-
-        if "Error Message" in data:
-            raise ValueError(f"API Error: {data['Error Message']}")
-
-        return data
-
-    def _get_market_news_sentiment(self, symbol: str) -> Dict[str, Any]:
-        """Make a request to the AlphaVantage API to get market news sentiment for a given symbol."""
-        response = requests.get(
-            "https://www.alphavantage.co/query/",
-            params={
-                "function": "NEWS_SENTIMENT",
-                "symbol": symbol,
-                "apikey": self.alphavantage_api_key,
-            },
-        )
-        response.raise_for_status()
-        data = response.json()
-
-        if "Error Message" in data:
-            raise ValueError(f"API Error: {data['Error Message']}")
-
-        return data
-
-
-    def _get_time_series_daily(
-        self, symbol: str
-    ) -> Dict[str, Any]:
-        """Make a request to the AlphaVantage API to get the daily time series."""
-        response = requests.get(
-            "https://www.alphavantage.co/query/",
-            params={
-                "function": "TIME_SERIES_DAILY",
-                "symbol": symbol,
-                "apikey": self.alphavantage_api_key,
-            },
-        )
-        response.raise_for_status()
-        data = response.json()
-
-        if "Error Message" in data:
-            raise ValueError(f"API Error: {data['Error Message']}")
-
-        return data
-
-    def _get_quote_endpoint(self, symbol: str) -> Dict[str, Any]:
-        """Make a request to the AlphaVantage API to get the
-        latest price and volume information."""
-        response = requests.get(
-            "https://www.alphavantage.co/query/",
-            params={
-                "function": "GLOBAL_QUOTE",
-                "symbol": symbol,
-                "apikey": self.alphavantage_api_key,
-            },
-        )
-        response.raise_for_status()
-        data = response.json()
-
-        if "Error Message" in data:
-            raise ValueError(f"API Error: {data['Error Message']}")
-
-        return data
-
-    def _get_time_series_weekly(
-        self, symbol: str
-    ) -> Dict[str, Any]:
-        """Make a request to the AlphaVantage API
-        to get the Weekly Time Series."""
-        response = requests.get(
-            "https://www.alphavantage.co/query/",
-            params={
-                "function": "TIME_SERIES_WEEKLY",
-                "symbol": symbol,
-                "apikey": self.alphavantage_api_key,
-            },
-        )
-        response.raise_for_status()
-        data = response.json()
-
-        if "Error Message" in data:
-            raise ValueError(f"API Error: {data['Error Message']}")
-
-        return data
-
-    def _get_top_gainers_losers(self) -> Dict[str, Any]:
-        """Make a request to the AlphaVantage API to get the top gainers, losers,
-        and most actively traded tickers in the US market."""
-        response = requests.get(
-            "https://www.alphavantage.co/query/",
-            params={
-                "function": "TOP_GAINERS_LOSERS",
-                "apikey": self.alphavantage_api_key,
-            },
-        )
-        response.raise_for_status()
-        data = response.json()
-
-        if "Error Message" in data:
-            raise ValueError(f"API Error: {data['Error Message']}")
-
-        return data
-
-    def search_symbols(self, keywords: str) -> Dict[str, Any]:
-        """Make a request to the AlphaVantage API to search for symbols."""
-        response = requests.get(
-            "https://www.alphavantage.co/query/",
-            params={
-                "function": "SYMBOL_SEARCH",
-                "keywords": keywords,
-                "apikey": self.alphavantage_api_key,
-            },
-        )
-        response.raise_for_status()
-        data = response.json()
-
-        if "Error Message" in data:
-            raise ValueError(f"API Error: {data['Error Message']}")
-
-        return data
-
-    def _get_market_news_sentiment(self, symbol: str) -> Dict[str, Any]:
-        """Make a request to the AlphaVantage API to get
-        market news sentiment for a given symbol."""
-        response = requests.get(
-            "https://www.alphavantage.co/query/",
-            params={
-                "function": "NEWS_SENTIMENT",
-                "symbol": symbol,
-                "apikey": self.alphavantage_api_key,
-            },
-        )
-        response.raise_for_status()
-        data = response.json()
-
-        if "Error Message" in data:
-            raise ValueError(f"API Error: {data['Error Message']}")
-
-        return data
-
-
-    def _get_time_series_daily(
-        self, symbol: str
-    ) -> Dict[str, Any]:
-        """Make a request to the AlphaVantage API to get the daily time series."""
-        response = requests.get(
-            "https://www.alphavantage.co/query/",
-            params={
-                "function": "TIME_SERIES_DAILY",
-                "symbol": symbol,
-                "apikey": self.alphavantage_api_key,
-            },
-        )
-        response.raise_for_status()
-        data = response.json()
-
-        if "Error Message" in data:
-            raise ValueError(f"API Error: {data['Error Message']}")
-
-        return data
-
-    def _get_quote_endpoint(self, symbol: str) -> Dict[str, Any]:
-        """Make a request to the AlphaVantage API to get the latest price
-        and volume information."""
-        response = requests.get(
-            "https://www.alphavantage.co/query/",
-            params={
-                "function": "GLOBAL_QUOTE",
-                "symbol": symbol,
-                "apikey": self.alphavantage_api_key,
-            },
-        )
-        response.raise_for_status()
-        data = response.json()
-
-        if "Error Message" in data:
-            raise ValueError(f"API Error: {data['Error Message']}")
-
-        return data
-
-    def _get_time_series_weekly(
-        self, symbol: str
-    ) -> Dict[str, Any]:
-        """Make a request to the AlphaVantage API to get the Weekly Time Series."""
-        response = requests.get(
-            "https://www.alphavantage.co/query/",
-            params={
-                "function": "TIME_SERIES_WEEKLY",
-                "symbol": symbol,
-                "apikey": self.alphavantage_api_key,
-            },
-        )
-        response.raise_for_status()
-        data = response.json()
-
-        if "Error Message" in data:
-            raise ValueError(f"API Error: {data['Error Message']}")
-
-        return data
-
-    def _get_top_gainers_losers(self) -> Dict[str, Any]:
-        """Make a request to the AlphaVantage API to get the top gainers,
-        losers, and most actively traded tickers in the US market."""
-        response = requests.get(
-            "https://www.alphavantage.co/query/",
-            params={
-                "function": "TOP_GAINERS_LOSERS",
-                "apikey": self.alphavantage_api_key,
-            },
-        )
-        response.raise_for_status()
-        data = response.json()
-
-        if "Error Message" in data:
-            raise ValueError(f"API Error: {data['Error Message']}")
-
-        return data
-
-    def _get_exchange_rate(
-        self, from_currency: str, to_currency: str
-    ) -> Dict[str, Any]:
-        """Make a request to the AlphaVantage API to get the exchange rate."""
-        response = requests.get(
-            "https://www.alphavantage.co/query/",
-            params={
-                "function": "CURRENCY_EXCHANGE_RATE",
-                "from_currency": from_currency,
-                "to_currency": to_currency,
-                "apikey": self.alphavantage_api_key,
-            },
-        )
-        response.raise_for_status()
-        data = response.json()
-
-        if "Error Message" in data:
-            raise ValueError(f"API Error: {data['Error Message']}")
-
-        return data
-
-    @property
-    def standard_currencies(self) -> List[str]:
-        return ["USD", "EUR", "GBP", "JPY", "CHF", "CAD", "AUD", "NZD"]
-
-    def run(self, from_currency: str, to_currency: str) -> str:
-        """Get the current exchange rate for a specified currency pair."""
-        if to_currency not in self.standard_currencies:
-            from_currency, to_currency = to_currency, from_currency
-
-        data = self._get_exchange_rate(from_currency, to_currency)
-        return data["Realtime Currency Exchange Rate"]
-=======
-__all__ = ["AlphaVantageAPIWrapper"]
->>>>>>> b65e5797
+__all__ = ["AlphaVantageAPIWrapper"]