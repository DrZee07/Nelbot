--- conflicted
+++ resolved
@@ -783,12 +783,6 @@
             return f"Failed to create a review request with error {e}"
 
     def run(self, mode: str, query: str) -> str:
-<<<<<<< HEAD
-        if mode == "get_issues":
-            return self.get_issues()
-        elif mode == "get_issue":
-            return json.dumps(self.get_issue(int(query)), ensure_ascii=False)
-=======
         if mode == "get_issue":
             return json.dumps(self.get_issue(int(query)))
         elif mode == "get_pull_request":
@@ -797,7 +791,6 @@
             return json.dumps(self.list_pull_request_files(int(query)))
         elif mode == "get_issues":
             return self.get_issues()
->>>>>>> db6bf8b0
         elif mode == "comment_on_issue":
             return self.comment_on_issue(query)
         elif mode == "create_file":
