--- conflicted
+++ resolved
@@ -44,11 +44,6 @@
                 break
             marker = response.next_marker
         from langchain.document_loaders.baiducloud_bos_file import BaiduBOSFileLoader
-<<<<<<< HEAD
-
-=======
-        
->>>>>>> d80ef64b
         for content in contents:
             if str(content.key).endswith("/"):
                 continue
