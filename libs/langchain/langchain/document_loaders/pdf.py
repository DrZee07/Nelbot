import json
import logging
import os
import tempfile
import time
from abc import ABC
from io import StringIO
from pathlib import Path
from typing import Any, Dict, Iterator, List, Mapping, Optional, Sequence, Union
from urllib.parse import urlparse

import requests
from langchain_core.documents import Document

from langchain.document_loaders.base import BaseLoader
from langchain.document_loaders.blob_loaders import Blob
from langchain.document_loaders.parsers.pdf import (
    AmazonTextractPDFParser,
    DocumentIntelligenceParser,
    PDFMinerParser,
    PDFPlumberParser,
    PyMuPDFParser,
    PyPDFium2Parser,
    PyPDFParser,
)
from langchain.document_loaders.unstructured import UnstructuredFileLoader
from langchain.utils import get_from_dict_or_env

logger = logging.getLogger(__file__)


class UnstructuredPDFLoader(UnstructuredFileLoader):
    """Load `PDF` files using `Unstructured`.

    You can run the loader in one of two modes: "single" and "elements".
    If you use "single" mode, the document will be returned as a single
    langchain Document object. If you use "elements" mode, the unstructured
    library will split the document into elements such as Title and NarrativeText.
    You can pass in additional unstructured kwargs after mode to apply
    different unstructured settings.

    Examples
    --------
    from langchain.document_loaders import UnstructuredPDFLoader

    loader = UnstructuredPDFLoader(
        "example.pdf", mode="elements", strategy="fast",
    )
    docs = loader.load()

    References
    ----------
    https://unstructured-io.github.io/unstructured/bricks.html#partition-pdf
    """

    def _get_elements(self) -> List:
        from unstructured.partition.pdf import partition_pdf

        return partition_pdf(filename=self.file_path, **self.unstructured_kwargs)


class BasePDFLoader(BaseLoader, ABC):
    """Base Loader class for `PDF` files.

    If the file is a web path, it will download it to a temporary file, use it, then
        clean up the temporary file after completion.
    """

    def __init__(self, file_path: str, *, headers: Optional[Dict] = None):
        """Initialize with a file path.

        Args:
            file_path: Either a local, S3 or web path to a PDF file.
            headers: Headers to use for GET request to download a file from a web path.
        """
        self.file_path = file_path
        self.web_path = None
        self.headers = headers
        if "~" in self.file_path:
            self.file_path = os.path.expanduser(self.file_path)

        # If the file is a web path or S3, download it to a temporary file, and use that
        if not os.path.isfile(self.file_path) and self._is_valid_url(self.file_path):
            self.temp_dir = tempfile.TemporaryDirectory()
            _, suffix = os.path.splitext(self.file_path)
            temp_pdf = os.path.join(self.temp_dir.name, f"tmp{suffix}")
            self.web_path = self.file_path
            if not self._is_s3_url(self.file_path):
                r = requests.get(self.file_path, headers=self.headers)
                if r.status_code != 200:
                    raise ValueError(
                        "Check the url of your file; returned status code %s"
                        % r.status_code
                    )

                with open(temp_pdf, mode="wb") as f:
                    f.write(r.content)
                self.file_path = str(temp_pdf)
        elif not os.path.isfile(self.file_path):
            raise ValueError("File path %s is not a valid file or url" % self.file_path)

    def __del__(self) -> None:
        if hasattr(self, "temp_dir"):
            self.temp_dir.cleanup()

    @staticmethod
    def _is_valid_url(url: str) -> bool:
        """Check if the url is valid."""
        parsed = urlparse(url)
        return bool(parsed.netloc) and bool(parsed.scheme)

    @staticmethod
    def _is_s3_url(url: str) -> bool:
        """check if the url is S3"""
        try:
            result = urlparse(url)
            if result.scheme == "s3" and result.netloc:
                return True
            return False
        except ValueError:
            return False

    @property
    def source(self) -> str:
        return self.web_path if self.web_path is not None else self.file_path


class OnlinePDFLoader(BasePDFLoader):
    """Load online `PDF`."""

    def load(self) -> List[Document]:
        """Load documents."""
        loader = UnstructuredPDFLoader(str(self.file_path))
        return loader.load()


class PyPDFLoader(BasePDFLoader):
    """Load PDF using pypdf into list of documents.

    Loader chunks by page and stores page numbers in metadata.
    """

    def __init__(
        self,
        file_path: str,
        password: Optional[Union[str, bytes]] = None,
        headers: Optional[Dict] = None,
        extract_images: bool = False,
    ) -> None:
        """Initialize with a file path."""
        try:
            import pypdf  # noqa:F401
        except ImportError:
            raise ImportError(
                "pypdf package not found, please install it with " "`pip install pypdf`"
            )
        super().__init__(file_path, headers=headers)
        self.parser = PyPDFParser(password=password, extract_images=extract_images)

    def load(self) -> List[Document]:
        """Load given path as pages."""
        return list(self.lazy_load())

    def lazy_load(
        self,
    ) -> Iterator[Document]:
        """Lazy load given path as pages."""
        if self.web_path:
            blob = Blob.from_data(open(self.file_path, "rb").read(), path=self.web_path)
        else:
            blob = Blob.from_path(self.file_path)
        yield from self.parser.parse(blob)


class PyPDFium2Loader(BasePDFLoader):
    """Load `PDF` using `pypdfium2` and chunks at character level."""

    def __init__(
        self,
        file_path: str,
        *,
        headers: Optional[Dict] = None,
        extract_images: bool = False,
    ):
        """Initialize with a file path."""
        super().__init__(file_path, headers=headers)
        self.parser = PyPDFium2Parser(extract_images=extract_images)

    def load(self) -> List[Document]:
        """Load given path as pages."""
        return list(self.lazy_load())

    def lazy_load(
        self,
    ) -> Iterator[Document]:
        """Lazy load given path as pages."""
        if self.web_path:
            blob = Blob.from_data(open(self.file_path, "rb").read(), path=self.web_path)
        else:
            blob = Blob.from_path(self.file_path)
        yield from self.parser.parse(blob)


class PyPDFDirectoryLoader(BaseLoader):
    """Load a directory with `PDF` files using `pypdf` and chunks at character level.

    Loader also stores page numbers in metadata.
    """

    def __init__(
        self,
        path: str,
        glob: str = "**/[!.]*.pdf",
        silent_errors: bool = False,
        load_hidden: bool = False,
        recursive: bool = False,
        extract_images: bool = False,
    ):
        self.path = path
        self.glob = glob
        self.load_hidden = load_hidden
        self.recursive = recursive
        self.silent_errors = silent_errors
        self.extract_images = extract_images

    @staticmethod
    def _is_visible(path: Path) -> bool:
        return not any(part.startswith(".") for part in path.parts)

    def load(self) -> List[Document]:
        p = Path(self.path)
        docs = []
        items = p.rglob(self.glob) if self.recursive else p.glob(self.glob)
        for i in items:
            if i.is_file():
                if self._is_visible(i.relative_to(p)) or self.load_hidden:
                    try:
                        loader = PyPDFLoader(str(i), extract_images=self.extract_images)
                        sub_docs = loader.load()
                        for doc in sub_docs:
                            doc.metadata["source"] = str(i)
                        docs.extend(sub_docs)
                    except Exception as e:
                        if self.silent_errors:
                            logger.warning(e)
                        else:
                            raise e
        return docs


class PDFMinerLoader(BasePDFLoader):
    """Load `PDF` files using `PDFMiner`."""

    def __init__(
        self,
        file_path: str,
        *,
        headers: Optional[Dict] = None,
        extract_images: bool = False,
        concatenate_pages: bool = True,
    ) -> None:
        """Initialize with file path.

        Args:
            extract_images: Whether to extract images from PDF.
            concatenate_pages: If True, concatenate all PDF pages into one a single
                               document. Otherwise, return one document per page.
        """
        try:
            from pdfminer.high_level import extract_text  # noqa:F401
        except ImportError:
            raise ImportError(
                "`pdfminer` package not found, please install it with "
                "`pip install pdfminer.six`"
            )

        super().__init__(file_path, headers=headers)
        self.parser = PDFMinerParser(
            extract_images=extract_images, concatenate_pages=concatenate_pages
        )

    def load(self) -> List[Document]:
        """Eagerly load the content."""
        return list(self.lazy_load())

    def lazy_load(
        self,
    ) -> Iterator[Document]:
        """Lazily load documents."""
        if self.web_path:
            blob = Blob.from_data(open(self.file_path, "rb").read(), path=self.web_path)
        else:
            blob = Blob.from_path(self.file_path)
        yield from self.parser.parse(blob)


class PDFMinerPDFasHTMLLoader(BasePDFLoader):
    """Load `PDF` files as HTML content using `PDFMiner`."""

    def __init__(self, file_path: str, *, headers: Optional[Dict] = None):
        """Initialize with a file path."""
        try:
            from pdfminer.high_level import extract_text_to_fp  # noqa:F401
        except ImportError:
            raise ImportError(
                "`pdfminer` package not found, please install it with "
                "`pip install pdfminer.six`"
            )

        super().__init__(file_path, headers=headers)

    def load(self) -> List[Document]:
        """Load file."""
        from pdfminer.high_level import extract_text_to_fp
        from pdfminer.layout import LAParams
        from pdfminer.utils import open_filename

        output_string = StringIO()
        with open_filename(self.file_path, "rb") as fp:
            extract_text_to_fp(
                fp,  # type: ignore[arg-type]
                output_string,
                codec="",
                laparams=LAParams(),
                output_type="html",
            )
        metadata = {
            "source": self.file_path if self.web_path is None else self.web_path
        }
        return [Document(page_content=output_string.getvalue(), metadata=metadata)]


class PyMuPDFLoader(BasePDFLoader):
    """Load `PDF` files using `PyMuPDF`."""

    def __init__(
        self,
        file_path: str,
        *,
        headers: Optional[Dict] = None,
        extract_images: bool = False,
        **kwargs: Any,
    ) -> None:
        """Initialize with a file path."""
        try:
            import fitz  # noqa:F401
        except ImportError:
            raise ImportError(
                "`PyMuPDF` package not found, please install it with "
                "`pip install pymupdf`"
            )
        super().__init__(file_path, headers=headers)
        self.extract_images = extract_images
        self.text_kwargs = kwargs

    def load(self, **kwargs: Any) -> List[Document]:
        """Load file."""
        if kwargs:
            logger.warning(
                f"Received runtime arguments {kwargs}. Passing runtime args to `load`"
                f" is deprecated. Please pass arguments during initialization instead."
            )

        text_kwargs = {**self.text_kwargs, **kwargs}
        parser = PyMuPDFParser(
            text_kwargs=text_kwargs, extract_images=self.extract_images
        )
        if self.web_path:
            blob = Blob.from_data(open(self.file_path, "rb").read(), path=self.web_path)
        else:
            blob = Blob.from_path(self.file_path)
        return parser.parse(blob)


# MathpixPDFLoader implementation taken largely from Daniel Gross's:
# https://gist.github.com/danielgross/3ab4104e14faccc12b49200843adab21
class MathpixPDFLoader(BasePDFLoader):
    """Load `PDF` files using `Mathpix` service."""

    def __init__(
        self,
        file_path: str,
        processed_file_format: str = "md",
        max_wait_time_seconds: int = 500,
        should_clean_pdf: bool = False,
        extra_request_data: Optional[Dict[str, Any]] = None,
        **kwargs: Any,
    ) -> None:
        """Initialize with a file path.

        Args:
            file_path: a file for loading.
            processed_file_format: a format of the processed file. Default is "md".
            max_wait_time_seconds: a maximum time to wait for the response from
             the server. Default is 500.
            should_clean_pdf: a flag to clean the PDF file. Default is False.
            extra_request_data: Additional request data.
            **kwargs: additional keyword arguments.
        """
        self.mathpix_api_key = get_from_dict_or_env(
            kwargs, "mathpix_api_key", "MATHPIX_API_KEY"
        )
        self.mathpix_api_id = get_from_dict_or_env(
            kwargs, "mathpix_api_id", "MATHPIX_API_ID"
        )
        super().__init__(file_path, **kwargs)
        self.processed_file_format = processed_file_format
        self.extra_request_data = (
            extra_request_data if extra_request_data is not None else {}
        )
        self.max_wait_time_seconds = max_wait_time_seconds
        self.should_clean_pdf = should_clean_pdf

    @property
    def _mathpix_headers(self) -> Dict[str, str]:
        return {"app_id": self.mathpix_api_id, "app_key": self.mathpix_api_key}

    @property
    def url(self) -> str:
        return "https://api.mathpix.com/v3/pdf"

    @property
    def data(self) -> dict:
<<<<<<< HEAD
        options = {"conversion_formats": {self.processed_file_format: True}}
        return {"options_json": json.dumps(options, ensure_ascii=False)}
=======
        options = {
            "conversion_formats": {self.processed_file_format: True},
            **self.extra_request_data,
        }
        return {"options_json": json.dumps(options)}
>>>>>>> f4d520cc

    def send_pdf(self) -> str:
        with open(self.file_path, "rb") as f:
            files = {"file": f}
            response = requests.post(
                self.url, headers=self._mathpix_headers, files=files, data=self.data
            )
        response_data = response.json()
        if "pdf_id" in response_data:
            pdf_id = response_data["pdf_id"]
            return pdf_id
        else:
            raise ValueError("Unable to send PDF to Mathpix.")

    def wait_for_processing(self, pdf_id: str) -> None:
        """Wait for processing to complete.

        Args:
            pdf_id: a PDF id.

        Returns: None
        """
        url = self.url + "/" + pdf_id
        for _ in range(0, self.max_wait_time_seconds, 5):
            response = requests.get(url, headers=self.headers)
            response_data = response.json()
            status = response_data.get("status", None)

            if status == "completed":
                return
            elif status == "error":
                raise ValueError("Unable to retrieve PDF from Mathpix")
            else:
                print(f"Status: {status}, waiting for processing to complete")
                time.sleep(5)
        raise TimeoutError

    def get_processed_pdf(self, pdf_id: str) -> str:
        self.wait_for_processing(pdf_id)
        url = f"{self.url}/{pdf_id}.{self.processed_file_format}"
        response = requests.get(url, headers=self.headers)
        return response.content.decode("utf-8")

    def clean_pdf(self, contents: str) -> str:
        """Clean the PDF file.

        Args:
            contents: a PDF file contents.

        Returns:

        """
        contents = "\n".join(
            [line for line in contents.split("\n") if not line.startswith("![]")]
        )
        # replace \section{Title} with # Title
        contents = contents.replace("\\section{", "# ").replace("}", "")
        # replace the "\" slash that Mathpix adds to escape $, %, (, etc.
        contents = (
            contents.replace(r"\$", "$")
            .replace(r"\%", "%")
            .replace(r"\(", "(")
            .replace(r"\)", ")")
        )
        return contents

    def load(self) -> List[Document]:
        pdf_id = self.send_pdf()
        contents = self.get_processed_pdf(pdf_id)
        if self.should_clean_pdf:
            contents = self.clean_pdf(contents)
        metadata = {"source": self.source, "file_path": self.source}
        return [Document(page_content=contents, metadata=metadata)]


class PDFPlumberLoader(BasePDFLoader):
    """Load `PDF` files using `pdfplumber`."""

    def __init__(
        self,
        file_path: str,
        text_kwargs: Optional[Mapping[str, Any]] = None,
        dedupe: bool = False,
        headers: Optional[Dict] = None,
        extract_images: bool = False,
    ) -> None:
        """Initialize with a file path."""
        try:
            import pdfplumber  # noqa:F401
        except ImportError:
            raise ImportError(
                "pdfplumber package not found, please install it with "
                "`pip install pdfplumber`"
            )

        super().__init__(file_path, headers=headers)
        self.text_kwargs = text_kwargs or {}
        self.dedupe = dedupe
        self.extract_images = extract_images

    def load(self) -> List[Document]:
        """Load file."""

        parser = PDFPlumberParser(
            text_kwargs=self.text_kwargs,
            dedupe=self.dedupe,
            extract_images=self.extract_images,
        )
        if self.web_path:
            blob = Blob.from_data(open(self.file_path, "rb").read(), path=self.web_path)
        else:
            blob = Blob.from_path(self.file_path)
        return parser.parse(blob)


class AmazonTextractPDFLoader(BasePDFLoader):
    """Load `PDF` files from a local file system, HTTP or S3.

    To authenticate, the AWS client uses the following methods to
    automatically load credentials:
    https://boto3.amazonaws.com/v1/documentation/api/latest/guide/credentials.html

    If a specific credential profile should be used, you must pass
    the name of the profile from the ~/.aws/credentials file that is to be used.

    Make sure the credentials / roles used have the required policies to
    access the Amazon Textract service.

    Example:
        .. code-block:: python
            from langchain.document_loaders import AmazonTextractPDFLoader
            loader = AmazonTextractPDFLoader(
                file_path="s3://pdfs/myfile.pdf"
            )
            document = loader.load()
    """

    def __init__(
        self,
        file_path: str,
        textract_features: Optional[Sequence[str]] = None,
        client: Optional[Any] = None,
        credentials_profile_name: Optional[str] = None,
        region_name: Optional[str] = None,
        endpoint_url: Optional[str] = None,
        headers: Optional[Dict] = None,
    ) -> None:
        """Initialize the loader.

        Args:
            file_path: A file, url or s3 path for input file
            textract_features: Features to be used for extraction, each feature
                               should be passed as a str that conforms to the enum
                               `Textract_Features`, see `amazon-textract-caller` pkg
            client: boto3 textract client (Optional)
            credentials_profile_name: AWS profile name, if not default (Optional)
            region_name: AWS region, eg us-east-1 (Optional)
            endpoint_url: endpoint url for the textract service (Optional)

        """
        super().__init__(file_path, headers=headers)

        try:
            import textractcaller as tc  # noqa: F401
        except ImportError:
            raise ModuleNotFoundError(
                "Could not import amazon-textract-caller python package. "
                "Please install it with `pip install amazon-textract-caller`."
            )
        if textract_features:
            features = [tc.Textract_Features[x] for x in textract_features]
        else:
            features = []

        if credentials_profile_name or region_name or endpoint_url:
            try:
                import boto3

                if credentials_profile_name is not None:
                    session = boto3.Session(profile_name=credentials_profile_name)
                else:
                    # use default credentials
                    session = boto3.Session()

                client_params = {}
                if region_name:
                    client_params["region_name"] = region_name
                if endpoint_url:
                    client_params["endpoint_url"] = endpoint_url

                client = session.client("textract", **client_params)

            except ImportError:
                raise ModuleNotFoundError(
                    "Could not import boto3 python package. "
                    "Please install it with `pip install boto3`."
                )
            except Exception as e:
                raise ValueError(
                    "Could not load credentials to authenticate with AWS client. "
                    "Please check that credentials in the specified "
                    "profile name are valid."
                ) from e
        self.parser = AmazonTextractPDFParser(textract_features=features, client=client)

    def load(self) -> List[Document]:
        """Load given path as pages."""
        return list(self.lazy_load())

    def lazy_load(
        self,
    ) -> Iterator[Document]:
        """Lazy load documents"""
        # the self.file_path is local, but the blob has to include
        # the S3 location if the file originated from S3 for multi-page documents
        # raises ValueError when multi-page and not on S3"""

        if self.web_path and self._is_s3_url(self.web_path):
            blob = Blob(path=self.web_path)
        else:
            blob = Blob.from_path(self.file_path)
            if AmazonTextractPDFLoader._get_number_of_pages(blob) > 1:
                raise ValueError(
                    f"the file {blob.path} is a multi-page document, \
                    but not stored on S3. \
                    Textract requires multi-page documents to be on S3."
                )

        yield from self.parser.parse(blob)

    @staticmethod
    def _get_number_of_pages(blob: Blob) -> int:
        try:
            import pypdf
            from PIL import Image, ImageSequence

        except ImportError:
            raise ModuleNotFoundError(
                "Could not import pypdf or Pilloe python package. "
                "Please install it with `pip install pypdf Pillow`."
            )
        if blob.mimetype == "application/pdf":
            with blob.as_bytes_io() as input_pdf_file:
                pdf_reader = pypdf.PdfReader(input_pdf_file)
                return len(pdf_reader.pages)
        elif blob.mimetype == "image/tiff":
            num_pages = 0
            img = Image.open(blob.as_bytes())
            for _, _ in enumerate(ImageSequence.Iterator(img)):
                num_pages += 1
            return num_pages
        elif blob.mimetype in ["image/png", "image/jpeg"]:
            return 1
        else:
            raise ValueError(f"unsupported mime type: {blob.mimetype}")


class DocumentIntelligenceLoader(BasePDFLoader):
    """Loads a PDF with Azure Document Intelligence"""

    def __init__(
        self,
        file_path: str,
        client: Any,
        model: str = "prebuilt-document",
        headers: Optional[Dict] = None,
    ) -> None:
        """
        Initialize the object for file processing with Azure Document Intelligence
        (formerly Form Recognizer).

        This constructor initializes a DocumentIntelligenceParser object to be used
        for parsing files using the Azure Document Intelligence API. The load method
        generates a Document node including metadata (source blob and page number)
        for each page.

        Parameters:
        -----------
        file_path : str
            The path to the file that needs to be parsed.
        client: Any
            A DocumentAnalysisClient to perform the analysis of the blob
        model : str
            The model name or ID to be used for form recognition in Azure.

        Examples:
        ---------
        >>> obj = DocumentIntelligenceLoader(
        ...     file_path="path/to/file",
        ...     client=client,
        ...     model="prebuilt-document"
        ... )
        """

        self.parser = DocumentIntelligenceParser(client=client, model=model)
        super().__init__(file_path, headers=headers)

    def load(self) -> List[Document]:
        """Load given path as pages."""
        return list(self.lazy_load())

    def lazy_load(
        self,
    ) -> Iterator[Document]:
        """Lazy load given path as pages."""
        blob = Blob.from_path(self.file_path)
        yield from self.parser.parse(blob)<|MERGE_RESOLUTION|>--- conflicted
+++ resolved
@@ -421,16 +421,11 @@
 
     @property
     def data(self) -> dict:
-<<<<<<< HEAD
-        options = {"conversion_formats": {self.processed_file_format: True}}
-        return {"options_json": json.dumps(options, ensure_ascii=False)}
-=======
         options = {
             "conversion_formats": {self.processed_file_format: True},
             **self.extra_request_data,
         }
         return {"options_json": json.dumps(options)}
->>>>>>> f4d520cc
 
     def send_pdf(self) -> str:
         with open(self.file_path, "rb") as f:
