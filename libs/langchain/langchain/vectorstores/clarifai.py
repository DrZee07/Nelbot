--- conflicted
+++ resolved
@@ -8,11 +8,8 @@
 from typing import Any, Iterable, List, Optional, Tuple
 
 import requests
-<<<<<<< HEAD
 from google.protobuf.struct_pb2 import Struct
-=======
 from langchain_core.documents import Document
->>>>>>> e17edc4d
 from langchain_core.embeddings import Embeddings
 from langchain_core.vectorstores import VectorStore
 
