"""DEPRECATED: Kept for backwards compatibility."""
<<<<<<< HEAD

from langchain_community.utilities import Requests, RequestsWrapper, TextRequestsWrapper
=======
from typing import TYPE_CHECKING, Any

from langchain._api import create_importer

if TYPE_CHECKING:
    from langchain_community.utilities import (
        Requests,
        RequestsWrapper,
        TextRequestsWrapper,
    )

# Create a way to dynamically look up deprecated imports.
# Used to consolidate logic for raising deprecation warnings and
# handling optional imports.
DEPRECATED_LOOKUP = {
    "Requests": "langchain_community.utilities",
    "RequestsWrapper": "langchain_community.utilities",
    "TextRequestsWrapper": "langchain_community.utilities",
}

_import_attribute = create_importer(__package__, deprecated_lookups=DEPRECATED_LOOKUP)


def __getattr__(name: str) -> Any:
    """Look up attributes dynamically."""
    return _import_attribute(name)

>>>>>>> cd4c5428

__all__ = [
    "Requests",
    "RequestsWrapper",
    "TextRequestsWrapper",
]<|MERGE_RESOLUTION|>--- conflicted
+++ resolved
@@ -1,8 +1,4 @@
 """DEPRECATED: Kept for backwards compatibility."""
-<<<<<<< HEAD
-
-from langchain_community.utilities import Requests, RequestsWrapper, TextRequestsWrapper
-=======
 from typing import TYPE_CHECKING, Any
 
 from langchain._api import create_importer
@@ -30,7 +26,6 @@
     """Look up attributes dynamically."""
     return _import_attribute(name)
 
->>>>>>> cd4c5428
 
 __all__ = [
     "Requests",
