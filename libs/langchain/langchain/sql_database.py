--- conflicted
+++ resolved
@@ -1,10 +1,5 @@
 """Keep here for backwards compatibility."""
-<<<<<<< HEAD
-
-from langchain_community.utilities.sql_database import SQLDatabase
-=======
 from typing import TYPE_CHECKING, Any
->>>>>>> cd4c5428
 
 from langchain._api import create_importer
 
