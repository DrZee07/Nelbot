--- conflicted
+++ resolved
@@ -65,9 +65,6 @@
     "ChatKonko",
     "QianfanChatEndpoint",
     "ChatFireworks",
-<<<<<<< HEAD
     "ChatYandexGPT",
-=======
     "BaichuanChatEndpoint",
->>>>>>> c1d811c4
 ]