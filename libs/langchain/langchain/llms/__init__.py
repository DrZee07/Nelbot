--- conflicted
+++ resolved
@@ -242,16 +242,6 @@
     return HuggingFacePipeline
 
 
-def _import_weight_only_pipeline() -> Any:
-<<<<<<< HEAD
-    from langchain.llms.weight_only_quantization import WeightOnlyQuantPipeline
-=======
-    from langchain_community.llms.weight_only_quantization import WeightOnlyQuantPipeline
->>>>>>> 203ff0d6
-
-    return WeightOnlyQuantPipeline
-
-
 def _import_huggingface_text_gen_inference() -> Any:
     from langchain_community.llms.huggingface_text_gen_inference import (
         HuggingFaceTextGenInference,
@@ -524,6 +514,14 @@
     from langchain_community.llms.watsonxllm import WatsonxLLM
 
     return WatsonxLLM
+
+
+def _import_weight_only_pipeline() -> Any:
+    from langchain_community.llms.weight_only_quantization import (
+        WeightOnlyQuantPipeline
+    )
+
+    return WeightOnlyQuantPipeline
 
 
 def _import_writer() -> Any:
@@ -611,7 +609,6 @@
     "HuggingFacePipeline",
     "HuggingFaceTextGenInference",
     "HumanInputLLM",
-    "WeightOnlyQuantPipeline",
     "KoboldApiLLM",
     "LlamaCpp",
     "TextGen",
@@ -652,7 +649,6 @@
     "WatsonxLLM",
     "WeightOnlyQuantPipeline",
     "Writer",
-    "WeightOnlyQuantPipeline",
     "OctoAIEndpoint",
     "Xinference",
     "JavelinAIGateway",
@@ -739,7 +735,6 @@
         "watsonxllm": _import_watsonxllm,
         "weight_only_quantization": _import_weight_only_pipeline,
         "writer": _import_writer,
-        "weight_only_quantization": _import_weight_only_pipeline,
         "xinference": _import_xinference,
         "javelin-ai-gateway": _import_javelin_ai_gateway,
         "qianfan_endpoint": _import_baidu_qianfan_endpoint,
