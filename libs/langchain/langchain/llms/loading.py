--- conflicted
+++ resolved
@@ -1,50 +1,3 @@
-<<<<<<< HEAD
-"""Base interface for loading large language model APIs."""
-import json
-from pathlib import Path
-from typing import Any, Union
-
-import yaml
-
-from langchain.llms import get_type_to_cls_dict
-from langchain.llms.base import BaseLLM
-
-
-def load_llm_from_config(config: dict, **kwargs: Any) -> BaseLLM:
-    """Load LLM from Config Dict."""
-    if "_type" not in config:
-        raise ValueError("Must specify an LLM Type in config")
-    config_type = config.pop("_type")
-
-    type_to_cls_dict = get_type_to_cls_dict()
-
-    if config_type not in type_to_cls_dict:
-        raise ValueError(f"Loading {config_type} LLM not supported")
-
-    llm_cls = type_to_cls_dict[config_type]()
-    return llm_cls(**config, **kwargs)
-
-
-def load_llm(file: Union[str, Path], **kwargs: Any) -> BaseLLM:
-    """Load LLM from file."""
-    # Convert file to Path object.
-    if isinstance(file, str):
-        file_path = Path(file)
-    else:
-        file_path = file
-    # Load from either json or yaml.
-    if file_path.suffix == ".json":
-        with open(file_path) as f:
-            config = json.load(f)
-    elif file_path.suffix == ".yaml":
-        with open(file_path, "r") as f:
-            config = yaml.safe_load(f)
-    else:
-        raise ValueError("File type must be json or yaml")
-    # Load the LLM from the config now.
-    return load_llm_from_config(config, **kwargs)
-=======
 from langchain_community.llms.loading import load_llm, load_llm_from_config
 
-__all__ = ["load_llm_from_config", "load_llm"]
->>>>>>> b9ef92f2
+__all__ = ["load_llm_from_config", "load_llm"]