--- conflicted
+++ resolved
@@ -4,96 +4,4 @@
     OctoAIEmbeddings,
 )
 
-<<<<<<< HEAD
-from langchain_core.embeddings import Embeddings
-from langchain_core.pydantic_v1 import BaseModel, Extra, Field, root_validator
-
-from langchain.utils import get_from_dict_or_env
-
-DEFAULT_EMBED_INSTRUCTION = "Represent this input: "
-DEFAULT_QUERY_INSTRUCTION = "Represent the question for retrieving similar documents: "
-
-
-class OctoAIEmbeddings(BaseModel, Embeddings):
-    """OctoAI Compute Service embedding models.
-
-    The environment variable ``OCTOAI_API_TOKEN`` should be set
-    with your API token, or it can be passed
-    as a named parameter to the constructor.
-    """
-
-    endpoint_url: Optional[str] = Field(None, description="Endpoint URL to use.")
-    model_kwargs: Optional[dict] = Field(
-        None, description="Keyword arguments to pass to the model."
-    )
-    octoai_api_token: Optional[str] = Field(None, description="OCTOAI API Token")
-    embed_instruction: str = Field(
-        DEFAULT_EMBED_INSTRUCTION,
-        description="Instruction to use for embedding documents.",
-    )
-    query_instruction: str = Field(
-        DEFAULT_QUERY_INSTRUCTION, description="Instruction to use for embedding query."
-    )
-
-    class Config:
-        """Configuration for this pydantic object."""
-
-        extra = Extra.forbid
-
-    @root_validator(allow_reuse=True)
-    def validate_environment(cls, values: Dict) -> Dict:
-        """Ensure that the API key and python package exist in environment."""
-        values["octoai_api_token"] = get_from_dict_or_env(
-            values, "octoai_api_token", "OCTOAI_API_TOKEN"
-        )
-        values["endpoint_url"] = get_from_dict_or_env(
-            values, "endpoint_url", "ENDPOINT_URL"
-        )
-        return values
-
-    @property
-    def _identifying_params(self) -> Mapping[str, Any]:
-        """Return the identifying parameters."""
-        return {
-            "endpoint_url": self.endpoint_url,
-            "model_kwargs": self.model_kwargs or {},
-        }
-
-    def _compute_embeddings(
-        self, texts: List[str], instruction: str
-    ) -> List[List[float]]:
-        """Compute embeddings using an OctoAI instruct model."""
-        from octoai import client
-
-        embeddings = []
-        octoai_client = client.Client(token=self.octoai_api_token)
-
-        for text in texts:
-            parameter_payload = {
-                "sentence": str([text]),  # for item in text]),
-                "instruction": str([instruction]),  # for item in text]),
-                "parameters": self.model_kwargs or {},
-            }
-
-            try:
-                resp_json = octoai_client.infer(self.endpoint_url, parameter_payload)
-                embedding = resp_json["embeddings"]
-            except Exception as e:
-                raise ValueError(f"Error raised by the inference endpoint: {e}") from e
-
-            embeddings.append(embedding)
-
-        return embeddings
-
-    def embed_documents(self, texts: List[str]) -> List[List[float]]:
-        """Compute document embeddings using an OctoAI instruct model."""
-        texts = list(map(lambda x: x.replace("\n", " "), texts))
-        return self._compute_embeddings(texts, self.embed_instruction)
-
-    def embed_query(self, text: str) -> List[float]:
-        """Compute query embedding using an OctoAI instruct model."""
-        text = text.replace("\n", " ")
-        return self._compute_embeddings([text], self.embed_instruction)[0]
-=======
-__all__ = ["DEFAULT_EMBED_INSTRUCTION", "DEFAULT_QUERY_INSTRUCTION", "OctoAIEmbeddings"]
->>>>>>> b9ef92f2
+__all__ = ["DEFAULT_EMBED_INSTRUCTION", "DEFAULT_QUERY_INSTRUCTION", "OctoAIEmbeddings"]