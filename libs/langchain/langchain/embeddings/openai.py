--- conflicted
+++ resolved
@@ -244,16 +244,12 @@
     default_query: Union[Mapping[str, object], None] = None
     # Configure a custom httpx client. See the
     # [httpx documentation](https://www.python-httpx.org/api/#client) for more details.
-<<<<<<< HEAD
-    http_client: Union[httpx.Client, None] = None
     retry_min_seconds: int = 4
     """Min number of seconds to wait between retries"""
     retry_max_seconds: int = 20
     """Max number of seconds to wait between retries"""
-=======
     http_client: Union[Any, None] = None
     """Optional httpx.Client."""
->>>>>>> 64d5108f
 
     class Config:
         """Configuration for this pydantic object."""
