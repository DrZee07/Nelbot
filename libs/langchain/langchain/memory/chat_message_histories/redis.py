import json
import logging
from typing import List, Optional

from langchain_core.chat_history import BaseChatMessageHistory
from langchain_core.messages import (
    BaseMessage,
    message_to_dict,
    messages_from_dict,
)

from langchain.utilities.redis import get_client

logger = logging.getLogger(__name__)


class RedisChatMessageHistory(BaseChatMessageHistory):
    """Chat message history stored in a Redis database."""

    def __init__(
        self,
        session_id: str,
        url: str = "redis://localhost:6379/0",
        key_prefix: str = "message_store:",
        ttl: Optional[int] = None,
    ):
        try:
            import redis
        except ImportError:
            raise ImportError(
                "Could not import redis python package. "
                "Please install it with `pip install redis`."
            )

        try:
            self.redis_client = get_client(redis_url=url)
        except redis.exceptions.ConnectionError as error:
            logger.error(error)

        self.session_id = session_id
        self.key_prefix = key_prefix
        self.ttl = ttl

    @property
    def key(self) -> str:
        """Construct the record key to use"""
        return self.key_prefix + self.session_id

    @property
    def messages(self) -> List[BaseMessage]:  # type: ignore
        """Retrieve the messages from Redis"""
        _items = self.redis_client.lrange(self.key, 0, -1)
        items = [json.loads(m.decode("utf-8")) for m in _items[::-1]]
        messages = messages_from_dict(items)
        return messages

    def add_message(self, message: BaseMessage) -> None:
        """Append the message to the record in Redis"""
<<<<<<< HEAD
        self.redis_client.lpush(
            self.key, json.dumps(_message_to_dict(message), ensure_ascii=False)
        )
=======
        self.redis_client.lpush(self.key, json.dumps(message_to_dict(message)))
>>>>>>> 16af2824
        if self.ttl:
            self.redis_client.expire(self.key, self.ttl)

    def clear(self) -> None:
        """Clear session memory from Redis"""
        self.redis_client.delete(self.key)<|MERGE_RESOLUTION|>--- conflicted
+++ resolved
@@ -56,13 +56,9 @@
 
     def add_message(self, message: BaseMessage) -> None:
         """Append the message to the record in Redis"""
-<<<<<<< HEAD
         self.redis_client.lpush(
-            self.key, json.dumps(_message_to_dict(message), ensure_ascii=False)
+            self.key, json.dumps(message_to_dict(message), ensure_ascii=False)
         )
-=======
-        self.redis_client.lpush(self.key, json.dumps(message_to_dict(message)))
->>>>>>> 16af2824
         if self.ttl:
             self.redis_client.expire(self.key, self.ttl)
 
