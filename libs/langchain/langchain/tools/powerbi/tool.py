from langchain_community.tools.powerbi.tool import (
    InfoPowerBITool,
    ListPowerBITool,
    QueryPowerBITool,
)
<<<<<<< HEAD
from langchain.utilities.powerbi import PowerBIDataset, json_to_md

logger = logging.getLogger(__name__)


class QueryPowerBITool(BaseTool):
    """Tool for querying a Power BI Dataset."""

    name: str = "query_powerbi"
    description: str = """
    Ввод для этого инструмента - подробный вопрос о наборе данных, вывод - результат из набора данных. Он попытается ответить на вопрос, используя набор данных, и если не сможет, попросит уточнения.

    Пример ввода: "Сколько строк в таблице1?"
    """  # noqa: E501
    llm_chain: LLMChain
    powerbi: PowerBIDataset = Field(exclude=True)
    examples: Optional[str] = DEFAULT_FEWSHOT_EXAMPLES
    session_cache: Dict[str, Any] = Field(default_factory=dict, exclude=True)
    max_iterations: int = 5
    output_token_limit: int = 4000
    tiktoken_model_name: Optional[str] = None  # "cl100k_base"

    class Config:
        """Configuration for this pydantic object."""

        arbitrary_types_allowed = True

    @validator("llm_chain")
    def validate_llm_chain_input_variables(  # pylint: disable=E0213
        cls, llm_chain: LLMChain
    ) -> LLMChain:
        """Make sure the LLM chain has the correct input variables."""
        for var in llm_chain.prompt.input_variables:
            if var not in ["tool_input", "tables", "schemas", "examples"]:
                raise ValueError(
                    "LLM chain for QueryPowerBITool must have input variables ['tool_input', 'tables', 'schemas', 'examples'], found %s",  # noqa: C0301 E501 # pylint: disable=C0301
                    llm_chain.prompt.input_variables,
                )
        return llm_chain

    def _check_cache(self, tool_input: str) -> Optional[str]:
        """Check if the input is present in the cache.

        If the value is a bad request, overwrite with the escalated version,
        if not present return None."""
        if tool_input not in self.session_cache:
            return None
        return self.session_cache[tool_input]

    def _run(
        self,
        tool_input: str,
        run_manager: Optional[CallbackManagerForToolRun] = None,
        **kwargs: Any,
    ) -> str:
        """Execute the query, return the results or an error message."""
        if cache := self._check_cache(tool_input):
            logger.debug("Found cached result for %s: %s", tool_input, cache)
            return cache

        try:
            logger.info("Running PBI Query Tool with input: %s", tool_input)
            query = self.llm_chain.predict(
                tool_input=tool_input,
                tables=self.powerbi.get_table_names(),
                schemas=self.powerbi.get_schemas(),
                examples=self.examples,
                callbacks=run_manager.get_child() if run_manager else None,
            )
        except Exception as exc:  # pylint: disable=broad-except
            self.session_cache[tool_input] = f"Error on call to LLM: {exc}"
            return self.session_cache[tool_input]
        if query == "Я не могу ответить на это":
            self.session_cache[tool_input] = query
            return self.session_cache[tool_input]
        logger.info("PBI Query:\n%s", query)
        start_time = perf_counter()
        pbi_result = self.powerbi.run(command=query)
        end_time = perf_counter()
        logger.debug("PBI Result: %s", pbi_result)
        logger.debug(f"PBI Query duration: {end_time - start_time:0.6f}")
        result, error = self._parse_output(pbi_result)
        if error is not None and "TokenExpired" in error:
            self.session_cache[tool_input] = "Срок действия или недействительность \
токена аутентификации истек, пожалуйста,\
попробуйте повторно аутентифицироваться."
            return self.session_cache[tool_input]

        iterations = kwargs.get("iterations", 0)
        if error and iterations < self.max_iterations:
            return self._run(
                tool_input=RETRY_RESPONSE.format(
                    tool_input=tool_input, query=query, error=error
                ),
                run_manager=run_manager,
                iterations=iterations + 1,
            )

        self.session_cache[tool_input] = (
            result if result else BAD_REQUEST_RESPONSE.format(error=error)
        )
        return self.session_cache[tool_input]

    async def _arun(
        self,
        tool_input: str,
        run_manager: Optional[AsyncCallbackManagerForToolRun] = None,
        **kwargs: Any,
    ) -> str:
        """Execute the query, return the results or an error message."""
        if cache := self._check_cache(tool_input):
            logger.debug("Found cached result for %s: %s", tool_input, cache)
            return f"{cache}, из кэша, ты уже задавал этот вопрос."
        try:
            logger.info("Running PBI Query Tool with input: %s", tool_input)
            query = await self.llm_chain.apredict(
                tool_input=tool_input,
                tables=self.powerbi.get_table_names(),
                schemas=self.powerbi.get_schemas(),
                examples=self.examples,
                callbacks=run_manager.get_child() if run_manager else None,
            )
        except Exception as exc:  # pylint: disable=broad-except
            self.session_cache[tool_input] = f"Error on call to LLM: {exc}"
            return self.session_cache[tool_input]

        if query == "Я не могу ответить на это":
            self.session_cache[tool_input] = query
            return self.session_cache[tool_input]
        logger.info("PBI Query: %s", query)
        start_time = perf_counter()
        pbi_result = await self.powerbi.arun(command=query)
        end_time = perf_counter()
        logger.debug("PBI Result: %s", pbi_result)
        logger.debug(f"PBI Query duration: {end_time - start_time:0.6f}")
        result, error = self._parse_output(pbi_result)
        if error is not None and ("TokenExpired" in error or "TokenError" in error):
            self.session_cache[
                tool_input
            ] = "Срок действия токена аутентификации истек или недействителен, пожалуйста, попробуйте повторно аутентифицироваться или проверьте область действия учетных данных."  # noqa: E501
            return self.session_cache[tool_input]

        iterations = kwargs.get("iterations", 0)
        if error and iterations < self.max_iterations:
            return await self._arun(
                tool_input=RETRY_RESPONSE.format(
                    tool_input=tool_input, query=query, error=error
                ),
                run_manager=run_manager,
                iterations=iterations + 1,
            )

        self.session_cache[tool_input] = (
            result if result else BAD_REQUEST_RESPONSE.format(error=error)
        )
        return self.session_cache[tool_input]

    def _parse_output(
        self, pbi_result: Dict[str, Any]
    ) -> Tuple[Optional[str], Optional[Any]]:
        """Parse the output of the query to a markdown table."""
        if "results" in pbi_result:
            rows = pbi_result["results"][0]["tables"][0]["rows"]
            if len(rows) == 0:
                logger.info("0 records in result, query was valid.")
                return (
                    None,
                    "Возвращено 0 строк, это может быть правильно, но, пожалуйста, проверьте, были ли все значения фильтра правильными?",  # noqa: E501
                )
            result = json_to_md(rows)
            too_long, length = self._result_too_large(result)
            if too_long:
                return (
                    f"Результат слишком большой, пожалуйста, попробуйте быть более конкретным или используйте функцию `TOPN`. Результат составляет {length} токенов, лимит - {self.output_token_limit} токенов.",  # noqa: E501
                    None,
                )
            return result, None

        if "error" in pbi_result:
            if (
                "pbi.error" in pbi_result["error"]
                and "details" in pbi_result["error"]["pbi.error"]
            ):
                return None, pbi_result["error"]["pbi.error"]["details"][0]["detail"]
            return None, pbi_result["error"]
        return None, pbi_result

    def _result_too_large(self, result: str) -> Tuple[bool, int]:
        """Tokenize the output of the query."""
        if self.tiktoken_model_name:
            tiktoken_ = _import_tiktoken()
            encoding = tiktoken_.encoding_for_model(self.tiktoken_model_name)
            length = len(encoding.encode(result))
            logger.info("Result length: %s", length)
            return length > self.output_token_limit, length
        return False, 0


class InfoPowerBITool(BaseTool):
    """Tool for getting metadata about a PowerBI Dataset."""

    name: str = "schema_powerbi"
    description: str = """
    Ввод для этого инструмента - список таблиц, разделенных запятыми, вывод - схема и образцы строк для этих таблиц.
    Убедитесь, что таблицы действительно существуют, сначала вызвав list_tables_powerbi!

    Пример ввода: "table1, table2, table3"
    """  # noqa: E501
    powerbi: PowerBIDataset = Field(exclude=True)

    class Config:
        """Configuration for this pydantic object."""

        arbitrary_types_allowed = True

    def _run(
        self,
        tool_input: str,
        run_manager: Optional[CallbackManagerForToolRun] = None,
    ) -> str:
        """Get the schema for tables in a comma-separated list."""
        return self.powerbi.get_table_info(tool_input.split(", "))

    async def _arun(
        self,
        tool_input: str,
        run_manager: Optional[AsyncCallbackManagerForToolRun] = None,
    ) -> str:
        return await self.powerbi.aget_table_info(tool_input.split(", "))


class ListPowerBITool(BaseTool):
    """Tool for getting tables names."""

    name: str = "list_tables_powerbi"
    description: str = "Ввод - пустая строка, вывод - список таблиц в базе данных, разделенных запятыми."  # noqa: E501 # pylint: disable=C0301
    powerbi: PowerBIDataset = Field(exclude=True)

    class Config:
        """Configuration for this pydantic object."""

        arbitrary_types_allowed = True

    def _run(
        self,
        tool_input: Optional[str] = None,
        run_manager: Optional[CallbackManagerForToolRun] = None,
    ) -> str:
        """Get the names of the tables."""
        return ", ".join(self.powerbi.get_table_names())
=======
>>>>>>> b9ef92f2

__all__ = ["QueryPowerBITool", "InfoPowerBITool", "ListPowerBITool"]<|MERGE_RESOLUTION|>--- conflicted
+++ resolved
@@ -3,258 +3,5 @@
     ListPowerBITool,
     QueryPowerBITool,
 )
-<<<<<<< HEAD
-from langchain.utilities.powerbi import PowerBIDataset, json_to_md
-
-logger = logging.getLogger(__name__)
-
-
-class QueryPowerBITool(BaseTool):
-    """Tool for querying a Power BI Dataset."""
-
-    name: str = "query_powerbi"
-    description: str = """
-    Ввод для этого инструмента - подробный вопрос о наборе данных, вывод - результат из набора данных. Он попытается ответить на вопрос, используя набор данных, и если не сможет, попросит уточнения.
-
-    Пример ввода: "Сколько строк в таблице1?"
-    """  # noqa: E501
-    llm_chain: LLMChain
-    powerbi: PowerBIDataset = Field(exclude=True)
-    examples: Optional[str] = DEFAULT_FEWSHOT_EXAMPLES
-    session_cache: Dict[str, Any] = Field(default_factory=dict, exclude=True)
-    max_iterations: int = 5
-    output_token_limit: int = 4000
-    tiktoken_model_name: Optional[str] = None  # "cl100k_base"
-
-    class Config:
-        """Configuration for this pydantic object."""
-
-        arbitrary_types_allowed = True
-
-    @validator("llm_chain")
-    def validate_llm_chain_input_variables(  # pylint: disable=E0213
-        cls, llm_chain: LLMChain
-    ) -> LLMChain:
-        """Make sure the LLM chain has the correct input variables."""
-        for var in llm_chain.prompt.input_variables:
-            if var not in ["tool_input", "tables", "schemas", "examples"]:
-                raise ValueError(
-                    "LLM chain for QueryPowerBITool must have input variables ['tool_input', 'tables', 'schemas', 'examples'], found %s",  # noqa: C0301 E501 # pylint: disable=C0301
-                    llm_chain.prompt.input_variables,
-                )
-        return llm_chain
-
-    def _check_cache(self, tool_input: str) -> Optional[str]:
-        """Check if the input is present in the cache.
-
-        If the value is a bad request, overwrite with the escalated version,
-        if not present return None."""
-        if tool_input not in self.session_cache:
-            return None
-        return self.session_cache[tool_input]
-
-    def _run(
-        self,
-        tool_input: str,
-        run_manager: Optional[CallbackManagerForToolRun] = None,
-        **kwargs: Any,
-    ) -> str:
-        """Execute the query, return the results or an error message."""
-        if cache := self._check_cache(tool_input):
-            logger.debug("Found cached result for %s: %s", tool_input, cache)
-            return cache
-
-        try:
-            logger.info("Running PBI Query Tool with input: %s", tool_input)
-            query = self.llm_chain.predict(
-                tool_input=tool_input,
-                tables=self.powerbi.get_table_names(),
-                schemas=self.powerbi.get_schemas(),
-                examples=self.examples,
-                callbacks=run_manager.get_child() if run_manager else None,
-            )
-        except Exception as exc:  # pylint: disable=broad-except
-            self.session_cache[tool_input] = f"Error on call to LLM: {exc}"
-            return self.session_cache[tool_input]
-        if query == "Я не могу ответить на это":
-            self.session_cache[tool_input] = query
-            return self.session_cache[tool_input]
-        logger.info("PBI Query:\n%s", query)
-        start_time = perf_counter()
-        pbi_result = self.powerbi.run(command=query)
-        end_time = perf_counter()
-        logger.debug("PBI Result: %s", pbi_result)
-        logger.debug(f"PBI Query duration: {end_time - start_time:0.6f}")
-        result, error = self._parse_output(pbi_result)
-        if error is not None and "TokenExpired" in error:
-            self.session_cache[tool_input] = "Срок действия или недействительность \
-токена аутентификации истек, пожалуйста,\
-попробуйте повторно аутентифицироваться."
-            return self.session_cache[tool_input]
-
-        iterations = kwargs.get("iterations", 0)
-        if error and iterations < self.max_iterations:
-            return self._run(
-                tool_input=RETRY_RESPONSE.format(
-                    tool_input=tool_input, query=query, error=error
-                ),
-                run_manager=run_manager,
-                iterations=iterations + 1,
-            )
-
-        self.session_cache[tool_input] = (
-            result if result else BAD_REQUEST_RESPONSE.format(error=error)
-        )
-        return self.session_cache[tool_input]
-
-    async def _arun(
-        self,
-        tool_input: str,
-        run_manager: Optional[AsyncCallbackManagerForToolRun] = None,
-        **kwargs: Any,
-    ) -> str:
-        """Execute the query, return the results or an error message."""
-        if cache := self._check_cache(tool_input):
-            logger.debug("Found cached result for %s: %s", tool_input, cache)
-            return f"{cache}, из кэша, ты уже задавал этот вопрос."
-        try:
-            logger.info("Running PBI Query Tool with input: %s", tool_input)
-            query = await self.llm_chain.apredict(
-                tool_input=tool_input,
-                tables=self.powerbi.get_table_names(),
-                schemas=self.powerbi.get_schemas(),
-                examples=self.examples,
-                callbacks=run_manager.get_child() if run_manager else None,
-            )
-        except Exception as exc:  # pylint: disable=broad-except
-            self.session_cache[tool_input] = f"Error on call to LLM: {exc}"
-            return self.session_cache[tool_input]
-
-        if query == "Я не могу ответить на это":
-            self.session_cache[tool_input] = query
-            return self.session_cache[tool_input]
-        logger.info("PBI Query: %s", query)
-        start_time = perf_counter()
-        pbi_result = await self.powerbi.arun(command=query)
-        end_time = perf_counter()
-        logger.debug("PBI Result: %s", pbi_result)
-        logger.debug(f"PBI Query duration: {end_time - start_time:0.6f}")
-        result, error = self._parse_output(pbi_result)
-        if error is not None and ("TokenExpired" in error or "TokenError" in error):
-            self.session_cache[
-                tool_input
-            ] = "Срок действия токена аутентификации истек или недействителен, пожалуйста, попробуйте повторно аутентифицироваться или проверьте область действия учетных данных."  # noqa: E501
-            return self.session_cache[tool_input]
-
-        iterations = kwargs.get("iterations", 0)
-        if error and iterations < self.max_iterations:
-            return await self._arun(
-                tool_input=RETRY_RESPONSE.format(
-                    tool_input=tool_input, query=query, error=error
-                ),
-                run_manager=run_manager,
-                iterations=iterations + 1,
-            )
-
-        self.session_cache[tool_input] = (
-            result if result else BAD_REQUEST_RESPONSE.format(error=error)
-        )
-        return self.session_cache[tool_input]
-
-    def _parse_output(
-        self, pbi_result: Dict[str, Any]
-    ) -> Tuple[Optional[str], Optional[Any]]:
-        """Parse the output of the query to a markdown table."""
-        if "results" in pbi_result:
-            rows = pbi_result["results"][0]["tables"][0]["rows"]
-            if len(rows) == 0:
-                logger.info("0 records in result, query was valid.")
-                return (
-                    None,
-                    "Возвращено 0 строк, это может быть правильно, но, пожалуйста, проверьте, были ли все значения фильтра правильными?",  # noqa: E501
-                )
-            result = json_to_md(rows)
-            too_long, length = self._result_too_large(result)
-            if too_long:
-                return (
-                    f"Результат слишком большой, пожалуйста, попробуйте быть более конкретным или используйте функцию `TOPN`. Результат составляет {length} токенов, лимит - {self.output_token_limit} токенов.",  # noqa: E501
-                    None,
-                )
-            return result, None
-
-        if "error" in pbi_result:
-            if (
-                "pbi.error" in pbi_result["error"]
-                and "details" in pbi_result["error"]["pbi.error"]
-            ):
-                return None, pbi_result["error"]["pbi.error"]["details"][0]["detail"]
-            return None, pbi_result["error"]
-        return None, pbi_result
-
-    def _result_too_large(self, result: str) -> Tuple[bool, int]:
-        """Tokenize the output of the query."""
-        if self.tiktoken_model_name:
-            tiktoken_ = _import_tiktoken()
-            encoding = tiktoken_.encoding_for_model(self.tiktoken_model_name)
-            length = len(encoding.encode(result))
-            logger.info("Result length: %s", length)
-            return length > self.output_token_limit, length
-        return False, 0
-
-
-class InfoPowerBITool(BaseTool):
-    """Tool for getting metadata about a PowerBI Dataset."""
-
-    name: str = "schema_powerbi"
-    description: str = """
-    Ввод для этого инструмента - список таблиц, разделенных запятыми, вывод - схема и образцы строк для этих таблиц.
-    Убедитесь, что таблицы действительно существуют, сначала вызвав list_tables_powerbi!
-
-    Пример ввода: "table1, table2, table3"
-    """  # noqa: E501
-    powerbi: PowerBIDataset = Field(exclude=True)
-
-    class Config:
-        """Configuration for this pydantic object."""
-
-        arbitrary_types_allowed = True
-
-    def _run(
-        self,
-        tool_input: str,
-        run_manager: Optional[CallbackManagerForToolRun] = None,
-    ) -> str:
-        """Get the schema for tables in a comma-separated list."""
-        return self.powerbi.get_table_info(tool_input.split(", "))
-
-    async def _arun(
-        self,
-        tool_input: str,
-        run_manager: Optional[AsyncCallbackManagerForToolRun] = None,
-    ) -> str:
-        return await self.powerbi.aget_table_info(tool_input.split(", "))
-
-
-class ListPowerBITool(BaseTool):
-    """Tool for getting tables names."""
-
-    name: str = "list_tables_powerbi"
-    description: str = "Ввод - пустая строка, вывод - список таблиц в базе данных, разделенных запятыми."  # noqa: E501 # pylint: disable=C0301
-    powerbi: PowerBIDataset = Field(exclude=True)
-
-    class Config:
-        """Configuration for this pydantic object."""
-
-        arbitrary_types_allowed = True
-
-    def _run(
-        self,
-        tool_input: Optional[str] = None,
-        run_manager: Optional[CallbackManagerForToolRun] = None,
-    ) -> str:
-        """Get the names of the tables."""
-        return ", ".join(self.powerbi.get_table_names())
-=======
->>>>>>> b9ef92f2
 
 __all__ = ["QueryPowerBITool", "InfoPowerBITool", "ListPowerBITool"]