[tool.poetry]
name = "langchain"
version = "0.0.261"
description = "Building applications with LLMs through composability"
authors = []
license = "MIT"
readme = "README.md"
repository = "https://www.github.com/hwchase17/langchain"

[tool.poetry.scripts]
langchain-server = "langchain.server:main"

[tool.poetry.dependencies]
python = ">=3.8.1,<4.0"
pydantic = "^1"
SQLAlchemy = ">=1.4,<3"
requests = "^2"
PyYAML = ">=5.3"
numpy = "^1"
azure-core = {version = "^1.26.4", optional=true}
tqdm = {version = ">=4.48.0", optional = true}
openapi-schema-pydantic = "^1.2"
faiss-cpu = {version = "^1", optional = true}
wikipedia = {version = "^1", optional = true}
elasticsearch = {version = "^8", optional = true}
opensearch-py = {version = "^2.0.0", optional = true}
redis = {version = "^4", optional = true}
manifest-ml = {version = "^0.0.1", optional = true}
spacy = {version = "^3", optional = true}
nltk = {version = "^3", optional = true}
transformers = {version = "^4", optional = true}
beautifulsoup4 = {version = "^4", optional = true}
torch = {version = ">=1,<3", optional = true}
jinja2 = {version = "^3", optional = true}
tiktoken = {version = "^0.3.2", optional = true, python="^3.9"}
pinecone-client = {version = "^2", optional = true}
pinecone-text = {version = "^0.4.2", optional = true}
pymongo = {version = "^4.3.3", optional = true}
clickhouse-connect = {version="^0.5.14", optional=true}
weaviate-client = {version = "^3", optional = true}
marqo = {version = "^0.11.0", optional=true}
google-api-python-client = {version = "2.70.0", optional = true}
google-auth = {version = "^2.18.1", optional = true}
wolframalpha = {version = "5.0.0", optional = true}
anthropic = {version = "^0.3", optional = true}
qdrant-client = {version = "^1.3.1", optional = true, python = ">=3.8.1,<3.12"}
dataclasses-json = "^0.5.7"
tensorflow-text = {version = "^2.11.0", optional = true, python = "^3.10, <3.12"}
tenacity = "^8.1.0"
cohere = {version = "^4", optional = true}
openai = {version = "^0", optional = true}
nlpcloud = {version = "^1", optional = true}
nomic = {version = "^1.0.43", optional = true}
huggingface_hub = {version = "^0", optional = true}
octoai-sdk = {version = "^0.1.1", optional = true}
jina = {version = "^3.14", optional = true}
google-search-results = {version = "^2", optional = true}
sentence-transformers = {version = "^2", optional = true}
aiohttp = "^3.8.3"
arxiv = {version = "^1.4", optional = true}
pypdf = {version = "^3.4.0", optional = true}
networkx = {version="^2.6.3", optional = true}
aleph-alpha-client = {version="^2.15.0", optional = true}
deeplake = {version = "^3.6.8", optional = true}
libdeeplake = {version = "^0.0.60", optional = true}
pgvector = {version = "^0.1.6", optional = true}
psycopg2-binary = {version = "^2.9.5", optional = true}
pyowm = {version = "^3.3.0", optional = true}
async-timeout = {version = "^4.0.0", python = "<3.11"}
azure-identity = {version = "^1.12.0", optional=true}
gptcache = {version = ">=0.1.7", optional = true}
atlassian-python-api = {version = "^3.36.0", optional=true}
pytesseract = {version = "^0.3.10", optional=true}
html2text = {version="^2020.1.16", optional=true}
numexpr = "^2.8.4"
duckduckgo-search = {version="^3.8.3", optional=true}
azure-cosmos = {version="^4.4.0b1", optional=true}
lark = {version="^1.1.5", optional=true}
lancedb = {version = "^0.1", optional = true}
pexpect = {version = "^4.8.0", optional = true}
pyvespa = {version = "^0.33.0", optional = true}
O365 = {version = "^2.0.26", optional = true}
jq = {version = "^1.4.1", optional = true}
steamship = {version = "^2.16.9", optional = true}
pdfminer-six = {version = "^20221105", optional = true}
docarray = {version="^0.32.0", extras=["hnswlib"], optional=true}
lxml = {version = "^4.9.2", optional = true}
pymupdf = {version = "^1.22.3", optional = true}
pypdfium2 = {version = "^4.10.0", optional = true}
gql = {version = "^3.4.1", optional = true}
pandas = {version = "^2.0.1", optional = true}
telethon = {version = "^1.28.5", optional = true}
neo4j = {version = "^5.8.1", optional = true}
zep-python = {version=">=0.32", optional=true}
langkit = {version = ">=0.0.6, <0.1.0", optional = true}
chardet = {version="^5.1.0", optional=true}
requests-toolbelt = {version = "^1.0.0", optional = true}
openlm = {version = "^0.0.5", optional = true}
scikit-learn = {version = "^1.2.2", optional = true}
azure-ai-formrecognizer = {version = "^3.2.1", optional = true}
azure-ai-vision = {version = "^0.11.1b1", optional = true}
azure-cognitiveservices-speech = {version = "^1.28.0", optional = true}
py-trello = {version = "^0.19.0", optional = true}
momento = {version = "^1.5.0", optional = true}
bibtexparser = {version = "^1.4.0", optional = true}
singlestoredb = {version = "^0.7.1", optional = true}
pyspark = {version = "^3.4.0", optional = true}
clarifai = {version = ">=9.1.0", optional = true}
tigrisdb = {version = "^1.0.0b6", optional = true}
nebula3-python = {version = "^3.4.0", optional = true}
mwparserfromhell = {version = "^0.6.4", optional = true}
mwxml = {version = "^0.3.3", optional = true}
awadb = {version = "^0.3.9", optional = true}
azure-search-documents = {version = "11.4.0b6", optional = true}
esprima = {version = "^4.0.1", optional = true}
openllm = {version = ">=0.1.19", optional = true}
streamlit = {version = "^1.18.0", optional = true, python = ">=3.8.1,<3.9.7 || >3.9.7,<4.0"}
psychicapi = {version = "^0.8.0", optional = true}
cassio = {version = "^0.0.7", optional = true}
rdflib = {version = "^6.3.2", optional = true}
sympy = {version = "^1.12", optional = true}
rapidfuzz = {version = "^3.1.1", optional = true}
langsmith = "~0.0.11"
rank-bm25 = {version = "^0.2.2", optional = true}
amadeus = {version = ">=8.1.0", optional = true}
geopandas = {version = "^0.13.1", optional = true}
xinference = {version = "^0.0.6", optional = true}
python-arango = {version = "^7.5.9", optional = true}
gitpython = {version = "^3.1.32", optional = true}
librosa = {version="^0.10.0.post2", optional = true }
feedparser = {version = "^6.0.10", optional = true}
newspaper3k = {version = "^0.2.8", optional = true}
amazon-textract-caller = {version = "<2", optional = true}
xata = {version = "^1.0.0a7", optional = true}
xmltodict = {version = "^0.13.0", optional = true}
<<<<<<< HEAD
google-api-core = {version = "^2.11.1", optional = true}
=======
betabageldb = {version = "0.2.32", optional = true, python = ">=3.7,<3.11"}

>>>>>>> 57dd4daa

[tool.poetry.group.test.dependencies]
# The only dependencies that should be added are
# dependencies used for running tests (e.g., pytest, freezegun, response).
# Any dependencies that do not meet that criteria will be removed.
pytest = "^7.3.0"
pytest-cov = "^4.0.0"
pytest-dotenv = "^0.5.2"
duckdb-engine = "^0.7.0"
pytest-watcher = "^0.2.6"
freezegun = "^1.2.2"
responses = "^0.22.0"
pytest-asyncio = "^0.20.3"
lark = "^1.1.5"
pandas = "^2.0.0"
pytest-mock  = "^3.10.0"
pytest-socket = "^0.6.0"
syrupy = "^4.0.2"

[tool.poetry.group.codespell.dependencies]
codespell = "^2.2.0"

[tool.poetry.group.test_integration]
optional = true

[tool.poetry.group.test_integration.dependencies]
# Do not add dependencies in the test_integration group
# Instead:
# 1. Add an optional dependency to the main group
#       poetry add --optional [package name]
# 2. Add the package name to the extended_testing extra (find it below)
# 3. Relock the poetry file
#       poetry lock --no-update
# 4. Favor unit tests not integration tests.
#    Use the @pytest.mark.requires(pkg_name) decorator in unit_tests.
#    Your tests should not rely on network access, as it prevents other
#    developers from being able to easily run them.
#    Instead write unit tests that use the `responses` library or mock.patch with
#    fixtures. Keep the fixtures minimal.
# See CONTRIBUTING.md for more instructions on working with optional dependencies.
# https://github.com/hwchase17/langchain/blob/master/.github/CONTRIBUTING.md#working-with-optional-dependencies
pytest-vcr = "^1.0.2"
wrapt = "^1.15.0"
openai = "^0.27.4"
python-dotenv = "^1.0.0"
cassio = "^0.0.7"
arxiv = "^1.4"
mastodon-py = "^1.8.1"
momento = "^1.5.0"
# Please do not add any dependencies in the test_integration group
# See instructions above ^^
pygithub = "^1.59.0"
betabageldb = "^0.2.32"

[tool.poetry.group.lint.dependencies]
ruff = "^0.0.249"
types-toml = "^0.10.8.1"
types-redis = "^4.3.21.6"
types-pytz = "^2023.3.0.0"
black = "^23.1.0"
types-chardet = "^5.0.4.6"
mypy-protobuf = "^3.0.0"

[tool.poetry.group.typing.dependencies]
mypy = "^0.991"
types-pyyaml = "^6.0.12.2"
types-requests = "^2.28.11.5"

[tool.poetry.group.dev]
optional = true

[tool.poetry.group.dev.dependencies]
jupyter = "^1.0.0"
playwright = "^1.28.0"
setuptools = "^67.6.1"

[tool.poetry.extras]
llms = ["anthropic", "clarifai", "cohere", "openai", "openllm", "openlm", "nlpcloud", "huggingface_hub", "manifest-ml", "torch", "transformers", "xinference"]
qdrant = ["qdrant-client"]
openai = ["openai", "tiktoken"]
text_helpers = ["chardet"]
clarifai = ["clarifai"]
cohere = ["cohere"]
docarray = ["docarray"]
embeddings = ["sentence-transformers"]
javascript = ["esprima"]
azure = [
    "azure-identity",
    "azure-cosmos",
    "openai",
    "azure-core",
    "azure-ai-formrecognizer",
    "azure-ai-vision",
    "azure-cognitiveservices-speech",
    "azure-search-documents",
]
all = [
    "anthropic",
    "clarifai",
    "cohere",
    "openai",
    "nlpcloud",
    "huggingface_hub",
    "jina",
    "manifest-ml",
    "elasticsearch",
    "opensearch-py",
    "google-search-results",
    "faiss-cpu",
    "sentence-transformers",
    "transformers",
    "spacy",
    "nltk",
    "wikipedia",
    "beautifulsoup4",
    "tiktoken",
    "torch",
    "jinja2",
    "pinecone-client",
    "pinecone-text",
    "marqo",
    "pymongo",
    "weaviate-client",
    "redis",
    "google-api-python-client",
    "google-auth",
    "wolframalpha",
    "qdrant-client",
    "tensorflow-text",
    "pypdf",
    "networkx",
    "nomic",
    "aleph-alpha-client",
    "deeplake",
    "libdeeplake",
    "pgvector",
    "psycopg2-binary",
    "pyowm",
    "pytesseract",
    "html2text",
    "atlassian-python-api",
    "gptcache",
    "duckduckgo-search",
    "arxiv",
    "azure-identity",
    "clickhouse-connect",
    "azure-cosmos",
    "lancedb",
    "langkit",
    "lark",
    "pexpect",
    "pyvespa",
    "O365",
    "jq",
    "docarray",
    "steamship",
    "pdfminer-six",
    "lxml",
    "requests-toolbelt",
    "neo4j",
    "openlm",
    "azure-ai-formrecognizer",
    "azure-ai-vision",
    "azure-cognitiveservices-speech",
    "momento",
    "singlestoredb",
    "tigrisdb",
    "nebula3-python",
    "awadb",
    "esprima",
    "octoai-sdk",
    "rdflib",
    "amadeus",
    "xinference",
    "librosa",
    "python-arango",
]

# An extra used to be able to add extended testing.
# Please use new-line on formatting to make it easier to add new packages without
# merge-conflicts
extended_testing = [
 "amazon-textract-caller",
 "beautifulsoup4",
 "bibtexparser",
 "cassio",
 "chardet",
 "esprima",
 "jq",
 "pdfminer.six",
 "pgvector",
 "pypdf",
 "pymupdf",
 "pypdfium2",
 "tqdm",
 "lxml",
 "atlassian-python-api",
 "mwparserfromhell",
 "mwxml",
 "pandas",
 "telethon",
 "psychicapi",
 "zep-python",
 "gql",
 "requests_toolbelt",
 "html2text",
 "py-trello",
 "scikit-learn",
 "streamlit",
 "pyspark",
 "openai",
 "sympy",
 "rapidfuzz",
 "openai",
 "rank_bm25",
 "geopandas",
 "jinja2",
 "xinference",
 "gitpython",
 "newspaper3k",
 "feedparser",
 "xata",
 "xmltodict",
 "betabageldb",
 "anthropic",
]

[tool.ruff]
select = [
  "E",  # pycodestyle
  "F",  # pyflakes
  "I",  # isort
]
exclude = [
  "tests/integration_tests/examples/non-utf8-encoding.py",
]

[tool.mypy]
ignore_missing_imports = "True"
disallow_untyped_defs = "True"
exclude = ["notebooks", "examples", "example_data"]

[tool.coverage.run]
omit = [
    "tests/*",
]

[build-system]
requires = ["poetry-core>=1.0.0"]
build-backend = "poetry.core.masonry.api"

[tool.pytest.ini_options]
# --strict-markers will raise errors on unknown marks.
# https://docs.pytest.org/en/7.1.x/how-to/mark.html#raising-errors-on-unknown-marks
#
# https://docs.pytest.org/en/7.1.x/reference/reference.html
# --strict-config       any warnings encountered while parsing the `pytest`
#                       section of the configuration file raise errors.
#
# https://github.com/tophat/syrupy
# --snapshot-warn-unused    Prints a warning on unused snapshots rather than fail the test suite.
addopts = "--strict-markers --strict-config --durations=5 --snapshot-warn-unused"
# Registering custom markers.
# https://docs.pytest.org/en/7.1.x/example/markers.html#registering-markers
markers = [
  "requires: mark tests as requiring a specific library",
  "scheduled: mark tests to run in scheduled testing",
]

[tool.codespell]
skip = '.git,*.pdf,*.svg,*.pdf,*.yaml,*.ipynb,poetry.lock,*.min.js,*.css,package-lock.json,example_data,_dist,examples'
# Ignore latin etc
ignore-regex = '.*(Stati Uniti|Tense=Pres).*'
# whats is a typo but used frequently in queries so kept as is
# aapply - async apply
# unsecure - typo but part of API, decided to not bother for now
ignore-words-list = 'momento,collison,ned,foor,reworkd,parth,whats,aapply,mysogyny,unsecure,damon'<|MERGE_RESOLUTION|>--- conflicted
+++ resolved
@@ -133,12 +133,9 @@
 amazon-textract-caller = {version = "<2", optional = true}
 xata = {version = "^1.0.0a7", optional = true}
 xmltodict = {version = "^0.13.0", optional = true}
-<<<<<<< HEAD
+betabageldb = {version = "0.2.32", optional = true, python = ">=3.7,<3.11"}
 google-api-core = {version = "^2.11.1", optional = true}
-=======
-betabageldb = {version = "0.2.32", optional = true, python = ">=3.7,<3.11"}
-
->>>>>>> 57dd4daa
+
 
 [tool.poetry.group.test.dependencies]
 # The only dependencies that should be added are
