--- conflicted
+++ resolved
@@ -124,11 +124,8 @@
 rank-bm25 = {version = "^0.2.2", optional = true}
 amadeus = {version = ">=8.1.0", optional = true}
 geopandas = {version = "^0.13.1", optional = true}
-<<<<<<< HEAD
 xinference = {version = "^0.0.6", optional = true}
-=======
 python-arango = {version = "^7.5.9", optional = true}
->>>>>>> e58b1d70
 
 [tool.poetry.group.test.dependencies]
 # The only dependencies that should be added are
@@ -319,11 +316,8 @@
     "octoai-sdk",
     "rdflib",
     "amadeus",
-<<<<<<< HEAD
     "xinference",
-=======
     "python-arango",
->>>>>>> e58b1d70
 ]
 
 # An extra used to be able to add extended testing.
