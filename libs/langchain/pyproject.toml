[tool.poetry]
<<<<<<< HEAD
name = "gigachain"
version = "0.0.276"
=======
name = "langchain"
version = "0.0.277"
>>>>>>> 5341b04d
description = "Building applications with LLMs through composability"
authors = []
license = "MIT"
readme = "README.md"
repository = "https://github.com/ai-forever/gigachain"
packages = [
    {include = "langchain"}
]

[tool.poetry.scripts]
langchain-server = "langchain.server:main"

[tool.poetry.dependencies]
python = ">=3.8.1,<4.0"
pydantic = ">=1,<3"
SQLAlchemy = ">=1.4,<3"
requests = "^2"
PyYAML = ">=5.3"
numpy = "^1"
azure-core = {version = "^1.26.4", optional=true}
tqdm = {version = ">=4.48.0", optional = true}
openapi-schema-pydantic = {version = "^1.2", optional = true}
faiss-cpu = {version = "^1", optional = true}
wikipedia = {version = "^1", optional = true}
elasticsearch = {version = "^8", optional = true}
opensearch-py = {version = "^2.0.0", optional = true}
redis = {version = "^4", optional = true}
manifest-ml = {version = "^0.0.1", optional = true}
nltk = {version = "^3", optional = true}
transformers = {version = "^4", optional = true}
beautifulsoup4 = {version = "^4", optional = true}
torch = {version = ">=1,<3", optional = true}
jinja2 = {version = "^3", optional = true}
tiktoken = {version = "^0.3.2", optional = true, python="^3.9"}
pinecone-client = {version = "^2", optional = true}
pinecone-text = {version = "^0.4.2", optional = true}
pymongo = {version = "^4.3.3", optional = true}
clickhouse-connect = {version="^0.5.14", optional=true}
weaviate-client = {version = "^3", optional = true}
marqo = {version = "^1.2.4", optional=true}
google-api-python-client = {version = "2.70.0", optional = true}
google-auth = {version = "^2.18.1", optional = true}
wolframalpha = {version = "5.0.0", optional = true}
qdrant-client = {version = "^1.3.1", optional = true, python = ">=3.8.1,<3.12"}
dataclasses-json = "^0.5.7"
tensorflow-text = {version = "^2.11.0", optional = true, python = "^3.10, <3.12"}
tenacity = "^8.1.0"
cohere = {version = "^4", optional = true}
openai = {version = "^0", optional = true}
nlpcloud = {version = "^1", optional = true}
nomic = {version = "^1.0.43", optional = true}
huggingface_hub = {version = "^0", optional = true}
google-search-results = {version = "^2", optional = true}
sentence-transformers = {version = "^2", optional = true}
aiohttp = "^3.8.3"
arxiv = {version = "^1.4", optional = true}
pypdf = {version = "^3.4.0", optional = true}
networkx = {version="^2.6.3", optional = true}
aleph-alpha-client = {version="^2.15.0", optional = true}
deeplake = {version = "^3.6.8", optional = true}
libdeeplake = {version = "^0.0.60", optional = true}
pgvector = {version = "^0.1.6", optional = true}
psycopg2-binary = {version = "^2.9.5", optional = true}
pyowm = {version = "^3.3.0", optional = true}
async-timeout = {version = "^4.0.0", python = "<3.11"}
azure-identity = {version = "^1.12.0", optional=true}
gptcache = {version = ">=0.1.7", optional = true}
atlassian-python-api = {version = "^3.36.0", optional=true}
pytesseract = {version = "^0.3.10", optional=true}
html2text = {version="^2020.1.16", optional=true}
numexpr = "^2.8.4"
duckduckgo-search = {version="^3.8.3", optional=true}
azure-cosmos = {version="^4.4.0b1", optional=true}
lark = {version="^1.1.5", optional=true}
lancedb = {version = "^0.1", optional = true}
pexpect = {version = "^4.8.0", optional = true}
pyvespa = {version = "^0.33.0", optional = true}
O365 = {version = "^2.0.26", optional = true}
jq = {version = "^1.4.1", optional = true}
pdfminer-six = {version = "^20221105", optional = true}
docarray = {version="^0.32.0", extras=["hnswlib"], optional=true}
lxml = {version = "^4.9.2", optional = true}
pymupdf = {version = "^1.22.3", optional = true}
pypdfium2 = {version = "^4.10.0", optional = true}
gql = {version = "^3.4.1", optional = true}
pandas = {version = "^2.0.1", optional = true}
telethon = {version = "^1.28.5", optional = true}
neo4j = {version = "^5.8.1", optional = true}
langkit = {version = ">=0.0.6, <0.1.0", optional = true}
chardet = {version="^5.1.0", optional=true}
requests-toolbelt = {version = "^1.0.0", optional = true}
openlm = {version = "^0.0.5", optional = true}
scikit-learn = {version = "^1.2.2", optional = true}
azure-ai-formrecognizer = {version = "^3.2.1", optional = true}
azure-ai-vision = {version = "^0.11.1b1", optional = true}
azure-cognitiveservices-speech = {version = "^1.28.0", optional = true}
py-trello = {version = "^0.19.0", optional = true}
momento = {version = "^1.5.0", optional = true}
bibtexparser = {version = "^1.4.0", optional = true}
singlestoredb = {version = "^0.7.1", optional = true}
pyspark = {version = "^3.4.0", optional = true}
clarifai = {version = ">=9.1.0", optional = true}
tigrisdb = {version = "^1.0.0b6", optional = true}
nebula3-python = {version = "^3.4.0", optional = true}
mwparserfromhell = {version = "^0.6.4", optional = true}
mwxml = {version = "^0.3.3", optional = true}
awadb = {version = "^0.3.9", optional = true}
azure-search-documents = {version = "11.4.0b8", optional = true}
esprima = {version = "^4.0.1", optional = true}
streamlit = {version = "^1.18.0", optional = true, python = ">=3.8.1,<3.9.7 || >3.9.7,<4.0"}
psychicapi = {version = "^0.8.0", optional = true}
cassio = {version = "^0.0.7", optional = true}
rdflib = {version = "^6.3.2", optional = true}
sympy = {version = "^1.12", optional = true}
rapidfuzz = {version = "^3.1.1", optional = true}
langsmith = "~0.0.21"
rank-bm25 = {version = "^0.2.2", optional = true}
amadeus = {version = ">=8.1.0", optional = true}
geopandas = {version = "^0.13.1", optional = true}
python-arango = {version = "^7.5.9", optional = true}
gitpython = {version = "^3.1.32", optional = true}
librosa = {version="^0.10.0.post2", optional = true }
feedparser = {version = "^6.0.10", optional = true}
newspaper3k = {version = "^0.2.8", optional = true}
amazon-textract-caller = {version = "<2", optional = true}
xata = {version = "^1.0.0a7", optional = true}
xmltodict = {version = "^0.13.0", optional = true}
markdownify = {version = "^0.11.6", optional = true}
assemblyai = {version = "^0.17.0", optional = true}


[tool.poetry.group.test.dependencies]
# The only dependencies that should be added are
# dependencies used for running tests (e.g., pytest, freezegun, response).
# Any dependencies that do not meet that criteria will be removed.
pytest = "^7.3.0"
pytest-cov = "^4.0.0"
pytest-dotenv = "^0.5.2"
duckdb-engine = "^0.7.0"
pytest-watcher = "^0.2.6"
freezegun = "^1.2.2"
responses = "^0.22.0"
pytest-asyncio = "^0.20.3"
lark = "^1.1.5"
pandas = "^2.0.0"
pytest-mock  = "^3.10.0"
pytest-socket = "^0.6.0"
syrupy = "^4.0.2"

[tool.poetry.group.codespell.dependencies]
codespell = "^2.2.0"

[tool.poetry.group.test_integration]
optional = true

[tool.poetry.group.test_integration.dependencies]
# Do not add dependencies in the test_integration group
# Instead:
# 1. Add an optional dependency to the main group
#       poetry add --optional [package name]
# 2. Add the package name to the extended_testing extra (find it below)
# 3. Relock the poetry file
#       poetry lock --no-update
# 4. Favor unit tests not integration tests.
#    Use the @pytest.mark.requires(pkg_name) decorator in unit_tests.
#    Your tests should not rely on network access, as it prevents other
#    developers from being able to easily run them.
#    Instead write unit tests that use the `responses` library or mock.patch with
#    fixtures. Keep the fixtures minimal.
# See CONTRIBUTING.md for more instructions on working with optional dependencies.
# https://github.com/hwchase17/langchain/blob/master/.github/CONTRIBUTING.md#working-with-optional-dependencies
pytest-vcr = "^1.0.2"
wrapt = "^1.15.0"
openai = "^0.27.4"
python-dotenv = "^1.0.0"
cassio = "^0.0.7"
tiktoken = "^0.3.2"

[tool.poetry.group.lint.dependencies]
ruff = "^0.0.249"
types-toml = "^0.10.8.1"
types-redis = "^4.3.21.6"
types-pytz = "^2023.3.0.0"
black = "^23.1.0"
types-chardet = "^5.0.4.6"
mypy-protobuf = "^3.0.0"

[tool.poetry.group.typing.dependencies]
mypy = "^0.991"
types-pyyaml = "^6.0.12.2"
types-requests = "^2.28.11.5"

[tool.poetry.group.dev]
optional = true

[tool.poetry.group.dev.dependencies]
jupyter = "^1.0.0"
playwright = "^1.28.0"
setuptools = "^67.6.1"

[tool.poetry.extras]
llms = ["clarifai", "cohere", "openai", "openlm", "nlpcloud", "huggingface_hub", "manifest-ml", "torch", "transformers"]
qdrant = ["qdrant-client"]
openai = ["openai", "tiktoken"]
text_helpers = ["chardet"]
clarifai = ["clarifai"]
cohere = ["cohere"]
docarray = ["docarray"]
embeddings = ["sentence-transformers"]
javascript = ["esprima"]
azure = [
    "azure-identity",
    "azure-cosmos",
    "openai",
    "azure-core",
    "azure-ai-formrecognizer",
    "azure-ai-vision",
    "azure-cognitiveservices-speech",
    "azure-search-documents",
]
all = [
    "clarifai",
    "cohere",
    "openai",
    "nlpcloud",
    "huggingface_hub",
    "manifest-ml",
    "elasticsearch",
    "opensearch-py",
    "google-search-results",
    "faiss-cpu",
    "sentence-transformers",
    "transformers",
    "nltk",
    "wikipedia",
    "beautifulsoup4",
    "tiktoken",
    "torch",
    "jinja2",
    "pinecone-client",
    "pinecone-text",
    "marqo",
    "pymongo",
    "weaviate-client",
    "redis",
    "google-api-python-client",
    "google-auth",
    "wolframalpha",
    "qdrant-client",
    "tensorflow-text",
    "pypdf",
    "networkx",
    "nomic",
    "aleph-alpha-client",
    "deeplake",
    "libdeeplake",
    "pgvector",
    "psycopg2-binary",
    "pyowm",
    "pytesseract",
    "html2text",
    "atlassian-python-api",
    "gptcache",
    "duckduckgo-search",
    "arxiv",
    "azure-identity",
    "clickhouse-connect",
    "azure-cosmos",
    "lancedb",
    "langkit",
    "lark",
    "pexpect",
    "pyvespa",
    "O365",
    "jq",
    "docarray",
    "pdfminer-six",
    "lxml",
    "requests-toolbelt",
    "neo4j",
    "openlm",
    "azure-ai-formrecognizer",
    "azure-ai-vision",
    "azure-cognitiveservices-speech",
    "momento",
    "singlestoredb",
    "tigrisdb",
    "nebula3-python",
    "awadb",
    "esprima",
    "rdflib",
    "amadeus",
    "librosa",
    "python-arango",
]

# An extra used to be able to add extended testing.
# Please use new-line on formatting to make it easier to add new packages without
# merge-conflicts
extended_testing = [
 "amazon-textract-caller",
 "assemblyai",
 "beautifulsoup4",
 "bibtexparser",
 "cassio",
 "chardet",
 "esprima",
 "jq",
 "pdfminer-six",
 "pgvector",
 "pypdf",
 "pymupdf",
 "pypdfium2",
 "tqdm",
 "lxml",
 "atlassian-python-api",
 "mwparserfromhell",
 "mwxml",
 "pandas",
 "telethon",
 "psychicapi",
 "gql",
 "requests-toolbelt",
 "html2text",
 "py-trello",
 "scikit-learn",
 "streamlit",
 "pyspark",
 "openai",
 "sympy",
 "rapidfuzz",
 "openai",
 "rank-bm25",
 "geopandas",
 "jinja2",
 "gitpython",
 "newspaper3k",
 "feedparser",
 "xata",
 "xmltodict",
 "faiss-cpu",
 "openapi-schema-pydantic",
 "markdownify",
]

[tool.ruff]
select = [
  "E",  # pycodestyle
  "F",  # pyflakes
  "I",  # isort
]
exclude = [
  "tests/integration_tests/examples/non-utf8-encoding.py",
]

[tool.mypy]
ignore_missing_imports = "True"
disallow_untyped_defs = "True"
exclude = ["notebooks", "examples", "example_data"]

[tool.coverage.run]
omit = [
    "tests/*",
]

[build-system]
requires = ["poetry-core>=1.0.0"]
build-backend = "poetry.core.masonry.api"

[tool.pytest.ini_options]
# --strict-markers will raise errors on unknown marks.
# https://docs.pytest.org/en/7.1.x/how-to/mark.html#raising-errors-on-unknown-marks
#
# https://docs.pytest.org/en/7.1.x/reference/reference.html
# --strict-config       any warnings encountered while parsing the `pytest`
#                       section of the configuration file raise errors.
#
# https://github.com/tophat/syrupy
# --snapshot-warn-unused    Prints a warning on unused snapshots rather than fail the test suite.
addopts = "--strict-markers --strict-config --durations=5 --snapshot-warn-unused"
# Registering custom markers.
# https://docs.pytest.org/en/7.1.x/example/markers.html#registering-markers
markers = [
  "requires: mark tests as requiring a specific library",
  "scheduled: mark tests to run in scheduled testing",
]

[tool.codespell]
skip = '.git,*.pdf,*.svg,*.pdf,*.yaml,*.ipynb,poetry.lock,*.min.js,*.css,package-lock.json,example_data,_dist,examples'
# Ignore latin etc
ignore-regex = '.*(Stati Uniti|Tense=Pres).*'
# whats is a typo but used frequently in queries so kept as is
# aapply - async apply
# unsecure - typo but part of API, decided to not bother for now
ignore-words-list = 'momento,collison,ned,foor,reworkd,parth,whats,aapply,mysogyny,unsecure,damon,crate'<|MERGE_RESOLUTION|>--- conflicted
+++ resolved
@@ -1,11 +1,6 @@
 [tool.poetry]
-<<<<<<< HEAD
 name = "gigachain"
-version = "0.0.276"
-=======
-name = "langchain"
 version = "0.0.277"
->>>>>>> 5341b04d
 description = "Building applications with LLMs through composability"
 authors = []
 license = "MIT"
