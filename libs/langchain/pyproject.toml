--- conflicted
+++ resolved
@@ -139,12 +139,7 @@
 rspace_client = {version = "^2.5.0", optional = true}
 upstash-redis = {version = "^0.15.0", optional = true}
 google-cloud-documentai = {version = "^2.20.1", optional = true}
-<<<<<<< HEAD
-dateparser = {version = "^1.1.8", optional = true}
-pdf2image = {version = "^1.16.3", optional = true}
-=======
 fireworks-ai = {version = "^0.6.0", optional = true, python = ">=3.9,<4.0"}
->>>>>>> 31433249
 
 
 [tool.poetry.group.test.dependencies]
@@ -329,17 +324,14 @@
  "bibtexparser",
  "cassio",
  "chardet",
- "dateparser",
  "google-cloud-documentai",
  "esprima",
  "jq",
- "pdf2image",
  "pdfminer-six",
  "pgvector",
  "pypdf",
  "pymupdf",
  "pypdfium2",
- "pytesseract",
  "tqdm",
  "lxml",
  "atlassian-python-api",
