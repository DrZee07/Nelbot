--- conflicted
+++ resolved
@@ -111,7 +111,24 @@
 
 
 @pytest.mark.requires("presidio_analyzer", "presidio_anonymizer", "faker")
-<<<<<<< HEAD
+def test_non_faker_values() -> None:
+    """Test anonymizing multiple items in a sentence without faker values"""
+    from langchain_experimental.data_anonymizer import PresidioAnonymizer
+
+    text = (
+        "My name is John Smith. Your name is Adam Smith. Her name is Jane Smith."
+        "Our names are: John Smith, Adam Smith, Jane Smith."
+    )
+    expected_result = (
+        "My name is <PERSON>. Your name is <PERSON_2>. Her name is <PERSON_3>."
+        "Our names are: <PERSON>, <PERSON_2>, <PERSON_3>."
+    )
+    anonymizer = PresidioAnonymizer(add_default_faker_operators=False)
+    anonymized_text = anonymizer.anonymize(text)
+    assert anonymized_text == expected_result
+
+
+@pytest.mark.requires("presidio_analyzer", "presidio_anonymizer", "faker")
 def test_exact_matching_strategy() -> None:
     """
     Test exact matching strategy for deanonymization.
@@ -181,21 +198,4 @@
         "real.slim.shady@gmail.com",
         "4916 0387 9536 0861",
     ]:
-        assert original_value in deanonymized_text
-=======
-def test_non_faker_values() -> None:
-    """Test anonymizing multiple items in a sentence without faker values"""
-    from langchain_experimental.data_anonymizer import PresidioAnonymizer
-
-    text = (
-        "My name is John Smith. Your name is Adam Smith. Her name is Jane Smith."
-        "Our names are: John Smith, Adam Smith, Jane Smith."
-    )
-    expected_result = (
-        "My name is <PERSON>. Your name is <PERSON_2>. Her name is <PERSON_3>."
-        "Our names are: <PERSON>, <PERSON_2>, <PERSON_3>."
-    )
-    anonymizer = PresidioAnonymizer(add_default_faker_operators=False)
-    anonymized_text = anonymizer.anonymize(text)
-    assert anonymized_text == expected_result
->>>>>>> 628cc4cc
+        assert original_value in deanonymized_text