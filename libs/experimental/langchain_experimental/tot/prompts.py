--- conflicted
+++ resolved
@@ -9,32 +9,6 @@
 
 from langchain_experimental.tot.thought import ThoughtValidity
 
-<<<<<<< HEAD
-COT_PROMPT = PromptTemplate(
-    template_format="jinja2",
-    input_variables=["problem_description", "thoughts"],
-    template=dedent(
-        """
-        Ты - интеллектуальный агент, который генерирует одну мысль за раз в
-        древовидной структуре мыслей.
-
-        ПРОБЛЕМА 
-        
-        {{problem_description}}
-        
-        {% if thoughts %}
-        МЫСЛИ
-        
-        {% for thought in thoughts %}
-        {{ thought }}
-        {% endfor %}
-        {% endif %}
-        
-        Давайте думать шаг за шагом.
-        """
-    ).strip(),
-)
-=======
 
 def get_cot_prompt() -> PromptTemplate:
     return PromptTemplate(
@@ -42,26 +16,25 @@
         input_variables=["problem_description", "thoughts"],
         template=dedent(
             """
-            You are an intelligent agent that is generating one thought at a time in
-            a tree of thoughts setting.
+            Ты - интеллектуальный агент, который генерирует одну мысль за раз в
+            древовидной структуре мыслей.
 
-            PROBLEM 
+            ПРОБЛЕМА 
             
             {{problem_description}}
             
             {% if thoughts %}
-            THOUGHTS
+            МЫСЛИ
             
             {% for thought in thoughts %}
             {{ thought }}
             {% endfor %}
             {% endif %}
             
-            Let's think step by step.
+            Давайте думать шаг за шагом.
             """
         ).strip(),
     )
->>>>>>> b9ef92f2
 
 
 class JSONListOutputParser(BaseOutputParser):
@@ -81,88 +54,45 @@
             return []
 
 
-<<<<<<< HEAD
-PROPOSE_PROMPT = PromptTemplate(
-    template_format="jinja2",
-    input_variables=["problem_description", "thoughts", "n"],
-    output_parser=JSONListOutputParser(),
-    template=dedent(
-        """
-        Ты - интеллектуальный агент, который генерирует мысли в древовидной
-        структуре мыслей.
-
-        Вывод должен быть оформлен в виде фрагмента кода на markdown, отформатированного как JSON-список
-        строк, включая ведущие и замыкающие "```json" и "```":
-
-        ```json
-        [
-            "<мысль-1>",
-            "<мысль-2>",
-            "<мысль-3>"
-        ]
-        ```
-
-        ПРОБЛЕМА
-
-        {{ problem_description }}
-
-        {% if thoughts %}
-        ВАЛИДНЫЕ МЫСЛИ
-
-        {% for thought in thoughts %}
-        {{ thought }}
-        {% endfor %}
-
-        Возможные следующие {{ n }} валидные мысли на основе последней валидной мысли:
-        {% else %}
-
-        Возможные следующие {{ n }} валидные мысли на основе ПРОБЛЕМЫ:
-        {%- endif -%}
-        """
-    ).strip(),
-)
-=======
 def get_propose_prompt() -> PromptTemplate:
     return PromptTemplate(
         template_format="jinja2",
         input_variables=["problem_description", "thoughts", "n"],
         output_parser=JSONListOutputParser(),
-        template=dedent(
-            """
-                You are an intelligent agent that is generating thoughts in a tree of
-                thoughts setting.
-                
-                The output should be a markdown code snippet formatted as a JSON list of
-                strings, including the leading and trailing "```json" and "```":
-                
-                ```json
-                [
-                "<thought-1>",
-                "<thought-2>",
-                "<thought-3>"
-                ]
-                ```
-                
-                PROBLEM
-                
-                {{ problem_description }}
-                
-                {% if thoughts %}
-                VALID THOUGHTS
-                
-                {% for thought in thoughts %}
-                {{ thought }}
-                {% endfor %}
-                
-                Possible next {{ n }} valid thoughts based on the last valid thought:
-                {% else %}
-                
-                Possible next {{ n }} valid thoughts based on the PROBLEM:
-                {%- endif -%}
-                """
+        template=dedent("""
+            Ты - интеллектуальный агент, который генерирует мысли в древовидной
+            структуре мыслей.
+
+            Вывод должен быть оформлен в виде фрагмента кода на markdown, отформатированного как JSON-список
+            строк, включая ведущие и замыкающие "```json" и "```":
+
+            ```json
+            [
+                "<мысль-1>",
+                "<мысль-2>",
+                "<мысль-3>"
+            ]
+            ```
+
+            ПРОБЛЕМА
+
+            {{ problem_description }}
+
+            {% if thoughts %}
+            ВАЛИДНЫЕ МЫСЛИ
+
+            {% for thought in thoughts %}
+            {{ thought }}
+            {% endfor %}
+
+            Возможные следующие {{ n }} валидные мысли на основе последней валидной мысли:
+            {% else %}
+
+            Возможные следующие {{ n }} валидные мысли на основе ПРОБЛЕМЫ:
+            {%- endif -%}
+        """
         ).strip(),
     )
->>>>>>> b9ef92f2
 
 
 class CheckerOutputParser(BaseOutputParser):
