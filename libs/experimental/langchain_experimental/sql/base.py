"""Chain for interacting with SQL Database."""
from __future__ import annotations

import warnings
from inspect import signature
from typing import Any, Dict, List, Optional, cast

from langchain.callbacks.manager import CallbackManagerForChainRun
from langchain.chains.base import Chain
from langchain.chains.llm import LLMChain
from langchain.chains.sql_database.prompt import DECIDER_PROMPT, PROMPT, SQL_PROMPTS
from langchain.prompts.prompt import PromptTemplate
from langchain.schema import BasePromptTemplate
from langchain.schema.language_model import BaseLanguageModel
from langchain.tools.sql_database.prompt import QUERY_CHECKER

from langchain_experimental.pydantic_v1 import (
    BaseModel,
    Extra,
    Field,
    root_validator,
    validator,
)
from langchain_experimental.sql.parser import SQLCommandOutputParser
from langchain_experimental.utilities.sql_database import SQLDatabase

INTERMEDIATE_STEPS_KEY = "intermediate_steps"


class SQLCommand(BaseModel):
    llm_out: str
    """Raw output from LLM"""
    sql_cmd: str
    """SQL command parsed and ready to run"""


class SQLDatabaseChain(Chain):
    """Chain for interacting with SQL Database.

    Example:
        .. code-block:: python

            from langchain_experimental.sql import SQLDatabaseChain
            from langchain import OpenAI, SQLDatabase
            db = SQLDatabase(...)
            db_chain = SQLDatabaseChain.from_llm(OpenAI(), db)

    *Security note*: Make sure that the database connection uses credentials
        that are narrowly-scoped to only include the permissions this chain needs.
        Failure to do so may result in data corruption or loss, since this chain may
        attempt commands like `DROP TABLE` or `INSERT` if appropriately prompted.
        The best way to guard against such negative outcomes is to (as appropriate)
        limit the permissions granted to the credentials used with this chain.
        This issue shows an example negative outcome if these steps are not taken:
        https://github.com/langchain-ai/langchain/issues/5923
    """

    llm_chain: LLMChain
    llm: Optional[BaseLanguageModel] = None
    """[Deprecated] LLM wrapper to use."""
    database: SQLDatabase = Field(exclude=True)
    """SQL Database to connect to."""
    prompt: Optional[BasePromptTemplate] = None
    """[Deprecated] Prompt to use to translate natural language to SQL."""
    top_k: int = 5
    """Number of results to return from the query"""
    input_key: str = "query"  #: :meta private:
    output_key: str = "result"  #: :meta private:
    return_sql: bool = False
    """Will return sql-command directly without executing it"""
    return_intermediate_steps: bool = False
    """Whether or not to return the intermediate steps along with the final answer."""
    return_direct: bool = False
    """Whether or not to return the result of querying the SQL table directly."""
    use_query_checker: bool = False
    """Whether or not the query checker tool should be used to attempt
    to fix the initial SQL from the LLM."""
    query_checker_prompt: Optional[BasePromptTemplate] = None
    """The prompt template that should be used by the query checker"""
    native_format: bool = False
    """If return_direct, controls whether to return in python native format"""

    class Config:
        """Configuration for this pydantic object."""

        extra = Extra.forbid
        arbitrary_types_allowed = True

    @validator("llm_chain")
    def check_outputparser_type(cls, llm_chain: LLMChain) -> LLMChain:
        sig = signature(llm_chain.output_parser.parse)  # type: ignore
        if sig.return_annotation == Dict[str, Any]:
            if isinstance(llm_chain.output_parser, SQLCommandOutputParser):
                return llm_chain
            else:
                warnings.warn(
                    "Accepting output parser that returns Dict[str, Any]."
                    "Make sure the output must contain `sql_cmd`, `llm_out`."
                )
                return llm_chain
        raise TypeError(
            "SQLDatabaseChain only works with LLMChains with "
            "parsers that returns `{'sql_cmd': '<SQL>', 'llm_out': '<SQL>'}` "
            "or `langchain.chains.sql_database.parser.SQLCommandOutputParser`!"
        )

    @root_validator(pre=True)
    def raise_deprecation(cls, values: Dict) -> Dict:
        if "llm" in values:
            warnings.warn(
                "Directly instantiating an SQLDatabaseChain with an llm is deprecated. "
                "Please instantiate with llm_chain argument or using the from_llm "
                "class method."
            )
            if "llm_chain" not in values and values["llm"] is not None:
                database = values["database"]
                prompt = values.get("prompt") or SQL_PROMPTS.get(
                    database.dialect, PROMPT
                )
                values["llm_chain"] = LLMChain(llm=values["llm"], prompt=prompt)
        return values

    @property
    def input_keys(self) -> List[str]:
        """Return the singular input key.

        :meta private:
        """
        return [self.input_key]

    @property
    def output_keys(self) -> List[str]:
        """Return the singular output key.

        :meta private:
        """
        if not self.return_intermediate_steps:
            return [self.output_key]
        else:
            return [self.output_key, INTERMEDIATE_STEPS_KEY]

    def _call(
        self,
        inputs: Dict[str, Any],
        run_manager: Optional[CallbackManagerForChainRun] = None,
    ) -> Dict[str, Any]:
        _run_manager = run_manager or CallbackManagerForChainRun.get_noop_manager()
        input_text = f"{inputs[self.input_key]}\nSQLQuery:"
        _run_manager.on_text(input_text, verbose=self.verbose)
        # If not present, then defaults to None which is all tables.
        table_names_to_use = inputs.get("table_names_to_use")
        table_info = self.database.get_table_info(table_names=table_names_to_use)
        llm_inputs = {
            "input": input_text,
            "top_k": str(self.top_k),
            "dialect": self.database.dialect,
            "table_info": table_info,
            "stop": ["\nSQLResult:"],
        }
        intermediate_steps: List = []
        try:
            intermediate_steps.append(llm_inputs)  # input: sql generation
            sql_cmd = cast(
                Dict[str, Any],
                self.llm_chain.predict_and_parse(
                    callbacks=_run_manager.get_child(),
                    **llm_inputs,
                ),
            )
            if not self.use_query_checker:
                _run_manager.on_text(
                    sql_cmd["llm_out"], color="green", verbose=self.verbose
                )
                intermediate_steps.append(
                    sql_cmd["llm_out"]
                )  # output: sql generation (no checker)
                intermediate_steps.append(
                    {"sql_cmd": sql_cmd["llm_out"]}
                )  # input: sql exec
                result = self.database.run(
                    sql_cmd["sql_cmd"],
                    native_format=self.native_format if self.return_direct else False,
                )
                intermediate_steps.append(str(result))  # output: sql exec
            else:
                query_checker_prompt = self.query_checker_prompt or PromptTemplate(
                    template=QUERY_CHECKER, input_variables=["query", "dialect"]
                )
                query_checker_chain = LLMChain(
                    llm=self.llm_chain.llm,
                    prompt=query_checker_prompt,
                    output_parser=self.llm_chain.output_parser,
                )
                query_checker_inputs = {
                    "query": sql_cmd["llm_out"],
                    "dialect": self.database.dialect,
                }
                checked_sql_command = cast(
                    Dict[str, Any],
                    query_checker_chain.predict_and_parse(
                        callbacks=_run_manager.get_child(), **query_checker_inputs
                    ),
                )
                intermediate_steps.append(
                    checked_sql_command["llm_out"]
                )  # output: sql generation (checker)
                _run_manager.on_text(
                    checked_sql_command["llm_out"], color="green", verbose=self.verbose
                )
                intermediate_steps.append(
                    {"sql_cmd": checked_sql_command["llm_out"]}
                )  # input: sql exec
                result = self.database.run(
                    checked_sql_command["sql_cmd"],
                    native_format=self.native_format if self.return_direct else False,
                )
                intermediate_steps.append(str(result))  # output: sql exec
                sql_cmd = checked_sql_command

            _run_manager.on_text("\nSQLResult: ", verbose=self.verbose)
            _run_manager.on_text(str(result), color="yellow", verbose=self.verbose)
            # If return direct, we just set the final result equal to
            # the result of the sql query result, otherwise try to get a human readable
            # final answer
            if self.return_direct:
                final_result = result
            else:
                _run_manager.on_text("\nAnswer:", verbose=self.verbose)
                input_text += f"{sql_cmd['llm_out']}\nSQLResult: {result}\nAnswer:"
                llm_inputs["input"] = input_text
                intermediate_steps.append(llm_inputs)  # input: final answer
                final_result = self.llm_chain.predict(
                    callbacks=_run_manager.get_child(),
                    **llm_inputs,
                ).strip()
                intermediate_steps.append(final_result)  # output: final answer
                _run_manager.on_text(final_result, color="green", verbose=self.verbose)
            chain_result: Dict[str, Any] = {self.output_key: final_result}
            if self.return_intermediate_steps:
                chain_result[INTERMEDIATE_STEPS_KEY] = intermediate_steps
            return chain_result
        except Exception as exc:
            # Append intermediate steps to exception, to aid in logging and later
            # improvement of few shot prompt seeds
            exc.intermediate_steps = intermediate_steps  # type: ignore
            raise exc

    @property
    def _chain_type(self) -> str:
        return "sql_database_chain"

    @classmethod
    def from_llm(
        cls,
        llm: BaseLanguageModel,
        db: SQLDatabase,
        prompt: Optional[BasePromptTemplate] = None,
        sql_cmd_parser: Optional[SQLCommandOutputParser] = None,
        **kwargs: Any,
    ) -> SQLDatabaseChain:
<<<<<<< HEAD
        if not sql_cmd_parser:
            sql_cmd_parser = SQLCommandOutputParser()
=======
        """Create a SQLDatabaseChain from an LLM and a database connection.

        *Security note*: Make sure that the database connection uses credentials
            that are narrowly-scoped to only include the permissions this chain needs.
            Failure to do so may result in data corruption or loss, since this chain may
            attempt commands like `DROP TABLE` or `INSERT` if appropriately prompted.
            The best way to guard against such negative outcomes is to (as appropriate)
            limit the permissions granted to the credentials used with this chain.
            This issue shows an example negative outcome if these steps are not taken:
            https://github.com/langchain-ai/langchain/issues/5923
        """
>>>>>>> f6f0b0f9
        prompt = prompt or SQL_PROMPTS.get(db.dialect, PROMPT)
        llm_chain = LLMChain(llm=llm, prompt=prompt, output_parser=sql_cmd_parser)
        return cls(llm_chain=llm_chain, database=db, **kwargs)


class SQLDatabaseSequentialChain(Chain):
    """Chain for querying SQL database that is a sequential chain.

    The chain is as follows:
    1. Based on the query, determine which tables to use.
    2. Based on those tables, call the normal SQL database chain.

    This is useful in cases where the number of tables in the database is large.
    """

    decider_chain: LLMChain
    sql_chain: SQLDatabaseChain
    input_key: str = "query"  #: :meta private:
    output_key: str = "result"  #: :meta private:
    return_intermediate_steps: bool = False

    @classmethod
    def from_llm(
        cls,
        llm: BaseLanguageModel,
        database: SQLDatabase,
        query_prompt: BasePromptTemplate = PROMPT,
        decider_prompt: BasePromptTemplate = DECIDER_PROMPT,
        **kwargs: Any,
    ) -> SQLDatabaseSequentialChain:
        """Load the necessary chains."""
        sql_chain = SQLDatabaseChain.from_llm(
            llm, database, prompt=query_prompt, **kwargs
        )
        decider_chain = LLMChain(
            llm=llm, prompt=decider_prompt, output_key="table_names"
        )
        return cls(sql_chain=sql_chain, decider_chain=decider_chain, **kwargs)

    @property
    def input_keys(self) -> List[str]:
        """Return the singular input key.

        :meta private:
        """
        return [self.input_key]

    @property
    def output_keys(self) -> List[str]:
        """Return the singular output key.

        :meta private:
        """
        if not self.return_intermediate_steps:
            return [self.output_key]
        else:
            return [self.output_key, INTERMEDIATE_STEPS_KEY]

    def _call(
        self,
        inputs: Dict[str, Any],
        run_manager: Optional[CallbackManagerForChainRun] = None,
    ) -> Dict[str, Any]:
        _run_manager = run_manager or CallbackManagerForChainRun.get_noop_manager()
        _table_names = self.sql_chain.database.get_usable_table_names()
        table_names = ", ".join(_table_names)
        llm_inputs = {
            "query": inputs[self.input_key],
            "table_names": table_names,
        }
        _lowercased_table_names = [name.lower() for name in _table_names]
        table_names_from_chain = self.decider_chain.predict_and_parse(**llm_inputs)
        table_names_to_use = [
            name
            for name in table_names_from_chain
            if name.lower() in _lowercased_table_names
        ]
        _run_manager.on_text("Table names to use:", end="\n", verbose=self.verbose)
        _run_manager.on_text(
            str(table_names_to_use), color="yellow", verbose=self.verbose
        )
        new_inputs = {
            self.sql_chain.input_key: inputs[self.input_key],
            "table_names_to_use": table_names_to_use,
        }
        return self.sql_chain(
            new_inputs, callbacks=_run_manager.get_child(), return_only_outputs=True
        )

    @property
    def _chain_type(self) -> str:
        return "sql_database_sequential_chain"<|MERGE_RESOLUTION|>--- conflicted
+++ resolved
@@ -258,22 +258,8 @@
         sql_cmd_parser: Optional[SQLCommandOutputParser] = None,
         **kwargs: Any,
     ) -> SQLDatabaseChain:
-<<<<<<< HEAD
         if not sql_cmd_parser:
             sql_cmd_parser = SQLCommandOutputParser()
-=======
-        """Create a SQLDatabaseChain from an LLM and a database connection.
-
-        *Security note*: Make sure that the database connection uses credentials
-            that are narrowly-scoped to only include the permissions this chain needs.
-            Failure to do so may result in data corruption or loss, since this chain may
-            attempt commands like `DROP TABLE` or `INSERT` if appropriately prompted.
-            The best way to guard against such negative outcomes is to (as appropriate)
-            limit the permissions granted to the credentials used with this chain.
-            This issue shows an example negative outcome if these steps are not taken:
-            https://github.com/langchain-ai/langchain/issues/5923
-        """
->>>>>>> f6f0b0f9
         prompt = prompt or SQL_PROMPTS.get(db.dialect, PROMPT)
         llm_chain = LLMChain(llm=llm, prompt=prompt, output_parser=sql_cmd_parser)
         return cls(llm_chain=llm_chain, database=db, **kwargs)
