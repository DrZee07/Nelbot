from __future__ import annotations

import logging
import os
import warnings
from typing import (
    Any,
    Dict,
    Iterable,
    List,
    Literal,
    Mapping,
    Optional,
    Sequence,
    Set,
    Tuple,
    Union,
    cast,
)

import openai
import tiktoken
from langchain_core.embeddings import Embeddings
from langchain_core.pydantic_v1 import BaseModel, Field, SecretStr, root_validator
from langchain_core.utils import from_env, get_pydantic_field_names, secret_from_env

logger = logging.getLogger(__name__)


def _process_batched_chunked_embeddings(
    num_texts: int,
    tokens: List[Union[List[int], str]],
    batched_embeddings: List[List[float]],
    indices: List[int],
    skip_empty: bool,
) -> List[Optional[List[float]]]:
    # for each text, this is the list of embeddings (list of list of floats)
    # corresponding to the chunks of the text
    results: List[List[List[float]]] = [[] for _ in range(num_texts)]

    # for each text, this is the token length of each chunk
    # for transformers tokenization, this is the string length
    # for tiktoken, this is the number of tokens
    num_tokens_in_batch: List[List[int]] = [[] for _ in range(num_texts)]

    for i in range(len(indices)):
        if skip_empty and len(batched_embeddings[i]) == 1:
            continue
        results[indices[i]].append(batched_embeddings[i])
        num_tokens_in_batch[indices[i]].append(len(tokens[i]))

    # for each text, this is the final embedding
    embeddings: List[Optional[List[float]]] = []
    for i in range(num_texts):
        # an embedding for each chunk
        _result: List[List[float]] = results[i]

        if len(_result) == 0:
            # this will be populated with the embedding of an empty string
            # in the sync or async code calling this
            embeddings.append(None)
            continue

        elif len(_result) == 1:
            # if only one embedding was produced, use it
            embeddings.append(_result[0])
            continue

        else:
            # else we need to weighted average
            # should be same as
            # average = np.average(_result, axis=0, weights=num_tokens_in_batch[i])
            total_weight = sum(num_tokens_in_batch[i])
            average = [
                sum(
                    val * weight
                    for val, weight in zip(embedding, num_tokens_in_batch[i])
                )
                / total_weight
                for embedding in zip(*_result)
            ]

            # should be same as
            # embeddings.append((average / np.linalg.norm(average)).tolist())
            magnitude = sum(val**2 for val in average) ** 0.5
            embeddings.append([val / magnitude for val in average])

    return embeddings


class OpenAIEmbeddings(BaseModel, Embeddings):
    """OpenAI embedding model integration.

    Setup:
        Install ``langchain_openai`` and set environment variable ``OPENAI_API_KEY``.

        .. code-block:: bash

            pip install -U langchain_openai
            export OPENAI_API_KEY="your-api-key"

    Key init args — embedding params:
        model: str
            Name of OpenAI model to use.
        dimensions: Optional[int] = None
            The number of dimensions the resulting output embeddings should have.
            Only supported in `text-embedding-3` and later models.

    Key init args — client params:
        api_key: Optional[SecretStr] = None
            OpenAI API key.
        organization: Optional[str] = None
            OpenAI organization ID. If not passed in will be read
            from env var OPENAI_ORG_ID.
        max_retries: int = 2
            Maximum number of retries to make when generating.
        request_timeout: Optional[Union[float, Tuple[float, float], Any]] = None
            Timeout for requests to OpenAI completion API

    See full list of supported init args and their descriptions in the params section.

    Instantiate:
        .. code-block:: python

            from langchain_openai import OpenAIEmbeddings

            embed = OpenAIEmbeddings(
                model="text-embedding-3-large"
                # With the `text-embedding-3` class
                # of models, you can specify the size
                # of the embeddings you want returned.
                # dimensions=1024
            )

    Embed single text:
        .. code-block:: python

            input_text = "The meaning of life is 42"
            vector = embeddings.embed_query("hello")
            print(vector[:3])

        .. code-block:: python

            [-0.024603435769677162, -0.007543657906353474, 0.0039630369283258915]

    Embed multiple texts:
        .. code-block:: python

            vectors = embeddings.embed_documents(["hello", "goodbye"])
            # Showing only the first 3 coordinates
            print(len(vectors))
            print(vectors[0][:3])

        .. code-block:: python

            2
            [-0.024603435769677162, -0.007543657906353474, 0.0039630369283258915]

    Async:
        .. code-block:: python

            await embed.aembed_query(input_text)
            print(vector[:3])

            # multiple:
            # await embed.aembed_documents(input_texts)

        .. code-block:: python

            [-0.009100092574954033, 0.005071679595857859, -0.0029193938244134188]
    """

    client: Any = Field(default=None, exclude=True)  #: :meta private:
    async_client: Any = Field(default=None, exclude=True)  #: :meta private:
    model: str = "text-embedding-ada-002"
    dimensions: Optional[int] = None
    """The number of dimensions the resulting output embeddings should have.

    Only supported in `text-embedding-3` and later models.
    """
    # to support Azure OpenAI Service custom deployment names
    deployment: Optional[str] = model
    # TODO: Move to AzureOpenAIEmbeddings.
    openai_api_version: Optional[str] = Field(default=None, alias="api_version")
    """Automatically inferred from env var `OPENAI_API_VERSION` if not provided."""
    # to support Azure OpenAI Service custom endpoints
    openai_api_base: Optional[str] = Field(
        alias="base_url", default_factory=from_env("OPENAI_API_BASE", default=None)
    )
    """Base URL path for API requests, leave blank if not using a proxy or service
        emulator."""
    # to support Azure OpenAI Service custom endpoints
    openai_api_type: Optional[str] = Field(
        default_factory=from_env("OPENAI_API_TYPE", default=None)
    )
    # to support explicit proxy for OpenAI
    openai_proxy: Optional[str] = Field(
        default_factory=from_env("OPENAI_PROXY", default=None)
    )
    embedding_ctx_length: int = 8191
    """The maximum number of tokens to embed at once."""
    openai_api_key: Optional[SecretStr] = Field(
        alias="api_key", default_factory=secret_from_env("OPENAI_API_KEY", default=None)
    )
    """Automatically inferred from env var `OPENAI_API_KEY` if not provided."""
    openai_organization: Optional[str] = Field(
        alias="organization",
        default_factory=from_env(
            ["OPENAI_ORG_ID", "OPENAI_ORGANIZATION"], default=None
        ),
    )
    """Automatically inferred from env var `OPENAI_ORG_ID` if not provided."""
    allowed_special: Union[Literal["all"], Set[str], None] = None
    disallowed_special: Union[Literal["all"], Set[str], Sequence[str], None] = None
    chunk_size: int = 1000
    """Maximum number of texts to embed in each batch"""
    max_retries: int = 2
    """Maximum number of retries to make when generating."""
    request_timeout: Optional[Union[float, Tuple[float, float], Any]] = Field(
        default=None, alias="timeout"
    )
    """Timeout for requests to OpenAI completion API. Can be float, httpx.Timeout or
        None."""
    headers: Any = None
    tiktoken_enabled: bool = True
    """Set this to False for non-OpenAI implementations of the embeddings API, e.g.
    the `--extensions openai` extension for `text-generation-webui`"""
    tiktoken_model_name: Optional[str] = None
    """The model name to pass to tiktoken when using this class.
    Tiktoken is used to count the number of tokens in documents to constrain
    them to be under a certain limit. By default, when set to None, this will
    be the same as the embedding model name. However, there are some cases
    where you may want to use this Embedding class with a model name not
    supported by tiktoken. This can include when using Azure embeddings or
    when using one of the many model providers that expose an OpenAI-like
    API but with different models. In those cases, in order to avoid erroring
    when tiktoken is called, you can specify a model name to use here."""
    show_progress_bar: bool = False
    """Whether to show a progress bar when embedding."""
    model_kwargs: Dict[str, Any] = Field(default_factory=dict)
    """Holds any model parameters valid for `create` call not explicitly specified."""
    skip_empty: bool = False
    """Whether to skip empty strings when embedding or raise an error.
    Defaults to not skipping."""
    default_headers: Union[Mapping[str, str], None] = None
    default_query: Union[Mapping[str, object], None] = None
    # Configure a custom httpx client. See the
    # [httpx documentation](https://www.python-httpx.org/api/#client) for more details.
    retry_min_seconds: int = 4
    """Min number of seconds to wait between retries"""
    retry_max_seconds: int = 20
    """Max number of seconds to wait between retries"""
    http_client: Union[Any, None] = None
    """Optional httpx.Client. Only used for sync invocations. Must specify 
        http_async_client as well if you'd like a custom client for async invocations.
    """
    http_async_client: Union[Any, None] = None
    """Optional httpx.AsyncClient. Only used for async invocations. Must specify 
        http_client as well if you'd like a custom client for sync invocations."""
    check_embedding_ctx_length: bool = True
    """Whether to check the token length of inputs and automatically split inputs 
        longer than embedding_ctx_length."""

    class Config:
        """Configuration for this pydantic object."""

        extra = "forbid"
        allow_population_by_field_name = True

    @root_validator(pre=True)
    def build_extra(cls, values: Dict[str, Any]) -> Dict[str, Any]:
        """Build extra kwargs from additional params that were passed in."""
        all_required_field_names = get_pydantic_field_names(cls)
        extra = values.get("model_kwargs", {})
        for field_name in list(values):
            if field_name in extra:
                raise ValueError(f"Found {field_name} supplied twice.")
            if field_name not in all_required_field_names:
                warnings.warn(
                    f"""WARNING! {field_name} is not default parameter.
                    {field_name} was transferred to model_kwargs.
                    Please confirm that {field_name} is what you intended."""
                )
                extra[field_name] = values.pop(field_name)

        invalid_model_kwargs = all_required_field_names.intersection(extra.keys())
        if invalid_model_kwargs:
            raise ValueError(
                f"Parameters {invalid_model_kwargs} should be specified explicitly. "
                f"Instead they were passed in as part of `model_kwargs` parameter."
            )

        values["model_kwargs"] = extra
        return values

    @root_validator(pre=False, skip_on_failure=True, allow_reuse=True)
    def validate_environment(cls, values: Dict) -> Dict:
        """Validate that api key and python package exists in environment."""
<<<<<<< HEAD
        if values["openai_api_type"] in ("azure", "azure_ad", "azuread"):
            default_api_version = "2023-05-15"
            # Azure OpenAI embedding models allow a maximum of 16 texts
            # at a time in each batch
            # See: https://learn.microsoft.com/en-us/azure/ai-services/openai/reference#embeddings
            values["chunk_size"] = min(values["chunk_size"], 16)
        else:
            default_api_version = ""

        if values["openai_api_version"] is None:
            values["openai_api_version"] = os.getenv(
                "OPENAI_API_VERSION", default=default_api_version
            )

=======
        openai_api_key = get_from_dict_or_env(
            values, "openai_api_key", "OPENAI_API_KEY"
        )
        values["openai_api_key"] = (
            convert_to_secret_str(openai_api_key) if openai_api_key else None
        )
        values["openai_api_base"] = values["openai_api_base"] or os.getenv(
            "OPENAI_API_BASE"
        )
        values["openai_api_type"] = get_from_dict_or_env(
            values, "openai_api_type", "OPENAI_API_TYPE", default=""
        )
        values["openai_proxy"] = get_from_dict_or_env(
            values, "openai_proxy", "OPENAI_PROXY", default=""
        )
        values["openai_api_version"] = get_from_dict_or_env(
            values, "openai_api_version", "OPENAI_API_VERSION", default=""
        )
        # Check OPENAI_ORGANIZATION for backwards compatibility.
        values["openai_organization"] = (
            values["openai_organization"]
            or os.getenv("OPENAI_ORG_ID")
            or os.getenv("OPENAI_ORGANIZATION")
        )
>>>>>>> 0c69c9fb
        if values["openai_api_type"] in ("azure", "azure_ad", "azuread"):
            raise ValueError(
                "If you are using Azure, "
                "please use the `AzureOpenAIEmbeddings` class."
            )
        client_params = {
            "api_key": (
                values["openai_api_key"].get_secret_value()
                if values["openai_api_key"]
                else None
            ),
            "organization": values["openai_organization"],
            "base_url": values["openai_api_base"],
            "timeout": values["request_timeout"],
            "max_retries": values["max_retries"],
            "default_headers": values["default_headers"],
            "default_query": values["default_query"],
        }

        if values["openai_proxy"] and (
            values["http_client"] or values["http_async_client"]
        ):
            openai_proxy = values["openai_proxy"]
            http_client = values["http_client"]
            http_async_client = values["http_async_client"]
            raise ValueError(
                "Cannot specify 'openai_proxy' if one of "
                "'http_client'/'http_async_client' is already specified. Received:\n"
                f"{openai_proxy=}\n{http_client=}\n{http_async_client=}"
            )
        if not values.get("client"):
            if values["openai_proxy"] and not values["http_client"]:
                try:
                    import httpx
                except ImportError as e:
                    raise ImportError(
                        "Could not import httpx python package. "
                        "Please install it with `pip install httpx`."
                    ) from e
                values["http_client"] = httpx.Client(proxy=values["openai_proxy"])
            sync_specific = {"http_client": values["http_client"]}
            values["client"] = openai.OpenAI(
                **client_params, **sync_specific
            ).embeddings
        if not values.get("async_client"):
            if values["openai_proxy"] and not values["http_async_client"]:
                try:
                    import httpx
                except ImportError as e:
                    raise ImportError(
                        "Could not import httpx python package. "
                        "Please install it with `pip install httpx`."
                    ) from e
                values["http_async_client"] = httpx.AsyncClient(
                    proxy=values["openai_proxy"]
                )
            async_specific = {"http_client": values["http_async_client"]}
            values["async_client"] = openai.AsyncOpenAI(
                **client_params, **async_specific
            ).embeddings
        return values

    @property
    def _invocation_params(self) -> Dict[str, Any]:
        params: Dict = {"model": self.model, **self.model_kwargs}
        if self.dimensions is not None:
            params["dimensions"] = self.dimensions
        return params

    def _tokenize(
        self, texts: List[str], chunk_size: int
    ) -> Tuple[Iterable[int], List[Union[List[int], str]], List[int]]:
        """
        Take the input `texts` and `chunk_size` and return 3 iterables as a tuple:

        We have `batches`, where batches are sets of individual texts
        we want responses from the openai api. The length of a single batch is
        `chunk_size` texts.

        Each individual text is also split into multiple texts based on the
        `embedding_ctx_length` parameter (based on number of tokens).

        This function returns a 3-tuple of the following:

        _iter: An iterable of the starting index in `tokens` for each *batch*
        tokens: A list of tokenized texts, where each text has already been split
            into sub-texts based on the `embedding_ctx_length` parameter. In the
            case of tiktoken, this is a list of token arrays. In the case of
            HuggingFace transformers, this is a list of strings.
        indices: An iterable of the same length as `tokens` that maps each token-array
            to the index of the original text in `texts`.
        """
        tokens: List[Union[List[int], str]] = []
        indices: List[int] = []
        model_name = self.tiktoken_model_name or self.model

        # If tiktoken flag set to False
        if not self.tiktoken_enabled:
            try:
                from transformers import AutoTokenizer
            except ImportError:
                raise ValueError(
                    "Could not import transformers python package. "
                    "This is needed for OpenAIEmbeddings to work without "
                    "`tiktoken`. Please install it with `pip install transformers`. "
                )

            tokenizer = AutoTokenizer.from_pretrained(
                pretrained_model_name_or_path=model_name
            )
            for i, text in enumerate(texts):
                # Tokenize the text using HuggingFace transformers
                tokenized: List[int] = tokenizer.encode(text, add_special_tokens=False)

                # Split tokens into chunks respecting the embedding_ctx_length
                for j in range(0, len(tokenized), self.embedding_ctx_length):
                    token_chunk: List[int] = tokenized[
                        j : j + self.embedding_ctx_length
                    ]

                    # Convert token IDs back to a string
                    chunk_text: str = tokenizer.decode(token_chunk)
                    tokens.append(chunk_text)
                    indices.append(i)
        else:
            try:
                encoding = tiktoken.encoding_for_model(model_name)
            except KeyError:
                encoding = tiktoken.get_encoding("cl100k_base")
            encoder_kwargs: Dict[str, Any] = {
                k: v
                for k, v in {
                    "allowed_special": self.allowed_special,
                    "disallowed_special": self.disallowed_special,
                }.items()
                if v is not None
            }
            for i, text in enumerate(texts):
                if self.model.endswith("001"):
                    # See: https://github.com/openai/openai-python/
                    #      issues/418#issuecomment-1525939500
                    # replace newlines, which can negatively affect performance.
                    text = text.replace("\n", " ")

                if encoder_kwargs:
                    token = encoding.encode(text, **encoder_kwargs)
                else:
                    token = encoding.encode_ordinary(text)

                # Split tokens into chunks respecting the embedding_ctx_length
                for j in range(0, len(token), self.embedding_ctx_length):
                    tokens.append(token[j : j + self.embedding_ctx_length])
                    indices.append(i)

        if self.show_progress_bar:
            try:
                from tqdm.auto import tqdm

                _iter: Iterable = tqdm(range(0, len(tokens), chunk_size))
            except ImportError:
                _iter = range(0, len(tokens), chunk_size)
        else:
            _iter = range(0, len(tokens), chunk_size)
        return _iter, tokens, indices

    # please refer to
    # https://github.com/openai/openai-cookbook/blob/main/examples/Embedding_long_inputs.ipynb
    def _get_len_safe_embeddings(
        self, texts: List[str], *, engine: str, chunk_size: Optional[int] = None
    ) -> List[List[float]]:
        """
        Generate length-safe embeddings for a list of texts.

        This method handles tokenization and embedding generation, respecting the
        set embedding context length and chunk size. It supports both tiktoken
        and HuggingFace tokenizer based on the tiktoken_enabled flag.

        Args:
            texts (List[str]): A list of texts to embed.
            engine (str): The engine or model to use for embeddings.
            chunk_size (Optional[int]): The size of chunks for processing embeddings.

        Returns:
            List[List[float]]: A list of embeddings for each input text.
        """
        _chunk_size = chunk_size or self.chunk_size
        _iter, tokens, indices = self._tokenize(texts, _chunk_size)
        batched_embeddings: List[List[float]] = []
        for i in _iter:
            response = self.client.create(
                input=tokens[i : i + _chunk_size], **self._invocation_params
            )
            if not isinstance(response, dict):
                response = response.model_dump()
            batched_embeddings.extend(r["embedding"] for r in response["data"])

        embeddings = _process_batched_chunked_embeddings(
            len(texts), tokens, batched_embeddings, indices, self.skip_empty
        )
        _cached_empty_embedding: Optional[List[float]] = None

        def empty_embedding() -> List[float]:
            nonlocal _cached_empty_embedding
            if _cached_empty_embedding is None:
                average_embedded = self.client.create(
                    input="", **self._invocation_params
                )
                if not isinstance(average_embedded, dict):
                    average_embedded = average_embedded.model_dump()
                _cached_empty_embedding = average_embedded["data"][0]["embedding"]
            return _cached_empty_embedding

        return [e if e is not None else empty_embedding() for e in embeddings]

    # please refer to
    # https://github.com/openai/openai-cookbook/blob/main/examples/Embedding_long_inputs.ipynb
    async def _aget_len_safe_embeddings(
        self, texts: List[str], *, engine: str, chunk_size: Optional[int] = None
    ) -> List[List[float]]:
        """
        Asynchronously generate length-safe embeddings for a list of texts.

        This method handles tokenization and asynchronous embedding generation,
        respecting the set embedding context length and chunk size. It supports both
        `tiktoken` and HuggingFace `tokenizer` based on the tiktoken_enabled flag.

        Args:
            texts (List[str]): A list of texts to embed.
            engine (str): The engine or model to use for embeddings.
            chunk_size (Optional[int]): The size of chunks for processing embeddings.

        Returns:
            List[List[float]]: A list of embeddings for each input text.
        """

        _chunk_size = chunk_size or self.chunk_size
        _iter, tokens, indices = self._tokenize(texts, _chunk_size)
        batched_embeddings: List[List[float]] = []
        _chunk_size = chunk_size or self.chunk_size
        for i in range(0, len(tokens), _chunk_size):
            response = await self.async_client.create(
                input=tokens[i : i + _chunk_size], **self._invocation_params
            )

            if not isinstance(response, dict):
                response = response.model_dump()
            batched_embeddings.extend(r["embedding"] for r in response["data"])

        embeddings = _process_batched_chunked_embeddings(
            len(texts), tokens, batched_embeddings, indices, self.skip_empty
        )
        _cached_empty_embedding: Optional[List[float]] = None

        async def empty_embedding() -> List[float]:
            nonlocal _cached_empty_embedding
            if _cached_empty_embedding is None:
                average_embedded = await self.async_client.create(
                    input="", **self._invocation_params
                )
                if not isinstance(average_embedded, dict):
                    average_embedded = average_embedded.model_dump()
                _cached_empty_embedding = average_embedded["data"][0]["embedding"]
            return _cached_empty_embedding

        return [e if e is not None else await empty_embedding() for e in embeddings]

    def embed_documents(
        self, texts: List[str], chunk_size: Optional[int] = 0
    ) -> List[List[float]]:
        """Call out to OpenAI's embedding endpoint for embedding search docs.

        Args:
            texts: The list of texts to embed.
            chunk_size: The chunk size of embeddings. If None, will use the chunk size
                specified by the class.

        Returns:
            List of embeddings, one for each text.
        """
        if not self.check_embedding_ctx_length:
            embeddings: List[List[float]] = []
            for text in texts:
                response = self.client.create(input=text, **self._invocation_params)
                if not isinstance(response, dict):
                    response = response.dict()
                embeddings.extend(r["embedding"] for r in response["data"])
            return embeddings

        # NOTE: to keep things simple, we assume the list may contain texts longer
        #       than the maximum context and use length-safe embedding function.
        engine = cast(str, self.deployment)
        return self._get_len_safe_embeddings(texts, engine=engine)

    async def aembed_documents(
        self, texts: List[str], chunk_size: Optional[int] = 0
    ) -> List[List[float]]:
        """Call out to OpenAI's embedding endpoint async for embedding search docs.

        Args:
            texts: The list of texts to embed.
            chunk_size: The chunk size of embeddings. If None, will use the chunk size
                specified by the class.

        Returns:
            List of embeddings, one for each text.
        """
        if not self.check_embedding_ctx_length:
            embeddings: List[List[float]] = []
            for text in texts:
                response = await self.async_client.create(
                    input=text, **self._invocation_params
                )
                if not isinstance(response, dict):
                    response = response.dict()
                embeddings.extend(r["embedding"] for r in response["data"])
            return embeddings

        # NOTE: to keep things simple, we assume the list may contain texts longer
        #       than the maximum context and use length-safe embedding function.
        engine = cast(str, self.deployment)
        return await self._aget_len_safe_embeddings(texts, engine=engine)

    def embed_query(self, text: str) -> List[float]:
        """Call out to OpenAI's embedding endpoint for embedding query text.

        Args:
            text: The text to embed.

        Returns:
            Embedding for the text.
        """
        return self.embed_documents([text])[0]

    async def aembed_query(self, text: str) -> List[float]:
        """Call out to OpenAI's embedding endpoint async for embedding query text.

        Args:
            text: The text to embed.

        Returns:
            Embedding for the text.
        """
        embeddings = await self.aembed_documents([text])
        return embeddings[0]<|MERGE_RESOLUTION|>--- conflicted
+++ resolved
@@ -1,7 +1,6 @@
 from __future__ import annotations
 
 import logging
-import os
 import warnings
 from typing import (
     Any,
@@ -181,7 +180,10 @@
     # to support Azure OpenAI Service custom deployment names
     deployment: Optional[str] = model
     # TODO: Move to AzureOpenAIEmbeddings.
-    openai_api_version: Optional[str] = Field(default=None, alias="api_version")
+    openai_api_version: Optional[str] = Field(
+        default_factory=from_env("OPENAI_API_VERSION", default=None),
+        alias="api_version",
+    )
     """Automatically inferred from env var `OPENAI_API_VERSION` if not provided."""
     # to support Azure OpenAI Service custom endpoints
     openai_api_base: Optional[str] = Field(
@@ -296,47 +298,6 @@
     @root_validator(pre=False, skip_on_failure=True, allow_reuse=True)
     def validate_environment(cls, values: Dict) -> Dict:
         """Validate that api key and python package exists in environment."""
-<<<<<<< HEAD
-        if values["openai_api_type"] in ("azure", "azure_ad", "azuread"):
-            default_api_version = "2023-05-15"
-            # Azure OpenAI embedding models allow a maximum of 16 texts
-            # at a time in each batch
-            # See: https://learn.microsoft.com/en-us/azure/ai-services/openai/reference#embeddings
-            values["chunk_size"] = min(values["chunk_size"], 16)
-        else:
-            default_api_version = ""
-
-        if values["openai_api_version"] is None:
-            values["openai_api_version"] = os.getenv(
-                "OPENAI_API_VERSION", default=default_api_version
-            )
-
-=======
-        openai_api_key = get_from_dict_or_env(
-            values, "openai_api_key", "OPENAI_API_KEY"
-        )
-        values["openai_api_key"] = (
-            convert_to_secret_str(openai_api_key) if openai_api_key else None
-        )
-        values["openai_api_base"] = values["openai_api_base"] or os.getenv(
-            "OPENAI_API_BASE"
-        )
-        values["openai_api_type"] = get_from_dict_or_env(
-            values, "openai_api_type", "OPENAI_API_TYPE", default=""
-        )
-        values["openai_proxy"] = get_from_dict_or_env(
-            values, "openai_proxy", "OPENAI_PROXY", default=""
-        )
-        values["openai_api_version"] = get_from_dict_or_env(
-            values, "openai_api_version", "OPENAI_API_VERSION", default=""
-        )
-        # Check OPENAI_ORGANIZATION for backwards compatibility.
-        values["openai_organization"] = (
-            values["openai_organization"]
-            or os.getenv("OPENAI_ORG_ID")
-            or os.getenv("OPENAI_ORGANIZATION")
-        )
->>>>>>> 0c69c9fb
         if values["openai_api_type"] in ("azure", "azure_ad", "azuread"):
             raise ValueError(
                 "If you are using Azure, "
