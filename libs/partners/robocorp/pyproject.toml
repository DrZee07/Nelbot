--- conflicted
+++ resolved
@@ -1,19 +1,11 @@
-<<<<<<< HEAD
-
-[tool.poetry]
-name = "gigachain-robocorp"
-version = "0.0.9.post1"
-description = "An integration package connecting Robocorp Action Server and GigaChain"
-=======
 [build-system]
 requires = [ "poetry-core>=1.0.0",]
 build-backend = "poetry.core.masonry.api"
 
 [tool.poetry]
-name = "langchain-robocorp"
+name = "gigachain-robocorp"
 version = "0.0.10"
-description = "An integration package connecting Robocorp Action Server and LangChain"
->>>>>>> 99eb31ec
+description = "An integration package connecting Robocorp Action Server and GigaChain"
 authors = []
 readme = "README.md"
 repository = "https://github.com/ai-forever/gigachain"
@@ -31,11 +23,7 @@
 
 [tool.poetry.dependencies]
 python = ">=3.8.1,<4.0"
-<<<<<<< HEAD
-gigachain-core = ">=0.1.52,<0.3"
-=======
-langchain-core = ">=0.2.24,<0.3"
->>>>>>> 99eb31ec
+gigachain-core = ">=0.2.24,<0.3"
 requests = "^2.31.0"
 types-requests = "^2.31.0.6"
 
@@ -72,13 +60,6 @@
 syrupy = "^4.0.2"
 pytest-watcher = "^0.3.4"
 pytest-asyncio = "^0.21.1"
-<<<<<<< HEAD
-gigachain-core = { path = "../../core", develop = true }
-
-[tool.poetry.group.codespell]
-optional = true
-=======
->>>>>>> 99eb31ec
 
 [tool.poetry.group.codespell.dependencies]
 codespell = "^2.2.0"
@@ -89,60 +70,16 @@
 ruff = "^0.5"
 
 [tool.poetry.group.typing.dependencies]
-<<<<<<< HEAD
-mypy = "^0.991"
-gigachain-core = { path = "../../core", develop = true }
+mypy = "^1.10"
 
-[tool.poetry.group.dev]
-optional = true
-
-[tool.poetry.group.dev.dependencies]
-gigachain-core = { path = "../../core", develop = true }
-
-[tool.ruff.lint]
-select = [
-  "E",    # pycodestyle
-  "F",    # pyflakes
-  "I",    # isort
-  "T201", # print
-]
-
-[tool.mypy]
-disallow_untyped_defs = "True"
-=======
-mypy = "^1.10"
->>>>>>> 99eb31ec
-
-[tool.poetry.group.test.dependencies.langchain-core]
+[tool.poetry.group.test.dependencies.gigachain-core]
 path = "../../core"
 develop = true
 
-[tool.poetry.group.dev.dependencies.langchain-core]
+[tool.poetry.group.dev.dependencies.gigachain-core]
 path = "../../core"
 develop = true
 
-<<<<<<< HEAD
-[tool.pytest.ini_options]
-# --strict-markers will raise errors on unknown marks.
-# https://docs.pytest.org/en/7.1.x/how-to/mark.html#raising-errors-on-unknown-marks
-#
-# https://docs.pytest.org/en/7.1.x/reference/reference.html
-# --strict-config       any warnings encountered while parsing the `pytest`
-#                       section of the configuration file raise errors.
-#
-# https://github.com/tophat/syrupy
-# --snapshot-warn-unused    Prints a warning on unused snapshots rather than fail the test suite.
-addopts = "--snapshot-warn-unused --strict-markers --strict-config --durations=5"
-# Registering custom markers.
-# https://docs.pytest.org/en/7.1.x/example/markers.html#registering-markers
-markers = [
-  "requires: mark tests as requiring a specific library",
-  "asyncio: mark tests as requiring asyncio",
-  "compile: mark placeholder test used to compile integration tests without running them",
-]
-asyncio_mode = "auto"
-=======
-[tool.poetry.group.typing.dependencies.langchain-core]
+[tool.poetry.group.typing.dependencies.gigachain-core]
 path = "../../core"
-develop = true
->>>>>>> 99eb31ec
+develop = true