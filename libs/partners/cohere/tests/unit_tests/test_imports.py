from langchain_cohere import __all__

EXPECTED_ALL = [
    "ChatCohere",
    "CohereVectorStore",
    "CohereEmbeddings",
    "CohereRagRetriever",
    "CohereRerank",
<<<<<<< HEAD
    "create_cohere_multi_hop_agent",
=======
    "create_cohere_tools_agent",
>>>>>>> 239dd7c0
]


def test_all_imports() -> None:
    assert sorted(EXPECTED_ALL) == sorted(__all__)<|MERGE_RESOLUTION|>--- conflicted
+++ resolved
@@ -6,11 +6,8 @@
     "CohereEmbeddings",
     "CohereRagRetriever",
     "CohereRerank",
-<<<<<<< HEAD
+    "create_cohere_tools_agent",
     "create_cohere_multi_hop_agent",
-=======
-    "create_cohere_tools_agent",
->>>>>>> 239dd7c0
 ]
 
 
