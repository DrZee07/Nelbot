--- conflicted
+++ resolved
@@ -13,13 +13,8 @@
 
 [tool.poetry.dependencies]
 python = ">=3.9,<4.0"
-<<<<<<< HEAD
-langchain-core = "^0.2.23"
 unstructured-client = { version = ">=0.25.0,<1" }
-=======
 langchain-core = "^0.2.38"
-unstructured-client = { version = "^0.25.0" }
->>>>>>> 1b3bd52e
 unstructured = { version = "^0.15.7", optional = true, python = "<3.13", extras = [
   "all-docs",
 ] }
