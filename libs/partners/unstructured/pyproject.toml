[tool.poetry]
name = "langchain-unstructured"
version = "0.1.3"
description = "An integration package connecting Unstructured and LangChain"
authors = []
readme = "README.md"
repository = "https://github.com/langchain-ai/langchain"
license = "MIT"

[tool.poetry.urls]
"Source Code" = "https://github.com/langchain-ai/langchain/tree/master/libs/partners/unstructured"
"Release Notes" = "https://github.com/langchain-ai/langchain/releases?q=tag%3A%22langchain-unstructured%3D%3D0%22&expanded=true"

[tool.poetry.dependencies]
python = ">=3.9,<4.0"
<<<<<<< HEAD
langchain-core = "^0.3.0.dev"
=======
langchain-core = "^0.2.38"
>>>>>>> a03141ac
unstructured-client = { version = "^0.25.0" }
unstructured = { version = "^0.15.7", optional = true, python = "<3.13", extras = [
  "all-docs",
] }

[tool.poetry.extras]
local = ["unstructured"]

[tool.poetry.group.test]
optional = true

[tool.poetry.group.test.dependencies]
pytest = "^7.4.3"
pytest-asyncio = "^0.23.2"
pytest-socket = "^0.7.0"
langchain-core = { path = "../../core", develop = true }

[tool.poetry.group.codespell]
optional = true

[tool.poetry.group.codespell.dependencies]
codespell = "^2.2.6"

[tool.poetry.group.test_integration]
optional = true

[tool.poetry.group.test_integration.dependencies]

[tool.poetry.group.lint]
optional = true

[tool.poetry.group.lint.dependencies]
ruff = "^0.5"

[tool.poetry.group.typing.dependencies]
mypy = "^1.7.1"
unstructured = { version = "^0.15.7", python = "<3.13", extras = ["all-docs"] }
langchain-core = { path = "../../core", develop = true }

[tool.poetry.group.dev]
optional = true

[tool.poetry.group.dev.dependencies]
langchain-core = { path = "../../core", develop = true }

[tool.ruff.lint]
select = [
  "E",    # pycodestyle
  "F",    # pyflakes
  "I",    # isort
  "T201", # print
]

[tool.mypy]
disallow_untyped_defs = "True"

[tool.coverage.run]
omit = ["tests/*"]

[build-system]
requires = ["poetry-core>=1.0.0"]
build-backend = "poetry.core.masonry.api"

[tool.pytest.ini_options]
# --strict-markers will raise errors on unknown marks.
# https://docs.pytest.org/en/7.1.x/how-to/mark.html#raising-errors-on-unknown-marks
#
# https://docs.pytest.org/en/7.1.x/reference/reference.html
# --strict-config       any warnings encountered while parsing the `pytest`
#                       section of the configuration file raise errors.
#
# https://github.com/tophat/syrupy
# --snapshot-warn-unused    Prints a warning on unused snapshots rather than fail the test suite.
addopts = "--strict-markers --strict-config --durations=5"
# Registering custom markers.
# https://docs.pytest.org/en/7.1.x/example/markers.html#registering-markers
markers = [
  "compile: mark placeholder test used to compile integration tests without running them",
  "local: mark tests as requiring a local install, which isn't compatible with CI currently",
]
asyncio_mode = "auto"<|MERGE_RESOLUTION|>--- conflicted
+++ resolved
@@ -13,11 +13,7 @@
 
 [tool.poetry.dependencies]
 python = ">=3.9,<4.0"
-<<<<<<< HEAD
 langchain-core = "^0.3.0.dev"
-=======
-langchain-core = "^0.2.38"
->>>>>>> a03141ac
 unstructured-client = { version = "^0.25.0" }
 unstructured = { version = "^0.15.7", optional = true, python = "<3.13", extras = [
   "all-docs",
