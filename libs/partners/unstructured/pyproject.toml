--- conflicted
+++ resolved
@@ -1,11 +1,6 @@
 [tool.poetry]
-<<<<<<< HEAD
 name = "gigachain-unstructured"
-version = "0.1.2"
-=======
-name = "langchain-unstructured"
 version = "0.1.3"
->>>>>>> 16d41eab
 description = "An integration package connecting Unstructured and LangChain"
 authors = []
 readme = "README.md"
@@ -21,13 +16,8 @@
 
 [tool.poetry.dependencies]
 python = ">=3.9,<4.0"
-<<<<<<< HEAD
-gigachain-core = "^0.2.23"
-unstructured-client = { version = "^0.25.0" }
-=======
 unstructured-client = { version = ">=0.25.0,<1" }
-langchain-core = "^0.2.38"
->>>>>>> 16d41eab
+gigachain-core = "^0.2.38"
 unstructured = { version = "^0.15.7", optional = true, python = "<3.13", extras = [
   "all-docs",
 ] }
