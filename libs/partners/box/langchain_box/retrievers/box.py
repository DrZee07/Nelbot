--- conflicted
+++ resolved
@@ -128,14 +128,10 @@
     """character_limit is an int that caps the number of characters to
        return per document."""
 
-<<<<<<< HEAD
     box_search_options: Optional[BoxSearchOptions] = None
     """Search options to configure BoxRetriever to narrow search results."""
 
     _box: Optional[_BoxAPIWrapper]
-=======
-    _box: Optional[_BoxAPIWrapper] = None
->>>>>>> e0c36afc
 
     model_config = ConfigDict(
         arbitrary_types_allowed=True,
@@ -154,16 +150,10 @@
             )
 
         _box = _BoxAPIWrapper(  # type: ignore[call-arg]
-<<<<<<< HEAD
             box_developer_token=values.get("box_developer_token"),
             box_auth=values.get("box_auth"),
             character_limit=values.get("character_limit"),
             box_search_options=values.get("box_search_options"),
-=======
-            box_developer_token=self.box_developer_token,
-            box_auth=self.box_auth,
-            character_limit=self.character_limit,
->>>>>>> e0c36afc
         )
 
         self._box = _box
