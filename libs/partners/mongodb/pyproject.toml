[build-system]
requires = [ "poetry-core>=1.0.0",]
build-backend = "poetry.core.masonry.api"

[tool.poetry]
<<<<<<< HEAD
name = "gigachain-mongodb"
version = "0.1.6"
description = "An integration package connecting MongoDB and GigaChain"
=======
name = "langchain-mongodb"
version = "0.1.7"
description = "An integration package connecting MongoDB and LangChain"
>>>>>>> 99eb31ec
authors = []
readme = "README.md"
repository = "https://github.com/ai-forever/gigachain"
license = "MIT"
packages = [
    {include = "langchain_mongodb"}
]

[tool.mypy]
disallow_untyped_defs = "True"

[tool.poetry.urls]
<<<<<<< HEAD
"Source Code" = "https://github.com/ai-forever/gigachain/tree/master/libs/partners/mongodb"
=======
"Source Code" = "https://github.com/langchain-ai/langchain/tree/master/libs/partners/mongodb"
"Release Notes" = "https://github.com/langchain-ai/langchain/releases?q=tag%3A%22langchain-mongodb%3D%3D0%22&expanded=true"
>>>>>>> 99eb31ec

[tool.poetry.dependencies]
python = ">=3.8.1,<4.0"
pymongo = ">=4.6.1,<5.0"
<<<<<<< HEAD
gigachain-core = ">=0.1.46,<0.3"
# Support Python 3.8 and 3.12+.
numpy = [
    {version = "^1", python = "<3.12"},
    {version = "^1.26.0", python = ">=3.12"}
]
=======
langchain-core = "^0.2.21"
[[tool.poetry.dependencies.numpy]]
version = "^1"
python = "<3.12"

[[tool.poetry.dependencies.numpy]]
version = "^1.26.0"
python = ">=3.12"

[tool.ruff.lint]
select = [ "E", "F", "I",]

[tool.coverage.run]
omit = [ "tests/*",]

[tool.pytest.ini_options]
addopts = "--snapshot-warn-unused --strict-markers --strict-config --durations=5"
markers = [ "requires: mark tests as requiring a specific library", "asyncio: mark tests as requiring asyncio", "compile: mark placeholder test used to compile integration tests without running them",]
asyncio_mode = "auto"
>>>>>>> 99eb31ec

[tool.poetry.group.test]
optional = true

[tool.poetry.group.codespell]
optional = true

[tool.poetry.group.test_integration]
optional = true

[tool.poetry.group.lint]
optional = true

[tool.poetry.group.dev]
optional = true

[tool.poetry.group.test.dependencies]
pytest = "^7.3.0"
freezegun = "^1.2.2"
pytest-mock = "^3.10.0"
syrupy = "^4.0.2"
pytest-watcher = "^0.3.4"
pytest-asyncio = "^0.21.1"
<<<<<<< HEAD
gigachain = { path = "../../langchain", develop = true }
gigachain-core = { path = "../../core", develop = true }
gigachain-text-splitters = { path = "../../text-splitters", develop = true }

[tool.poetry.group.codespell]
optional = true
=======
>>>>>>> 99eb31ec

[tool.poetry.group.codespell.dependencies]
codespell = "^2.2.0"

[tool.poetry.group.test_integration.dependencies]

[tool.poetry.group.lint.dependencies]
ruff = "^0.5"

[tool.poetry.group.typing.dependencies]
<<<<<<< HEAD
mypy = "^0.991"
gigachain-core = { path = "../../core", develop = true }

[tool.poetry.group.dev]
optional = true

[tool.poetry.group.dev.dependencies]
gigachain-core = { path = "../../core", develop = true }
=======
mypy = "^1.10"

[tool.poetry.group.test.dependencies.langchain]
path = "../../langchain"
develop = true
>>>>>>> 99eb31ec

[tool.poetry.group.test.dependencies.langchain-core]
path = "../../core"
develop = true

[tool.poetry.group.test.dependencies.langchain-text-splitters]
path = "../../text-splitters"
develop = true

[tool.poetry.group.dev.dependencies.langchain-core]
path = "../../core"
develop = true

[tool.poetry.group.typing.dependencies.langchain-core]
path = "../../core"
develop = true<|MERGE_RESOLUTION|>--- conflicted
+++ resolved
@@ -3,15 +3,9 @@
 build-backend = "poetry.core.masonry.api"
 
 [tool.poetry]
-<<<<<<< HEAD
 name = "gigachain-mongodb"
-version = "0.1.6"
+version = "0.1.7"
 description = "An integration package connecting MongoDB and GigaChain"
-=======
-name = "langchain-mongodb"
-version = "0.1.7"
-description = "An integration package connecting MongoDB and LangChain"
->>>>>>> 99eb31ec
 authors = []
 readme = "README.md"
 repository = "https://github.com/ai-forever/gigachain"
@@ -24,25 +18,13 @@
 disallow_untyped_defs = "True"
 
 [tool.poetry.urls]
-<<<<<<< HEAD
 "Source Code" = "https://github.com/ai-forever/gigachain/tree/master/libs/partners/mongodb"
-=======
-"Source Code" = "https://github.com/langchain-ai/langchain/tree/master/libs/partners/mongodb"
-"Release Notes" = "https://github.com/langchain-ai/langchain/releases?q=tag%3A%22langchain-mongodb%3D%3D0%22&expanded=true"
->>>>>>> 99eb31ec
+"Release Notes" = "https://github.com/ai-forever/gigachain/releases?q=tag%3A%22gigachain-mongodb%3D%3D0%22&expanded=true"
 
 [tool.poetry.dependencies]
 python = ">=3.8.1,<4.0"
 pymongo = ">=4.6.1,<5.0"
-<<<<<<< HEAD
-gigachain-core = ">=0.1.46,<0.3"
-# Support Python 3.8 and 3.12+.
-numpy = [
-    {version = "^1", python = "<3.12"},
-    {version = "^1.26.0", python = ">=3.12"}
-]
-=======
-langchain-core = "^0.2.21"
+gigachain-core = "^0.2.21"
 [[tool.poetry.dependencies.numpy]]
 version = "^1"
 python = "<3.12"
@@ -61,7 +43,6 @@
 addopts = "--snapshot-warn-unused --strict-markers --strict-config --durations=5"
 markers = [ "requires: mark tests as requiring a specific library", "asyncio: mark tests as requiring asyncio", "compile: mark placeholder test used to compile integration tests without running them",]
 asyncio_mode = "auto"
->>>>>>> 99eb31ec
 
 [tool.poetry.group.test]
 optional = true
@@ -85,15 +66,6 @@
 syrupy = "^4.0.2"
 pytest-watcher = "^0.3.4"
 pytest-asyncio = "^0.21.1"
-<<<<<<< HEAD
-gigachain = { path = "../../langchain", develop = true }
-gigachain-core = { path = "../../core", develop = true }
-gigachain-text-splitters = { path = "../../text-splitters", develop = true }
-
-[tool.poetry.group.codespell]
-optional = true
-=======
->>>>>>> 99eb31ec
 
 [tool.poetry.group.codespell.dependencies]
 codespell = "^2.2.0"
@@ -104,35 +76,24 @@
 ruff = "^0.5"
 
 [tool.poetry.group.typing.dependencies]
-<<<<<<< HEAD
-mypy = "^0.991"
-gigachain-core = { path = "../../core", develop = true }
-
-[tool.poetry.group.dev]
-optional = true
-
-[tool.poetry.group.dev.dependencies]
-gigachain-core = { path = "../../core", develop = true }
-=======
 mypy = "^1.10"
 
-[tool.poetry.group.test.dependencies.langchain]
+[tool.poetry.group.test.dependencies.gigachain]
 path = "../../langchain"
 develop = true
->>>>>>> 99eb31ec
 
-[tool.poetry.group.test.dependencies.langchain-core]
+[tool.poetry.group.test.dependencies.gigachain-core]
 path = "../../core"
 develop = true
 
-[tool.poetry.group.test.dependencies.langchain-text-splitters]
+[tool.poetry.group.test.dependencies.gigachain-text-splitters]
 path = "../../text-splitters"
 develop = true
 
-[tool.poetry.group.dev.dependencies.langchain-core]
+[tool.poetry.group.dev.dependencies.gigachain-core]
 path = "../../core"
 develop = true
 
-[tool.poetry.group.typing.dependencies.langchain-core]
+[tool.poetry.group.typing.dependencies.gigachain-core]
 path = "../../core"
 develop = true