--- conflicted
+++ resolved
@@ -79,13 +79,11 @@
 pyvespa = {version = "^0.33.0", optional = true}
 O365 = {version = "^2.0.26", optional = true}
 jq = {version = "^1.4.1", optional = true}
-<<<<<<< HEAD
 motor = "^3.1.2"
 pdfminer-six = {version = "^20221105", optional = true}
 docarray = {version="^0.31.0", optional=true}
 protobuf = {version="3.19", optional=true}
 hnswlib = {version="^0.7.0", optional=true}
-=======
 steamship = {version = "^2.16.9", optional = true}
 pdfminer-six = {version = "^20221105", optional = true}
 docarray = {version="^0.32.0", extras=["hnswlib"], optional=true}
@@ -110,7 +108,6 @@
 momento = {version = "^1.5.0", optional = true}
 bibtexparser = {version = "^1.4.0", optional = true}
 pyspark = {version = "^3.4.0", optional = true}
->>>>>>> 470b2822
 
 [tool.poetry.group.docs.dependencies]
 autodoc_pydantic = "^1.8.0"
