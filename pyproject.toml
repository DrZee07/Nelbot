[tool.poetry]
name = "langchain"
version = "0.0.81"
description = "Building applications with LLMs through composability"
authors = []
license = "MIT"
readme = "README.md"
repository = "https://www.github.com/hwchase17/langchain"

[tool.poetry.scripts]
langchain-server = "langchain.server:main"

[tool.poetry.dependencies]
python = ">=3.8.1,<4.0"
pydantic = "^1"
SQLAlchemy = "^1"
requests = "^2"
PyYAML = "^6"
numpy = "^1"
faiss-cpu = {version = "^1", optional = true}
wikipedia = {version = "^1", optional = true}
elasticsearch = {version = "^8", optional = true}
redis = {version = "^4", optional = true}
manifest-ml = {version = "^0.0.1", optional = true}
spacy = {version = "^3", optional = true}
nltk = {version = "^3", optional = true}
transformers = {version = "^4", optional = true}
beautifulsoup4 = {version = "^4", optional = true}
torch = {version = "^1", optional = true}
jinja2 = {version = "^3", optional = true}
tiktoken = {version = "^0", optional = true, python="^3.9"}
pinecone-client = {version = "^2", optional = true}
weaviate-client = {version = "^3", optional = true}
google-api-python-client = {version = "2.70.0", optional = true}
wolframalpha = {version = "5.0.0", optional = true}
qdrant-client = {version = "^0.11.7", optional = true}
dataclasses-json = "^0.5.7"
tensorflow-text = {version = "^2.11.0", optional = true, python = "^3.10, <3.12"}
tenacity = "^8.1.0"
<<<<<<< HEAD
cohere = {version = "^3", optional = true}
openai = {version = "^0", optional = true}
nlpcloud = {version = "^1", optional = true}
huggingface_hub = {version = "^0", optional = true}
google-search-results = {version = "^2", optional = true}
sentence-transformers = {version = "^2", optional = true}
=======
aiohttp = "^3.8.3"
>>>>>>> e323d0cf

[tool.poetry.group.docs.dependencies]
autodoc_pydantic = "^1.8.0"
myst_parser = "^0.18.1"
nbsphinx = "^0.8.9"
sphinx = "^4.5.0"
sphinx-autobuild = "^2021.3.14"
sphinx_book_theme = "^0.3.3"
sphinx_rtd_theme = "^1.0.0"
sphinx-typlog-theme = "^0.8.0"
sphinx-panels = "^0.6.0"
toml = "^0.10.2"
myst-nb = "^0.17.1"
linkchecker = "^10.2.1"

[tool.poetry.group.test.dependencies]
pytest = "^7.2.0"
pytest-cov = "^4.0.0"
pytest-dotenv = "^0.5.2"
duckdb-engine = "^0.6.6"
pytest-watcher = "^0.2.6"
freezegun = "^1.2.2"
responses = "^0.22.0"
pytest-asyncio = "^0.20.3"

[tool.poetry.group.lint.dependencies]
flake8-docstrings = "^1.6.0"
black = "^22.10.0"
isort = "^5.10.1"
flake8 = "^6.0.0"
types-toml = "^0.10.8.1"
types-redis = "^4.3.21.6"

[tool.poetry.group.typing.dependencies]
mypy = "^0.991"
types-pyyaml = "^6.0.12.2"
types-requests = "^2.28.11.5"

[tool.poetry.group.dev]
optional = true

[tool.poetry.group.dev.dependencies]
jupyter = "^1.0.0"
playwright = "^1.28.0"

[tool.poetry.extras]
llms = ["cohere", "openai", "nlpcloud", "huggingface_hub", "manifest-ml", "torch", "transformers"]
all = ["cohere", "openai", "nlpcloud", "huggingface_hub", "manifest-ml", "elasticsearch", "google-search-results", "faiss-cpu", "sentence-transformers", "transformers", "spacy", "nltk", "wikipedia", "beautifulsoup4", "tiktoken", "torch", "jinja2", "pinecone-client", "weaviate-client", "redis", "google-api-python-client", "wolframalpha", "qdrant-client", "tensorflow-text"]

[tool.isort]
profile = "black"

[tool.mypy]
ignore_missing_imports = "True"
disallow_untyped_defs = "True"
exclude = ["notebooks"]

[tool.coverage.run]
omit = [
    "tests/*",
]

[build-system]
requires = ["poetry-core"]
build-backend = "poetry.core.masonry.api"<|MERGE_RESOLUTION|>--- conflicted
+++ resolved
@@ -37,16 +37,14 @@
 dataclasses-json = "^0.5.7"
 tensorflow-text = {version = "^2.11.0", optional = true, python = "^3.10, <3.12"}
 tenacity = "^8.1.0"
-<<<<<<< HEAD
 cohere = {version = "^3", optional = true}
 openai = {version = "^0", optional = true}
 nlpcloud = {version = "^1", optional = true}
 huggingface_hub = {version = "^0", optional = true}
 google-search-results = {version = "^2", optional = true}
 sentence-transformers = {version = "^2", optional = true}
-=======
 aiohttp = "^3.8.3"
->>>>>>> e323d0cf
+
 
 [tool.poetry.group.docs.dependencies]
 autodoc_pydantic = "^1.8.0"
