--- conflicted
+++ resolved
@@ -112,13 +112,10 @@
 esprima = {version = "^4.0.1", optional = true}
 openllm = {version = ">=0.1.19", optional = true}
 streamlit = {version = "^1.18.0", optional = true, python = ">=3.8.1,<3.9.7 || >3.9.7,<4.0"}
-<<<<<<< HEAD
 fastapi = {version = "^0.98.0", optional = true}
 uvicorn = {version = "^0.22.0", optional = true}
-=======
 psychicapi = {version = "^0.8.0", optional = true}
 cassio = {version = "^0.0.7", optional = true}
->>>>>>> 6631fd51
 
 [tool.poetry.group.docs.dependencies]
 autodoc_pydantic = "^1.8.0"
