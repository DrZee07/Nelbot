[tool.poetry]
name = "langchain"
version = "0.0.186"
description = "Building applications with LLMs through composability"
authors = []
license = "MIT"
readme = "README.md"
repository = "https://www.github.com/hwchase17/langchain"

[tool.poetry.scripts]
langchain-server = "langchain.server:main"
langchain = "langchain.cli.main:main"

[tool.poetry.dependencies]
python = ">=3.8.1,<4.0"
pydantic = "^1"
SQLAlchemy = ">=1.4,<3"
requests = "^2"
PyYAML = ">=5.4.1"
numpy = "^1"
azure-core = {version = "^1.26.4", optional=true}
tqdm = {version = ">=4.48.0", optional = true}
openapi-schema-pydantic = "^1.2"
faiss-cpu = {version = "^1", optional = true}
wikipedia = {version = "^1", optional = true}
elasticsearch = {version = "^8", optional = true}
opensearch-py = {version = "^2.0.0", optional = true}
redis = {version = "^4", optional = true}
manifest-ml = {version = "^0.0.1", optional = true}
spacy = {version = "^3", optional = true}
nltk = {version = "^3", optional = true}
transformers = {version = "^4", optional = true}
beautifulsoup4 = {version = "^4", optional = true}
torch = {version = ">=1,<3", optional = true}
jinja2 = {version = "^3", optional = true}
tiktoken = {version = "^0.3.2", optional = true, python="^3.9"}
pinecone-client = {version = "^2", optional = true}
pinecone-text = {version = "^0.4.2", optional = true}
pymongo = {version = "^4.3.3", optional = true}
clickhouse-connect = {version="^0.5.14", optional=true}
weaviate-client = {version = "^3", optional = true}
google-api-python-client = {version = "2.70.0", optional = true}
google-auth = {version = "^2.18.1", optional = true}
wolframalpha = {version = "5.0.0", optional = true}
anthropic = {version = "^0.2.6", optional = true}
qdrant-client = {version = "^1.1.2", optional = true, python = ">=3.8.1,<3.12"}
dataclasses-json = "^0.5.7"
tensorflow-text = {version = "^2.11.0", optional = true, python = "^3.10, <3.12"}
tenacity = "^8.1.0"
cohere = {version = "^3", optional = true}
openai = {version = "^0", optional = true}
nlpcloud = {version = "^1", optional = true}
nomic = {version = "^1.0.43", optional = true}
huggingface_hub = {version = "^0", optional = true}
jina = {version = "^3.14", optional = true}
google-search-results = {version = "^2", optional = true}
sentence-transformers = {version = "^2", optional = true}
aiohttp = "^3.8.3"
arxiv = {version = "^1.4", optional = true}
pypdf = {version = "^3.4.0", optional = true}
networkx = {version="^2.6.3", optional = true}
aleph-alpha-client = {version="^2.15.0", optional = true}
deeplake = {version = "^3.3.0", optional = true}
pgvector = {version = "^0.1.6", optional = true}
psycopg2-binary = {version = "^2.9.5", optional = true}
pyowm = {version = "^3.3.0", optional = true}
async-timeout = {version = "^4.0.0", python = "<3.11"}
azure-identity = {version = "^1.12.0", optional=true}
gptcache = {version = ">=0.1.7", optional = true}
atlassian-python-api = {version = "^3.36.0", optional=true}
pytesseract = {version = "^0.3.10", optional=true}
html2text = {version="^2020.1.16", optional=true}
numexpr = "^2.8.4"
duckduckgo-search = {version="^2.8.6", optional=true}
azure-cosmos = {version="^4.4.0b1", optional=true}
lark = {version="^1.1.5", optional=true}
lancedb = {version = "^0.1", optional = true}
pexpect = {version = "^4.8.0", optional = true}
pyvespa = {version = "^0.33.0", optional = true}
O365 = {version = "^2.0.26", optional = true}
jq = {version = "^1.4.1", optional = true}
motor = "^3.1.2"
<<<<<<< HEAD
=======
steamship = {version = "^2.16.9", optional = true}
>>>>>>> 272c63c8
pdfminer-six = {version = "^20221105", optional = true}
docarray = {version="^0.31.0", optional=true}
protobuf = {version="3.19", optional=true}
hnswlib = {version="^0.7.0", optional=true}
<<<<<<< HEAD
steamship = {version = "^2.16.9", optional = true}
pdfminer-six = {version = "^20221105", optional = true}
docarray = {version="^0.32.0", extras=["hnswlib"], optional=true}
lxml = {version = "^4.9.2", optional = true}
pymupdf = {version = "^1.22.3", optional = true}
pypdfium2 = {version = "^4.10.0", optional = true}
gql = {version = "^3.4.1", optional = true}
pandas = {version = "^2.0.1", optional = true}
telethon = {version = "^1.28.5", optional = true}
neo4j = {version = "^5.8.1", optional = true}
psychicapi = {version = "^0.5", optional = true}
zep-python = {version="^0.30", optional=true}
langkit = {version = ">=0.0.1.dev3, <0.1.0", optional = true}
chardet = {version="^5.1.0", optional=true}
requests-toolbelt = {version = "^1.0.0", optional = true}
openlm = {version = "^0.0.5", optional = true}
scikit-learn = {version = "^1.2.2", optional = true}
azure-ai-formrecognizer = {version = "^3.2.1", optional = true}
azure-ai-vision = {version = "^0.11.1b1", optional = true}
azure-cognitiveservices-speech = {version = "^1.28.0", optional = true}
py-trello = {version = "^0.19.0", optional = true}
momento = {version = "^1.5.0", optional = true}
bibtexparser = {version = "^1.4.0", optional = true}
pyspark = {version = "^3.4.0", optional = true}
=======
>>>>>>> 272c63c8

[tool.poetry.group.docs.dependencies]
autodoc_pydantic = "^1.8.0"
myst_parser = "^0.18.1"
nbsphinx = "^0.8.9"
sphinx = "^4.5.0"
sphinx-autobuild = "^2021.3.14"
sphinx_book_theme = "^0.3.3"
sphinx_rtd_theme = "^1.0.0"
sphinx-typlog-theme = "^0.8.0"
sphinx-panels = "^0.6.0"
toml = "^0.10.2"
myst-nb = "^0.17.1"
linkchecker = "^10.2.1"
sphinx-copybutton = "^0.5.1"

[tool.poetry.group.test.dependencies]
# The only dependencies that should be added are
# dependencies used for running tests (e.g., pytest, freezegun, response).
# Any dependencies that do not meet that criteria will be removed.
pytest = "^7.3.0"
pytest-cov = "^4.0.0"
pytest-dotenv = "^0.5.2"
duckdb-engine = "^0.7.0"
pytest-watcher = "^0.2.6"
freezegun = "^1.2.2"
responses = "^0.22.0"
pytest-asyncio = "^0.20.3"
lark = "^1.1.5"
pytest-mock  = "^3.10.0"
pytest-socket = "^0.6.0"

[tool.poetry.group.test_integration]
optional = true

[tool.poetry.group.test_integration.dependencies]
# Do not add dependencies in the test_integration group
# Instead:
# 1. Add an optional dependency to the main group
#       poetry add --optional [package name]
# 2. Add the package name to the extended_testing extra (find it below)
# 3. Relock the poetry file
#       poetry lock --no-update
# 4. Favor unit tests not integration tests. 
#    Use the @pytest.mark.requires(pkg_name) decorator in unit_tests.
#    Your tests should not rely on network access, as it prevents other
#    developers from being able to easily run them.
#    Instead write unit tests that use the `responses` library or mock.patch with
#    fixtures. Keep the fixtures minimal.
# See CONTRIBUTING.md for more instructions on working with optional dependencies.
# https://github.com/hwchase17/langchain/blob/master/.github/CONTRIBUTING.md#working-with-optional-dependencies
pytest-vcr = "^1.0.2"
wrapt = "^1.15.0"
openai = "^0.27.4"
elasticsearch = {extras = ["async"], version = "^8.6.2"}
redis = "^4.5.4"
pinecone-client = "^2.2.1"
pinecone-text = "^0.4.2"
pymongo = "^4.3.3"
clickhouse-connect = "^0.5.14"
pgvector = "^0.1.6"
transformers = "^4.27.4"
pandas = "^2.0.0"
deeplake = "^3.2.21"
weaviate-client = "^3.15.5"
torch = "^1.0.0"
chromadb = "^0.3.21"
tiktoken = "^0.3.3"
python-dotenv = "^1.0.0"
sentence-transformers = "^2"
gptcache = "^0.1.9"
promptlayer = "^0.1.80"
tair = "^1.3.3"
wikipedia = "^1"
cassandra-driver = "^3.27.0"
arxiv = "^1.4"
mastodon-py = "^1.8.1"
momento = "^1.5.0"
# Please do not add any dependencies in the test_integration group
# See instructions above ^^

[tool.poetry.group.lint.dependencies]
ruff = "^0.0.249"
types-toml = "^0.10.8.1"
types-redis = "^4.3.21.6"
black = "^23.1.0"
types-chardet = "^5.0.4.6"

[tool.poetry.group.typing.dependencies]
mypy = "^0.991"
types-pyyaml = "^6.0.12.2"
types-requests = "^2.28.11.5"

[tool.poetry.group.dev]
optional = true

[tool.poetry.group.dev.dependencies]
jupyter = "^1.0.0"
playwright = "^1.28.0"
setuptools = "^67.6.1"

[tool.poetry.extras]
llms = ["anthropic", "cohere", "openai", "openlm", "nlpcloud", "huggingface_hub", "manifest-ml", "torch", "transformers"]
qdrant = ["qdrant-client"]
openai = ["openai", "tiktoken"]
text_helpers = ["chardet"]
cohere = ["cohere"]
docarray = ["docarray"]
embeddings = ["sentence-transformers"]
azure = ["azure-identity", "azure-cosmos", "openai", "azure-core", "azure-ai-formrecognizer", "azure-ai-vision", "azure-cognitiveservices-speech"]
all = [
    "anthropic",
    "cohere",
    "openai",
    "nlpcloud",
    "huggingface_hub",
    "jina",
    "manifest-ml",
    "elasticsearch",
    "opensearch-py",
    "google-search-results",
    "faiss-cpu",
    "sentence-transformers",
    "transformers",
    "spacy",
    "nltk",
    "wikipedia",
    "beautifulsoup4",
    "tiktoken",
    "torch",
    "jinja2",
    "pinecone-client",
    "pinecone-text",
    "pymongo",
    "weaviate-client",
    "redis",
    "google-api-python-client",
    "google-auth",
    "wolframalpha",
    "qdrant-client",
    "tensorflow-text",
    "pypdf",
    "networkx",
    "nomic",
    "aleph-alpha-client",
    "deeplake",
    "pgvector",
    "psycopg2-binary",
    "pyowm",
    "pytesseract",
    "html2text",
    "atlassian-python-api",
    "gptcache",
    "duckduckgo-search",
    "arxiv",
    "azure-identity",
    "clickhouse-connect",
    "azure-cosmos",
    "lancedb",
    "langkit",
    "lark",
    "pexpect",
    "pyvespa",
    "O365",
    "jq",
    "docarray",
    "steamship",
    "pdfminer-six",
    "lxml",
    "requests-toolbelt",
    "neo4j",
    "openlm",
    "azure-ai-formrecognizer",
    "azure-ai-vision",
    "azure-cognitiveservices-speech",
    "momento"
]

# An extra used to be able to add extended testing.
# Please use new-line on formatting to make it easier to add new packages without
# merge-conflicts
extended_testing = [
 "beautifulsoup4",
 "bibtexparser",
 "chardet",
 "jq",
 "pdfminer.six",
 "pypdf",
 "pymupdf",
 "pypdfium2",
 "tqdm",
 "lxml",
 "atlassian-python-api",
 "beautifulsoup4",
 "pandas",
 "telethon",
 "psychicapi",
 "zep-python",
 "gql",
 "requests_toolbelt",
 "html2text",
 "py-trello",
 "scikit-learn",
 "pyspark"
]

[tool.ruff]
select = [
  "E",  # pycodestyle
  "F",  # pyflakes
  "I",  # isort
]
exclude = [
  "tests/integration_tests/examples/non-utf8-encoding.py",
]

[tool.mypy]
ignore_missing_imports = "True"
disallow_untyped_defs = "True"
exclude = ["notebooks"]

[tool.coverage.run]
omit = [
    "tests/*",
]

[build-system]
requires = ["poetry-core>=1.0.0"]
build-backend = "poetry.core.masonry.api"

[tool.pytest.ini_options]
# --strict-markers will raise errors on unknown marks.
# https://docs.pytest.org/en/7.1.x/how-to/mark.html#raising-errors-on-unknown-marks
#
# https://docs.pytest.org/en/7.1.x/reference/reference.html
# --strict-config       any warnings encountered while parsing the `pytest`
#                       section of the configuration file raise errors.
addopts = "--strict-markers --strict-config --durations=5"
# Registering custom markers.
# https://docs.pytest.org/en/7.1.x/example/markers.html#registering-markers
markers = [
  "requires: mark tests as requiring a specific library"
]<|MERGE_RESOLUTION|>--- conflicted
+++ resolved
@@ -80,15 +80,11 @@
 O365 = {version = "^2.0.26", optional = true}
 jq = {version = "^1.4.1", optional = true}
 motor = "^3.1.2"
-<<<<<<< HEAD
-=======
 steamship = {version = "^2.16.9", optional = true}
->>>>>>> 272c63c8
 pdfminer-six = {version = "^20221105", optional = true}
 docarray = {version="^0.31.0", optional=true}
 protobuf = {version="3.19", optional=true}
 hnswlib = {version="^0.7.0", optional=true}
-<<<<<<< HEAD
 steamship = {version = "^2.16.9", optional = true}
 pdfminer-six = {version = "^20221105", optional = true}
 docarray = {version="^0.32.0", extras=["hnswlib"], optional=true}
@@ -113,8 +109,6 @@
 momento = {version = "^1.5.0", optional = true}
 bibtexparser = {version = "^1.4.0", optional = true}
 pyspark = {version = "^3.4.0", optional = true}
-=======
->>>>>>> 272c63c8
 
 [tool.poetry.group.docs.dependencies]
 autodoc_pydantic = "^1.8.0"
