[tool.poetry]
name = "gigachain-monorepo"
version = "0.0.1"
description = "GigaChain mono-repo"
authors = []
license = "MIT"
readme = "README.md"
repository = "https://www.github.com/ai-forever/gigachain"


[tool.poetry.dependencies]
python = ">=3.8.1,<4.0"
black = "^24.2.0"

[tool.poetry.group.docs.dependencies]
gigachain = { path = "libs/langchain/", develop = true }
autodoc_pydantic = "^1.8.0"
myst_parser = "^0.18.1"
nbsphinx = "^0.8.9"
sphinx = "^4.5.0"
sphinx-autobuild = "^2021.3.14"
sphinx_book_theme = "^0.3.3"
sphinx_rtd_theme = "^1.0.0"
sphinx-typlog-theme = "^0.8.0"
sphinx-panels = "^0.6.0"
toml = "^0.10.2"
myst-nb = "^0.17.1"
linkchecker = "^10.2.1"
sphinx-copybutton = "^0.5.1"
nbdoc = "^0.0.82"
gigachat = "^0.1.27"

[tool.poetry.group.lint.dependencies]
<<<<<<< HEAD
ruff = "^0.4.0"
gigachain-core = { path = "libs/core/", develop = true }
gigachain-text-splitters = { path = "libs/text-splitters", develop = true }
gigachain-community = { path = "libs/community/", develop = true }
gigachain = { path = "libs/langchain/", develop = true }
gigachain-experimental = { path = "libs/experimental/", develop = true }
gigachain-openai = { path = "libs/partners/openai", develop = true }
=======
ruff = "^0.5.0"
langchain-core = { path = "libs/core/", develop = true }
langchain-text-splitters = { path = "libs/text-splitters", develop = true }
langchain-community = { path = "libs/community/", develop = true }
langchain = { path = "libs/langchain/", develop = true }
langchain-experimental = { path = "libs/experimental/", develop = true }
langchain-openai = { path = "libs/partners/openai", develop = true }
>>>>>>> 99eb31ec

[tool.poetry.group.codespell.dependencies]
codespell = "^2.2.0"


[tool.poetry.group.dev.dependencies]
gigachain-core = { path = "libs/core/", develop = true }
gigachain-text-splitters = { path = "libs/text-splitters", develop = true }
gigachain-community = { path = "libs/community/", develop = true }
gigachain = { path = "libs/langchain/", develop = true }
gigachain-experimental = { path = "libs/experimental/", develop = true }
gigachain-openai = { path = "libs/partners/openai", develop = true }
ipykernel = "^6.29.2"

# Support Python 3.8 and 3.12+.
# Can be removed once the numpy version is fixed in langchain-community.
numpy = [
    { version = "^1.24.0", python = "<3.12" },
    { version = "^1.26.0", python = ">=3.12" },
]

[tool.poetry.group.test.dependencies]

[tool.poetry.group.test_integration.dependencies]

[tool.poetry.group.typing.dependencies]

[tool.codespell]
skip = '.git,*.pdf,*.svg,*.pdf,*.yaml,*.ipynb,poetry.lock,*.min.js,*.css,package-lock.json,example_data,_dist,examples,templates,*.trig'
# Ignore latin etc
ignore-regex = '.*(Stati Uniti|Tense=Pres).*'
# whats is a typo but used frequently in queries so kept as is
# aapply - async apply
# unsecure - typo but part of API, decided to not bother for now
ignore-words-list = 'momento,collison,ned,foor,reworkd,parth,whats,aapply,mysogyny,unsecure,damon,crate,aadd,symbl,precesses,accademia,nin,cann'

[tool.ruff]
extend-include = ["*.ipynb"]
extend-exclude = [
    "docs/docs/expression_language/why.ipynb", # TODO: look into why linter errors
]

[tool.ruff.lint.per-file-ignores]
"**/{cookbook,docs}/*" = [
    "E402", # allow imports to appear anywhere in docs
    "F401", # allow "imported but unused" example code
    "F811", # allow re-importing the same module, so that cells can stay independent
    "F841", # allow assignments to variables that are never read -- it's example code
]

# These files were failing the listed rules at the time ruff was adopted for notebooks.
# Don't require them to change at once, though we should look into them eventually.
"cookbook/gymnasium_agent_simulation.ipynb" = ["F821"]
"docs/docs/integrations/document_loaders/tensorflow_datasets.ipynb" = ["F821"]<|MERGE_RESOLUTION|>--- conflicted
+++ resolved
@@ -31,23 +31,13 @@
 gigachat = "^0.1.27"
 
 [tool.poetry.group.lint.dependencies]
-<<<<<<< HEAD
-ruff = "^0.4.0"
+ruff = "^0.5.0"
 gigachain-core = { path = "libs/core/", develop = true }
 gigachain-text-splitters = { path = "libs/text-splitters", develop = true }
 gigachain-community = { path = "libs/community/", develop = true }
 gigachain = { path = "libs/langchain/", develop = true }
 gigachain-experimental = { path = "libs/experimental/", develop = true }
 gigachain-openai = { path = "libs/partners/openai", develop = true }
-=======
-ruff = "^0.5.0"
-langchain-core = { path = "libs/core/", develop = true }
-langchain-text-splitters = { path = "libs/text-splitters", develop = true }
-langchain-community = { path = "libs/community/", develop = true }
-langchain = { path = "libs/langchain/", develop = true }
-langchain-experimental = { path = "libs/experimental/", develop = true }
-langchain-openai = { path = "libs/partners/openai", develop = true }
->>>>>>> 99eb31ec
 
 [tool.poetry.group.codespell.dependencies]
 codespell = "^2.2.0"
@@ -63,7 +53,7 @@
 ipykernel = "^6.29.2"
 
 # Support Python 3.8 and 3.12+.
-# Can be removed once the numpy version is fixed in langchain-community.
+# Can be removed once the numpy version is fixed in gigachain-community.
 numpy = [
     { version = "^1.24.0", python = "<3.12" },
     { version = "^1.26.0", python = ">=3.12" },
