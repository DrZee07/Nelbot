[tool.poetry]
name = "langchain"
version = "0.0.225"
description = "Building applications with LLMs through composability"
authors = []
license = "MIT"
readme = "README.md"
repository = "https://www.github.com/hwchase17/langchain"

[tool.poetry.scripts]
langchain-server = "langchain.server:main"

[tool.poetry.dependencies]
python = ">=3.8.1,<4.0"
pydantic = "^1"
SQLAlchemy = ">=1.4,<3"
requests = "^2"
PyYAML = ">=5.4.1"
numpy = "^1"
azure-core = {version = "^1.26.4", optional=true}
tqdm = {version = ">=4.48.0", optional = true}
openapi-schema-pydantic = "^1.2"
faiss-cpu = {version = "^1", optional = true}
wikipedia = {version = "^1", optional = true}
elasticsearch = {version = "^8", optional = true}
opensearch-py = {version = "^2.0.0", optional = true}
redis = {version = "^4", optional = true}
manifest-ml = {version = "^0.0.1", optional = true}
spacy = {version = "^3", optional = true}
nltk = {version = "^3", optional = true}
transformers = {version = "^4", optional = true}
beautifulsoup4 = {version = "^4", optional = true}
torch = {version = ">=1,<3", optional = true}
jinja2 = {version = "^3", optional = true}
tiktoken = {version = "^0.3.2", optional = true, python="^3.9"}
pinecone-client = {version = "^2", optional = true}
pinecone-text = {version = "^0.4.2", optional = true}
pymongo = {version = "^4.3.3", optional = true}
clickhouse-connect = {version="^0.5.14", optional=true}
weaviate-client = {version = "^3", optional = true}
marqo = {version = "^0.9.1", optional=true}
google-api-python-client = {version = "2.70.0", optional = true}
google-auth = {version = "^2.18.1", optional = true}
wolframalpha = {version = "5.0.0", optional = true}
anthropic = {version = "^0.3", optional = true}
qdrant-client = {version = "^1.1.2", optional = true, python = ">=3.8.1,<3.12"}
dataclasses-json = "^0.5.7"
tensorflow-text = {version = "^2.11.0", optional = true, python = "^3.10, <3.12"}
tenacity = "^8.1.0"
cohere = {version = "^3", optional = true}
openai = {version = "^0", optional = true}
nlpcloud = {version = "^1", optional = true}
nomic = {version = "^1.0.43", optional = true}
huggingface_hub = {version = "^0", optional = true}
octoai-sdk = {version = "^0.1.1", optional = true}
jina = {version = "^3.14", optional = true}
google-search-results = {version = "^2", optional = true}
sentence-transformers = {version = "^2", optional = true}
aiohttp = "^3.8.3"
arxiv = {version = "^1.4", optional = true}
pypdf = {version = "^3.4.0", optional = true}
networkx = {version="^2.6.3", optional = true}
aleph-alpha-client = {version="^2.15.0", optional = true}
deeplake = {version = "^3.6.2", optional = true}
pgvector = {version = "^0.1.6", optional = true}
psycopg2-binary = {version = "^2.9.5", optional = true}
pyowm = {version = "^3.3.0", optional = true}
async-timeout = {version = "^4.0.0", python = "<3.11"}
azure-identity = {version = "^1.12.0", optional=true}
gptcache = {version = ">=0.1.7", optional = true}
atlassian-python-api = {version = "^3.36.0", optional=true}
pytesseract = {version = "^0.3.10", optional=true}
html2text = {version="^2020.1.16", optional=true}
numexpr = "^2.8.4"
duckduckgo-search = {version="^3.8.3", optional=true}
azure-cosmos = {version="^4.4.0b1", optional=true}
lark = {version="^1.1.5", optional=true}
lancedb = {version = "^0.1", optional = true}
pexpect = {version = "^4.8.0", optional = true}
pyvespa = {version = "^0.33.0", optional = true}
O365 = {version = "^2.0.26", optional = true}
jq = {version = "^1.4.1", optional = true}
steamship = {version = "^2.16.9", optional = true}
pdfminer-six = {version = "^20221105", optional = true}
docarray = {version="^0.32.0", extras=["hnswlib"], optional=true}
lxml = {version = "^4.9.2", optional = true}
pymupdf = {version = "^1.22.3", optional = true}
pypdfium2 = {version = "^4.10.0", optional = true}
gql = {version = "^3.4.1", optional = true}
pandas = {version = "^2.0.1", optional = true}
telethon = {version = "^1.28.5", optional = true}
neo4j = {version = "^5.8.1", optional = true}
zep-python = {version=">=0.32", optional=true}
langkit = {version = ">=0.0.1.dev3, <0.1.0", optional = true}
chardet = {version="^5.1.0", optional=true}
requests-toolbelt = {version = "^1.0.0", optional = true}
openlm = {version = "^0.0.5", optional = true}
scikit-learn = {version = "^1.2.2", optional = true}
azure-ai-formrecognizer = {version = "^3.2.1", optional = true}
azure-ai-vision = {version = "^0.11.1b1", optional = true}
azure-cognitiveservices-speech = {version = "^1.28.0", optional = true}
py-trello = {version = "^0.19.0", optional = true}
momento = {version = "^1.5.0", optional = true}
bibtexparser = {version = "^1.4.0", optional = true}
singlestoredb = {version = "^0.7.1", optional = true}
pyspark = {version = "^3.4.0", optional = true}
clarifai = {version = ">=9.1.0", optional = true}
tigrisdb = {version = "^1.0.0b6", optional = true}
nebula3-python = {version = "^3.4.0", optional = true}
<<<<<<< HEAD
langchainplus-sdk = ">=0.0.7"
sympy = {version = "^1.12", optional = true}

=======
langchainplus-sdk = "^0.0.20"
awadb = {version = "^0.3.3", optional = true}
azure-search-documents = {version = "11.4.0a20230509004", source = "azure-sdk-dev", optional = true}
esprima = {version = "^4.0.1", optional = true}
openllm = {version = ">=0.1.19", optional = true}
streamlit = {version = "^1.18.0", optional = true, python = ">=3.8.1,<3.9.7 || >3.9.7,<4.0"}
psychicapi = {version = "^0.8.0", optional = true}
cassio = {version = "^0.0.7", optional = true}
rdflib = {version = "^6.3.2", optional = true}
>>>>>>> a9c5b4bc

[tool.poetry.group.docs.dependencies]
autodoc_pydantic = "^1.8.0"
myst_parser = "^0.18.1"
nbsphinx = "^0.8.9"
sphinx = "^4.5.0"
sphinx-autobuild = "^2021.3.14"
sphinx_book_theme = "^0.3.3"
sphinx_rtd_theme = "^1.0.0"
sphinx-typlog-theme = "^0.8.0"
sphinx-panels = "^0.6.0"
toml = "^0.10.2"
myst-nb = "^0.17.1"
linkchecker = "^10.2.1"
sphinx-copybutton = "^0.5.1"

[tool.poetry.group.test.dependencies]
# The only dependencies that should be added are
# dependencies used for running tests (e.g., pytest, freezegun, response).
# Any dependencies that do not meet that criteria will be removed.
pytest = "^7.3.0"
pytest-cov = "^4.0.0"
pytest-dotenv = "^0.5.2"
duckdb-engine = "^0.7.0"
pytest-watcher = "^0.2.6"
freezegun = "^1.2.2"
responses = "^0.22.0"
pytest-asyncio = "^0.20.3"
lark = "^1.1.5"
pandas = "^2.0.0"
pytest-mock  = "^3.10.0"
pytest-socket = "^0.6.0"
syrupy = "^4.0.2"

[tool.poetry.group.test_integration]
optional = true

[tool.poetry.group.test_integration.dependencies]
# Do not add dependencies in the test_integration group
# Instead:
# 1. Add an optional dependency to the main group
#       poetry add --optional [package name]
# 2. Add the package name to the extended_testing extra (find it below)
# 3. Relock the poetry file
#       poetry lock --no-update
# 4. Favor unit tests not integration tests.
#    Use the @pytest.mark.requires(pkg_name) decorator in unit_tests.
#    Your tests should not rely on network access, as it prevents other
#    developers from being able to easily run them.
#    Instead write unit tests that use the `responses` library or mock.patch with
#    fixtures. Keep the fixtures minimal.
# See CONTRIBUTING.md for more instructions on working with optional dependencies.
# https://github.com/hwchase17/langchain/blob/master/.github/CONTRIBUTING.md#working-with-optional-dependencies
pytest-vcr = "^1.0.2"
wrapt = "^1.15.0"
openai = "^0.27.4"
elasticsearch = {extras = ["async"], version = "^8.6.2"}
redis = "^4.5.4"
pinecone-client = "^2.2.1"
pinecone-text = "^0.4.2"
pymongo = "^4.3.3"
clickhouse-connect = "^0.5.14"
transformers = "^4.27.4"
deeplake = "^3.2.21"
weaviate-client = "^3.15.5"
torch = "^1.0.0"
chromadb = "^0.3.21"
tiktoken = "^0.3.3"
python-dotenv = "^1.0.0"
sentence-transformers = "^2"
gptcache = "^0.1.9"
promptlayer = "^0.1.80"
tair = "^1.3.3"
wikipedia = "^1"
cassio = "^0.0.7"
arxiv = "^1.4"
mastodon-py = "^1.8.1"
momento = "^1.5.0"
# Please do not add any dependencies in the test_integration group
# See instructions above ^^

[tool.poetry.group.lint.dependencies]
ruff = "^0.0.249"
types-toml = "^0.10.8.1"
types-redis = "^4.3.21.6"
types-pytz = "^2023.3.0.0"
black = "^23.1.0"
types-chardet = "^5.0.4.6"
mypy-protobuf = "^3.0.0"

[tool.poetry.group.typing.dependencies]
mypy = "^0.991"
types-pyyaml = "^6.0.12.2"
types-requests = "^2.28.11.5"

[tool.poetry.group.dev]
optional = true

[tool.poetry.group.dev.dependencies]
jupyter = "^1.0.0"
playwright = "^1.28.0"
setuptools = "^67.6.1"

[tool.poetry.extras]
llms = ["anthropic", "clarifai", "cohere", "openai", "openllm", "openlm", "nlpcloud", "huggingface_hub", "manifest-ml", "torch", "transformers"]
qdrant = ["qdrant-client"]
openai = ["openai", "tiktoken"]
text_helpers = ["chardet"]
clarifai = ["clarifai"]
cohere = ["cohere"]
docarray = ["docarray"]
embeddings = ["sentence-transformers"]
javascript = ["esprima"]
azure = [
    "azure-identity",
    "azure-cosmos",
    "openai",
    "azure-core",
    "azure-ai-formrecognizer",
    "azure-ai-vision",
    "azure-cognitiveservices-speech",
    "azure-search-documents",
]
all = [
    "anthropic",
    "clarifai",
    "cohere",
    "openai",
    "nlpcloud",
    "huggingface_hub",
    "jina",
    "manifest-ml",
    "elasticsearch",
    "opensearch-py",
    "google-search-results",
    "faiss-cpu",
    "sentence-transformers",
    "transformers",
    "spacy",
    "nltk",
    "wikipedia",
    "beautifulsoup4",
    "tiktoken",
    "torch",
    "jinja2",
    "pinecone-client",
    "pinecone-text",
    "marqo",
    "pymongo",
    "weaviate-client",
    "redis",
    "google-api-python-client",
    "google-auth",
    "wolframalpha",
    "qdrant-client",
    "tensorflow-text",
    "pypdf",
    "networkx",
    "nomic",
    "aleph-alpha-client",
    "deeplake",
    "pgvector",
    "psycopg2-binary",
    "pyowm",
    "pytesseract",
    "html2text",
    "atlassian-python-api",
    "gptcache",
    "duckduckgo-search",
    "arxiv",
    "azure-identity",
    "clickhouse-connect",
    "azure-cosmos",
    "lancedb",
    "langkit",
    "lark",
    "pexpect",
    "pyvespa",
    "O365",
    "jq",
    "docarray",
    "steamship",
    "pdfminer-six",
    "lxml",
    "requests-toolbelt",
    "neo4j",
    "openlm",
    "azure-ai-formrecognizer",
    "azure-ai-vision",
    "azure-cognitiveservices-speech",
    "momento",
    "singlestoredb",
    "tigrisdb",
    "nebula3-python",
    "awadb",
    "esprima",
    "octoai-sdk",
    "rdflib",
]

# An extra used to be able to add extended testing.
# Please use new-line on formatting to make it easier to add new packages without
# merge-conflicts
extended_testing = [
 "beautifulsoup4",
 "bibtexparser",
 "cassio",
 "chardet",
 "esprima",
 "jq",
 "pdfminer.six",
 "pgvector",
 "pypdf",
 "pymupdf",
 "pypdfium2",
 "tqdm",
 "lxml",
 "atlassian-python-api",
 "beautifulsoup4",
 "pandas",
 "telethon",
 "psychicapi",
 "zep-python",
 "gql",
 "requests_toolbelt",
 "html2text",
 "py-trello",
 "scikit-learn",
<<<<<<< HEAD
 "pyspark",
 "sympy"
=======
 "streamlit",
 "pyspark",
 "openai"
>>>>>>> a9c5b4bc
]

[[tool.poetry.source]]
name = "azure-sdk-dev"
url = "https://pkgs.dev.azure.com/azure-sdk/public/_packaging/azure-sdk-for-python/pypi/simple/"
secondary = true

[tool.ruff]
select = [
  "E",  # pycodestyle
  "F",  # pyflakes
  "I",  # isort
]
exclude = [
  "tests/integration_tests/examples/non-utf8-encoding.py",
]

[tool.mypy]
ignore_missing_imports = "True"
disallow_untyped_defs = "True"
exclude = ["notebooks", "examples", "example_data"]

[tool.coverage.run]
omit = [
    "tests/*",
]

[build-system]
requires = ["poetry-core>=1.0.0"]
build-backend = "poetry.core.masonry.api"

[tool.pytest.ini_options]
# --strict-markers will raise errors on unknown marks.
# https://docs.pytest.org/en/7.1.x/how-to/mark.html#raising-errors-on-unknown-marks
#
# https://docs.pytest.org/en/7.1.x/reference/reference.html
# --strict-config       any warnings encountered while parsing the `pytest`
#                       section of the configuration file raise errors.
#
# https://github.com/tophat/syrupy
# --snapshot-warn-unused    Prints a warning on unused snapshots rather than fail the test suite.
addopts = "--strict-markers --strict-config --durations=5 --snapshot-warn-unused"
# Registering custom markers.
# https://docs.pytest.org/en/7.1.x/example/markers.html#registering-markers
markers = [
  "requires: mark tests as requiring a specific library"
]<|MERGE_RESOLUTION|>--- conflicted
+++ resolved
@@ -107,11 +107,6 @@
 clarifai = {version = ">=9.1.0", optional = true}
 tigrisdb = {version = "^1.0.0b6", optional = true}
 nebula3-python = {version = "^3.4.0", optional = true}
-<<<<<<< HEAD
-langchainplus-sdk = ">=0.0.7"
-sympy = {version = "^1.12", optional = true}
-
-=======
 langchainplus-sdk = "^0.0.20"
 awadb = {version = "^0.3.3", optional = true}
 azure-search-documents = {version = "11.4.0a20230509004", source = "azure-sdk-dev", optional = true}
@@ -121,7 +116,7 @@
 psychicapi = {version = "^0.8.0", optional = true}
 cassio = {version = "^0.0.7", optional = true}
 rdflib = {version = "^6.3.2", optional = true}
->>>>>>> a9c5b4bc
+sympy = {version = "^1.12", optional = true}
 
 [tool.poetry.group.docs.dependencies]
 autodoc_pydantic = "^1.8.0"
@@ -350,14 +345,10 @@
  "html2text",
  "py-trello",
  "scikit-learn",
-<<<<<<< HEAD
- "pyspark",
- "sympy"
-=======
  "streamlit",
  "pyspark",
- "openai"
->>>>>>> a9c5b4bc
+ "openai",
+ "sympy",
 ]
 
 [[tool.poetry.source]]
