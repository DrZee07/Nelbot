{
 "cells": [
  {
   "attachments": {},
   "cell_type": "markdown",
   "metadata": {},
   "source": [
    "# Confluence\n",
    "\n",
    ">[Confluence](https://www.atlassian.com/software/confluence) is a wiki collaboration platform that saves and organizes all of the project-related material. `Confluence` is a knowledge base that primarily handles content management activities. \n",
    "\n",
    "A loader for `Confluence` pages currently supports both `username/api_key` and `Oauth2 login`.\n",
    "See [instructions](https://support.atlassian.com/atlassian-account/docs/manage-api-tokens-for-your-atlassian-account/).\n",
    "\n",
    "\n",
<<<<<<< HEAD
    "This currently supports `username/api_key`, `Oauth2 login`. Additionally, on-prem installations also support `token` authentication. \n",
    "\n",
    "\n",
=======
>>>>>>> 72f99ff9
    "Specify a list `page_id`-s and/or `space_key` to load in the corresponding pages into Document objects, if both are specified the union of both sets will be returned.\n",
    "\n",
    "\n",
    "You can also specify a boolean `include_attachments` to include attachments, this is set to False by default, if set to True all attachments will be downloaded and ConfluenceReader will extract the text from the attachments and add it to the Document object. Currently supported attachment types are: `PDF`, `PNG`, `JPEG/JPG`, `SVG`, `Word` and `Excel`.\n",
    "\n",
    "Hint: `space_key` and `page_id` can both be found in the URL of a page in Confluence - https://yoursite.atlassian.com/wiki/spaces/<space_key>/pages/<page_id>\n"
   ]
  },
  {
   "attachments": {},
   "cell_type": "markdown",
   "metadata": {},
   "source": [
    "Before using ConfluenceLoader make sure you have the latest version of the atlassian-python-api package installed:"
   ]
  },
  {
   "cell_type": "code",
   "execution_count": 1,
   "metadata": {
    "tags": []
   },
   "outputs": [],
   "source": [
    "#!pip install atlassian-python-api"
   ]
  },
  {
   "attachments": {},
   "cell_type": "markdown",
   "metadata": {},
   "source": [
    "# Examples"
   ]
  },
  {
   "attachments": {},
   "cell_type": "markdown",
   "metadata": {},
   "source": [
    "## Username and Password or Username and API Token (Atlassian Cloud only)\n",
    "\n",
    "This example authenticates using either a username and password or, if you're connecting to an Atlassian Cloud hosted version of Confluence, a username and an API Token.\n",
    "You can generate an API token at: https://id.atlassian.com/manage-profile/security/api-tokens.\n",
    "\n",
    "The `limit` parameter specifies how many documents will be retrieved in a single call, not how many documents will be retrieved in total.\n",
    "By default the code will return up to 1000 documents in 50 documents batches. To control the total number of documents use the `max_pages` parameter. \n",
    "Plese note the maximum value for the `limit` parameter in the atlassian-python-api package is currently 100.  "
   ]
  },
  {
   "cell_type": "code",
   "execution_count": null,
   "metadata": {},
   "outputs": [],
   "source": [
    "from langchain.document_loaders import ConfluenceLoader\n",
    "\n",
    "loader = ConfluenceLoader(\n",
    "    url=\"https://yoursite.atlassian.com/wiki\",\n",
    "    username=\"me\",\n",
    "    api_key=\"12345\"\n",
    ")\n",
    "documents = loader.load(space_key=\"SPACE\", include_attachments=True, limit=50)"
   ]
  },
  {
   "attachments": {},
   "cell_type": "markdown",
   "metadata": {},
   "source": [
    "## Personal Access Token (Server/On-Prem only)\n",
    "\n",
    "This method is valid for the Data Center/Server on-prem edition only.\n",
    "For more information on how to generate a Personal Access Token (PAT) check the official Confluence documentation at: https://confluence.atlassian.com/enterprise/using-personal-access-tokens-1026032365.html.\n",
    "When using a PAT you provide only the token value, you cannot provide a username. \n",
    "Please note that ConfluenceLoader will run under the permissions of the user that generated the PAT and will only be able to load documents for which said user has access to.  "
   ]
  },
  {
   "cell_type": "code",
   "execution_count": null,
   "metadata": {},
   "outputs": [],
   "source": [
    "from langchain.document_loaders import ConfluenceLoader\n",
    "\n",
    "loader = ConfluenceLoader(\n",
    "    url=\"https://yoursite.atlassian.com/wiki\",\n",
    "    token=\"12345\"\n",
    ")\n",
    "documents = loader.load(space_key=\"SPACE\", include_attachments=True, limit=50, max_pages=50)"
   ]
  }
 ],
 "metadata": {
  "kernelspec": {
   "display_name": "Python 3 (ipykernel)",
   "language": "python",
   "name": "python3"
  },
  "language_info": {
   "codemirror_mode": {
    "name": "ipython",
    "version": 3
   },
   "file_extension": ".py",
   "mimetype": "text/x-python",
   "name": "python",
   "nbconvert_exporter": "python",
   "pygments_lexer": "ipython3",
   "version": "3.9.13"
  },
  "vscode": {
   "interpreter": {
    "hash": "cc99336516f23363341912c6723b01ace86f02e26b4290be1efc0677e2e2ec24"
   }
  }
 },
 "nbformat": 4,
 "nbformat_minor": 4
}<|MERGE_RESOLUTION|>--- conflicted
+++ resolved
@@ -4,21 +4,17 @@
    "attachments": {},
    "cell_type": "markdown",
    "metadata": {},
-   "source": [
+  "source": [
     "# Confluence\n",
     "\n",
     ">[Confluence](https://www.atlassian.com/software/confluence) is a wiki collaboration platform that saves and organizes all of the project-related material. `Confluence` is a knowledge base that primarily handles content management activities. \n",
     "\n",
-    "A loader for `Confluence` pages currently supports both `username/api_key` and `Oauth2 login`.\n",
-    "See [instructions](https://support.atlassian.com/atlassian-account/docs/manage-api-tokens-for-your-atlassian-account/).\n",
+    "A loader for `Confluence` pages.\n",
     "\n",
     "\n",
-<<<<<<< HEAD
     "This currently supports `username/api_key`, `Oauth2 login`. Additionally, on-prem installations also support `token` authentication. \n",
     "\n",
     "\n",
-=======
->>>>>>> 72f99ff9
     "Specify a list `page_id`-s and/or `space_key` to load in the corresponding pages into Document objects, if both are specified the union of both sets will be returned.\n",
     "\n",
     "\n",
