--- conflicted
+++ resolved
@@ -20,15 +20,6 @@
     "ChatMLflowAIGateway": {"_agenerate": False},
     "PromptLayerChatOpenAI": {"_stream": False, "_astream": False},
     "ChatKonko": {"_astream": False, "_agenerate": False},
-<<<<<<< HEAD
-    "ChatAnthropic": {"tool_calling": True, "package": "langchain-anthropic"},
-    "ChatMistralAI": {"tool_calling": True, "package": "langchain-mistralai"},
-    "ChatFireworks": {"tool_calling": True, "package": "langchain-fireworks"},
-    "ChatOpenAI": {"tool_calling": True, "package": "langchain-openai"},
-    "ChatVertexAI": {"tool_calling": True, "package": "langchain-google-vertexai"},
-    "ChatGroq": {"tool_calling": "partial", "package": "langchain-groq"},
-    "ChatCohere": {"tool_calling": "partial", "package": "langchain-cohere"},
-=======
     "ChatAnthropic": {
         "tool_calling": True,
         "structured_output": True,
@@ -69,7 +60,6 @@
         "structured_output": True,
         "package": "langchain-cohere",
     },
->>>>>>> cd4c5428
 }
 
 
@@ -195,10 +185,7 @@
         "_stream",
         "_astream",
         "tool_calling",
-<<<<<<< HEAD
-=======
         "structured_output",
->>>>>>> cd4c5428
         "package",
     ]
     title = [
@@ -207,12 +194,8 @@
         "Async invoke",
         "Stream",
         "Async stream",
-<<<<<<< HEAD
-        "Tool calling",
-=======
         "[Tool calling](/docs/modules/model_io/chat/function_calling/)",
         "[Structured output](/docs/modules/model_io/chat/structured_output/)",
->>>>>>> cd4c5428
         "Python Package",
     ]
     rows = [title, [":-"] + [":-:"] * (len(title) - 1)]
