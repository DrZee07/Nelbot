--- conflicted
+++ resolved
@@ -586,11 +586,7 @@
       "destination": "/docs/integrations/platforms/microsoft"
     },
     {
-<<<<<<< HEAD
-      "source": "/docs/integrations/providers/azure_ai_search_",
-=======
       "source": "/docs/integrations/providers/azure_cognitive_search_(/?)",
->>>>>>> 34a24d4d
       "destination": "/docs/integrations/platforms/microsoft"
     },
     {
