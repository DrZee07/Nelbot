--- conflicted
+++ resolved
@@ -5,12 +5,8 @@
    "id": "94e33ebe",
    "metadata": {},
    "source": [
-<<<<<<< HEAD
-    "# How to create a custom memory class\n",
-=======
     "# Custom Memory\n",
     "\n",
->>>>>>> ec362ecb
     "Although there are a few predefined types of memory in LangChain, it is highly possible you will want to add your own type of memory that is optimal for your application. This notebook covers how to do that."
    ]
   },
