--- conflicted
+++ resolved
@@ -44,11 +44,7 @@
    "metadata": {},
    "outputs": [],
    "source": [
-<<<<<<< HEAD
-    "!pip install gigachain gigachain-experimental openai neo4j wikipedia"
-=======
-    "%pip install --upgrade --quiet  langchain langchain-experimental langchain-openai neo4j wikipedia"
->>>>>>> 611f18c9
+    "%pip install --upgrade --quiet  gigachain gigachain-experimental langchain-openai neo4j wikipedia"
    ]
   },
   {
