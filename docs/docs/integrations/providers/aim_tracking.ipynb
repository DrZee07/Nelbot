--- conflicted
+++ resolved
@@ -48,7 +48,7 @@
    "outputs": [],
    "source": [
     "!pip install aim\n",
-    "!pip install gigachain\n",
+    "!pip install langchain\n",
     "!pip install openai\n",
     "!pip install google-search-results"
    ]
@@ -65,13 +65,8 @@
     "import os\n",
     "from datetime import datetime\n",
     "\n",
-<<<<<<< HEAD
-    "from langchain.llms import OpenAI\n",
-    "from langchain.callbacks import AimCallbackHandler, StdOutCallbackHandler"
-=======
     "from langchain.callbacks import AimCallbackHandler, StdOutCallbackHandler\n",
     "from langchain.llms import OpenAI"
->>>>>>> fe7b40cb
    ]
   },
   {
@@ -178,13 +173,8 @@
    },
    "outputs": [],
    "source": [
-<<<<<<< HEAD
-    "from langchain.prompts import PromptTemplate\n",
-    "from langchain.chains import LLMChain"
-=======
     "from langchain.chains import LLMChain\n",
     "from langchain.prompts import PromptTemplate"
->>>>>>> fe7b40cb
    ]
   },
   {
@@ -233,12 +223,7 @@
    },
    "outputs": [],
    "source": [
-<<<<<<< HEAD
-    "from langchain.agents import initialize_agent, load_tools\n",
-    "from langchain.agents import AgentType"
-=======
     "from langchain.agents import AgentType, initialize_agent, load_tools"
->>>>>>> fe7b40cb
    ]
   },
   {
