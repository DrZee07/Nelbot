{
 "cells": [
  {
   "cell_type": "markdown",
   "metadata": {},
   "source": [
    "# Google Drive tool\n",
    "\n",
    "This notebook walks through connecting a LangChain to the Google Drive API.\n",
    "\n",
    "## Prerequisites\n",
    "\n",
    "1. Create a Google Cloud project or use an existing project\n",
    "1. Enable the [Google Drive API](https://console.cloud.google.com/flows/enableapi?apiid=drive.googleapis.com)\n",
    "1. [Authorize credentials for desktop app](https://developers.google.com/drive/api/quickstart/python#authorize_credentials_for_a_desktop_application)\n",
    "1. `pip install --upgrade google-api-python-client google-auth-httplib2 google-auth-oauthlib`\n",
    "\n",
    "## Instructions for retrieving your Google Docs data\n",
    "By default, the `GoogleDriveTools` and `GoogleDriveWrapper` expects the `credentials.json` file to be `~/.credentials/credentials.json`, but this is configurable using the `GOOGLE_ACCOUNT_FILE` environment variable. \n",
    "The location of `token.json` use the same directory (or use the parameter `token_path`). Note that `token.json` will be created automatically the first time you use the tool.\n",
    "\n",
    "`GoogleDriveSearchTool` can retrieve a selection of files with some requests. \n",
    "\n",
    "By default, If you use a `folder_id`, all the files inside this folder can be retrieved to `Document`, if the name match the query.\n"
   ]
  },
  {
   "cell_type": "code",
   "execution_count": null,
   "metadata": {},
   "outputs": [],
   "source": [
    "#!pip install --upgrade google-api-python-client google-auth-httplib2 google-auth-oauthlib"
   ]
  },
  {
   "cell_type": "markdown",
   "metadata": {},
   "source": [
    "You can obtain your folder and document id from the URL:\n",
    "* Folder: https://drive.google.com/drive/u/0/folders/1yucgL9WGgWZdM1TOuKkeghlPizuzMYb5 -> folder id is `\"1yucgL9WGgWZdM1TOuKkeghlPizuzMYb5\"`\n",
    "* Document: https://docs.google.com/document/d/1bfaMQ18_i56204VaQDVeAFpqEijJTgvurupdEDiaUQw/edit -> document id is `\"1bfaMQ18_i56204VaQDVeAFpqEijJTgvurupdEDiaUQw\"`\n",
    "\n",
    "The special value `root` is for your personal home."
   ]
  },
  {
   "cell_type": "code",
   "execution_count": null,
   "metadata": {},
   "outputs": [],
   "source": [
    "folder_id = \"root\"\n",
    "# folder_id='1yucgL9WGgWZdM1TOuKkeghlPizuzMYb5'"
   ]
  },
  {
   "cell_type": "markdown",
   "metadata": {},
   "source": [
    "By default, all files with these mime-type can be converted to `Document`.\n",
    "- text/text\n",
    "- text/plain\n",
    "- text/html\n",
    "- text/csv\n",
    "- text/markdown\n",
    "- image/png\n",
    "- image/jpeg\n",
    "- application/epub+zip\n",
    "- application/pdf\n",
    "- application/rtf\n",
    "- application/vnd.google-apps.document (GDoc)\n",
    "- application/vnd.google-apps.presentation (GSlide)\n",
    "- application/vnd.google-apps.spreadsheet (GSheet)\n",
    "- application/vnd.google.colaboratory (Notebook colab)\n",
    "- application/vnd.openxmlformats-officedocument.presentationml.presentation (PPTX)\n",
    "- application/vnd.openxmlformats-officedocument.wordprocessingml.document (DOCX)\n",
    "\n",
    "It's possible to update or customize this. See the documentation of `GoogleDriveAPIWrapper`.\n",
    "\n",
    "But, the corresponding packages must installed."
   ]
  },
  {
   "cell_type": "code",
   "execution_count": null,
   "metadata": {},
   "outputs": [],
   "source": [
    "#!pip install unstructured"
   ]
  },
  {
   "cell_type": "code",
   "execution_count": null,
   "metadata": {
    "tags": []
   },
   "outputs": [],
   "source": [
<<<<<<< HEAD
    "from langchain.utilities.google_drive import GoogleDriveAPIWrapper\n",
    "from langchain.tools.google_drive.tool import GoogleDriveSearchTool\n",
=======
    "from langchain_googledrive.tools.google_drive.tool import GoogleDriveSearchTool\n",
    "from langchain_googledrive.utilities.google_drive import GoogleDriveAPIWrapper\n",
>>>>>>> fe7b40cb
    "\n",
    "# By default, search only in the filename.\n",
    "tool = GoogleDriveSearchTool(\n",
    "    api_wrapper=GoogleDriveAPIWrapper(\n",
    "        folder_id=folder_id,\n",
    "        num_results=2,\n",
    "        template=\"gdrive-query-in-folder\",  # Search in the body of documents\n",
    "    )\n",
    ")"
   ]
  },
  {
   "cell_type": "code",
   "execution_count": null,
   "metadata": {},
   "outputs": [],
   "source": [
    "import logging\n",
    "\n",
    "logging.basicConfig(level=logging.INFO)"
   ]
  },
  {
   "cell_type": "code",
   "execution_count": null,
   "metadata": {},
   "outputs": [],
   "source": [
    "tool.run(\"machine learning\")"
   ]
  },
  {
   "cell_type": "code",
   "execution_count": null,
   "metadata": {},
   "outputs": [],
   "source": [
    "tool.description"
   ]
  },
  {
   "cell_type": "code",
   "execution_count": null,
   "metadata": {},
   "outputs": [],
   "source": [
    "from langchain.agents import load_tools\n",
    "\n",
    "tools = load_tools(\n",
    "    [\"google-drive-search\"],\n",
    "    folder_id=folder_id,\n",
    "    template=\"gdrive-query-in-folder\",\n",
    ")"
   ]
  },
  {
   "cell_type": "markdown",
   "metadata": {},
   "source": [
    "## Use within an Agent"
   ]
  },
  {
   "cell_type": "code",
   "execution_count": null,
   "metadata": {
    "tags": []
   },
   "outputs": [],
   "source": [
    "from langchain.agents import AgentType, initialize_agent\n",
    "from langchain.llms import OpenAI\n",
    "\n",
    "llm = OpenAI(temperature=0)\n",
    "agent = initialize_agent(\n",
    "    tools=tools,\n",
    "    llm=llm,\n",
    "    agent=AgentType.STRUCTURED_CHAT_ZERO_SHOT_REACT_DESCRIPTION,\n",
    ")"
   ]
  },
  {
   "cell_type": "code",
   "execution_count": null,
   "metadata": {
    "tags": []
   },
   "outputs": [],
   "source": [
    "agent.run(\"Search in google drive, who is 'Yann LeCun' ?\")"
   ]
  }
 ],
 "metadata": {
  "kernelspec": {
   "display_name": "Python 3 (ipykernel)",
   "language": "python",
   "name": "python3"
  },
  "language_info": {
   "codemirror_mode": {
    "name": "ipython",
    "version": 3
   },
   "file_extension": ".py",
   "mimetype": "text/x-python",
   "name": "python",
   "nbconvert_exporter": "python",
   "pygments_lexer": "ipython3",
   "version": "3.10.9"
  }
 },
 "nbformat": 4,
 "nbformat_minor": 4
}<|MERGE_RESOLUTION|>--- conflicted
+++ resolved
@@ -98,13 +98,8 @@
    },
    "outputs": [],
    "source": [
-<<<<<<< HEAD
-    "from langchain.utilities.google_drive import GoogleDriveAPIWrapper\n",
-    "from langchain.tools.google_drive.tool import GoogleDriveSearchTool\n",
-=======
     "from langchain_googledrive.tools.google_drive.tool import GoogleDriveSearchTool\n",
     "from langchain_googledrive.utilities.google_drive import GoogleDriveAPIWrapper\n",
->>>>>>> fe7b40cb
     "\n",
     "# By default, search only in the filename.\n",
     "tool = GoogleDriveSearchTool(\n",
