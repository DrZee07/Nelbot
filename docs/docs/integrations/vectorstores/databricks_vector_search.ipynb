{
 "cells": [
  {
   "cell_type": "raw",
   "id": "1957f5cb",
   "metadata": {},
   "source": [
    "---\n",
    "sidebar_label: Databricks\n",
    "---"
   ]
  },
  {
   "cell_type": "markdown",
   "id": "ef1f0986",
   "metadata": {},
   "source": [
<<<<<<< HEAD
    "Install `databricks-vectorsearch` and related Python packages used in this notebook."
   ]
  },
  {
   "cell_type": "code",
   "execution_count": null,
   "metadata": {},
   "outputs": [],
   "source": [
    "%pip install --upgrade --quiet  gigachain-core databricks-vectorsearch langchain-openai tiktoken"
=======
    "# DatabricksVectorSearch\n",
    "\n",
    "[Databricks Vector Search](https://docs.databricks.com/en/generative-ai/vector-search.html) is a serverless similarity search engine that allows you to store a vector representation of your data, including metadata, in a vector database. With Vector Search, you can create auto-updating vector search indexes from Delta tables managed by Unity Catalog and query them with a simple API to return the most similar vectors.\n",
    "\n",
    "This notebook shows how to use LangChain with Databricks Vector Search."
>>>>>>> 99f9a664
   ]
  },
  {
   "cell_type": "markdown",
   "id": "36fdc060",
   "metadata": {},
   "source": [
    "## Setup\n",
    "\n",
    "To access Databricks models you'll need to create a Databricks account, set up credentials (only if you are outside Databricks workspace), and install required packages.\n",
    "\n",
    "### Credentials (only if you are outside Databricks)\n",
    "\n",
    "If you are running LangChain app inside Databricks, you can skip this step.\n",
    "\n",
    "Otherwise, you need manually set the Databricks workspace hostname and personal access token to `DATABRICKS_HOST` and `DATABRICKS_TOKEN` environment variables, respectively. See [Authentication Documentation](https://docs.databricks.com/en/dev-tools/auth/index.html#databricks-personal-access-tokens) for how to get an access token."
   ]
  },
  {
   "cell_type": "code",
   "execution_count": 1,
   "id": "5fb2788f",
   "metadata": {},
   "outputs": [],
   "source": [
    "import getpass\n",
    "import os\n",
    "\n",
    "os.environ[\"DATABRICKS_HOST\"] = \"https://your-databricks-workspace\"\n",
    "os.environ[\"DATABRICKS_TOKEN\"] = getpass.getpass(\"Enter your Databricks access token: \")"
   ]
  },
  {
   "cell_type": "markdown",
   "id": "93df377e",
   "metadata": {},
   "source": [
    "### Installation\n",
    "\n",
    "The LangChain Databricks integration lives in the `langchain-databricks` package."
   ]
  },
  {
   "cell_type": "code",
   "execution_count": null,
   "id": "b03d22f1",
   "metadata": {
    "vscode": {
     "languageId": "shellscript"
    }
   },
   "outputs": [],
   "source": [
    "%pip install -qU langchain-databricks"
   ]
  },
  {
   "cell_type": "markdown",
   "id": "08c6ef75",
   "metadata": {
    "vscode": {
     "languageId": "raw"
    }
   },
   "source": [
    "### Create a Vector Search Endpoint and Index (if you haven't already)\n",
    "\n",
    "In this section, we will create a Databricks Vector Search endpoint and an index using the client SDK.\n",
    "\n",
    "If you already have an endpoint and an index, you can skip the section and go straight to \"Instantiation\" section."
   ]
  },
  {
   "cell_type": "markdown",
   "id": "db62918b",
   "metadata": {
    "vscode": {
     "languageId": "raw"
    }
   },
   "source": [
    "First, instantiate the Databricks VectorSearch client:"
   ]
  },
  {
   "cell_type": "code",
   "execution_count": null,
   "id": "c0f2957b",
   "metadata": {},
   "outputs": [],
   "source": [
    "from databricks.vector_search.client import VectorSearchClient\n",
    "\n",
    "client = VectorSearchClient()"
   ]
  },
  {
   "cell_type": "markdown",
   "id": "31311046",
   "metadata": {},
   "source": [
    "Next, we will create a new VectorSearch endpoint."
   ]
  },
  {
   "cell_type": "code",
   "execution_count": 14,
   "id": "be8f7d3a",
   "metadata": {},
   "outputs": [],
   "source": [
    "endpoint_name = \"<your-endpoint-name>\"\n",
    "\n",
    "client.create_endpoint(name=endpoint_name, endpoint_type=\"STANDARD\")"
   ]
  },
  {
   "cell_type": "markdown",
   "id": "63498435",
   "metadata": {},
   "source": [
    "Lastly, we will create an index that cna be queried on the endpoint. There are two types of indexes in Databricks Vector Search and the `DatabricksVectorSearch` class support both use cases.\n",
    "\n",
    "* **Delta Sync Index** automatically syncs with a source Delta Table, automatically and incrementally updating the index as the underlying data in the Delta Table changes.\n",
    "\n",
    "* **Direct Vector Access Index** supports direct read and write of vectors and metadata. The user is responsible for updating this table using the REST API or the Python SDK.\n",
    "\n",
    "Also for delta-sync index, you can choose to use Databricks-managed embeddings or self-managed embeddings (via LangChain embeddings classes)."
   ]
  },
  {
   "cell_type": "markdown",
   "id": "863d7218",
   "metadata": {},
   "source": [
    "The following code creates a **direct-access** index. Please refer to the [Databricks documentation](https://docs.databricks.com/en/generative-ai/create-query-vector-search.html) for the instruction to create the other type of indexes."
   ]
  },
  {
   "cell_type": "code",
   "execution_count": null,
   "id": "474aea5c",
   "metadata": {},
   "outputs": [],
   "source": [
    "index_name = \"<your-index-name>\"  # Format: \"<catalog>.<schema>.<index-name>\"\n",
    "\n",
    "index = client.create_direct_access_index(\n",
    "    endpoint_name=endpoint_name,\n",
    "    index_name=index_name,\n",
    "    primary_key=\"id\",\n",
    "    # Dimension of the embeddings. Please change according to the embedding model you are using.\n",
    "    embedding_dimension=3072,\n",
    "    # A column to store the embedding vectors for the text data\n",
    "    embedding_vector_column=\"text_vector\",\n",
    "    schema={\n",
    "        \"id\": \"string\",\n",
    "        \"text\": \"string\",\n",
    "        \"text_vector\": \"array<float>\",\n",
    "        # Optional metadata columns\n",
    "        \"source\": \"string\",\n",
    "    },\n",
    ")\n",
    "\n",
    "index.describe()"
   ]
  },
  {
   "cell_type": "markdown",
   "id": "979bea9b",
   "metadata": {
    "vscode": {
     "languageId": "raw"
    }
   },
   "source": [
    "## Instantiation\n",
    "\n",
    "The instantiation of `DatabricksVectorSearch` is a bit different depending on whether your index uses Databricks-managed embeddings or self-managed embeddings i.e. LangChain Embeddings object of your choice."
   ]
  },
  {
   "cell_type": "markdown",
   "id": "d34c1b01",
   "metadata": {
    "vscode": {
     "languageId": "raw"
    }
   },
   "source": [
    "If you are using a delta-sync index with Databricks-managed embeddings:"
   ]
  },
  {
   "cell_type": "code",
   "execution_count": null,
   "id": "dc37144c-208d-4ab3-9f3a-0407a69fe052",
   "metadata": {
    "tags": []
   },
   "outputs": [],
   "source": [
    "from langchain_databricks.vectorstores import DatabricksVectorSearch\n",
    "\n",
    "vector_store = DatabricksVectorSearch(\n",
    "    endpoint=endpoint_name,\n",
    "    index_name=index_name,\n",
    ")"
   ]
  },
  {
   "cell_type": "markdown",
   "id": "f48e4e85",
   "metadata": {},
   "source": [
    "If you are using a direct-access index or a delta-sync index with self-managed embeddings,\n",
    "you also need to provide the embedding model and text column in your source table to\n",
    "use for the embeddings:\n",
    "\n",
    "```{=mdx}\n",
    "import EmbeddingTabs from \"@theme/EmbeddingTabs\";\n",
    "\n",
    "<EmbeddingTabs/>\n",
    "```"
   ]
  },
  {
   "cell_type": "code",
   "execution_count": null,
   "id": "ec6288a7",
   "metadata": {},
   "outputs": [],
   "source": [
    "# | output: false\n",
    "# | echo: false\n",
    "from langchain_openai import OpenAIEmbeddings\n",
    "\n",
    "embeddings = OpenAIEmbeddings(model=\"text-embedding-3-large\")"
   ]
  },
  {
   "cell_type": "code",
   "execution_count": null,
   "id": "0b1bdbdf",
   "metadata": {},
   "outputs": [],
   "source": [
    "vector_store = DatabricksVectorSearch(\n",
    "    endpoint=endpoint_name,\n",
    "    index_name=index_name,\n",
    "    embedding=embeddings,\n",
    "    # The column name in the index that contains the text data to be embedded\n",
    "    text_column=\"document_content\",\n",
    ")"
   ]
  },
  {
   "cell_type": "markdown",
   "id": "ac6071d4",
   "metadata": {},
   "source": [
    "## Manage vector store\n",
    "\n",
    "### Add items to vector store\n",
    "\n",
    "Note: Adding items to vector store via `add_documents` method is only supported for a **direct-access** index."
   ]
  },
  {
   "cell_type": "code",
   "execution_count": 20,
   "id": "17f5efc0",
   "metadata": {},
   "outputs": [
    {
     "data": {
      "text/plain": [
       "['1', '2', '3']"
      ]
     },
     "execution_count": 20,
     "metadata": {},
     "output_type": "execute_result"
    }
   ],
   "source": [
    "from langchain_core.documents import Document\n",
    "\n",
    "document_1 = Document(page_content=\"foo\", metadata={\"source\": \"https://example.com\"})\n",
    "\n",
    "document_2 = Document(page_content=\"bar\", metadata={\"source\": \"https://example.com\"})\n",
    "\n",
    "document_3 = Document(page_content=\"baz\", metadata={\"source\": \"https://example.com\"})\n",
    "\n",
    "documents = [document_1, document_2, document_3]\n",
    "\n",
    "vector_store.add_documents(documents=documents, ids=[\"1\", \"2\", \"3\"])"
   ]
  },
  {
   "cell_type": "markdown",
   "id": "dcf1b905",
   "metadata": {},
   "source": [
    "### Delete items from vector store\n",
    "\n",
    "Note: Deleting items to vector store via `delete` method is only supported for a **direct-access** index."
   ]
  },
  {
   "cell_type": "code",
   "execution_count": 21,
   "id": "ef61e188",
   "metadata": {},
   "outputs": [
    {
     "data": {
      "text/plain": [
       "True"
      ]
     },
     "execution_count": 21,
     "metadata": {},
     "output_type": "execute_result"
    }
   ],
   "source": [
    "vector_store.delete(ids=[\"3\"])"
   ]
  },
  {
   "cell_type": "markdown",
   "id": "c3620501",
   "metadata": {},
   "source": [
    "## Query vector store\n",
    "\n",
    "Once your vector store has been created and the relevant documents have been added you will most likely wish to query it during the running of your chain or agent. \n",
    "\n",
    "### Query directly\n",
    "\n",
    "Performing a simple similarity search can be done as follows:"
   ]
  },
  {
   "cell_type": "code",
   "execution_count": 23,
   "id": "aa0a16fa",
   "metadata": {},
   "outputs": [
    {
     "name": "stdout",
     "output_type": "stream",
     "text": [
      "* foo [{'id': '1'}]\n"
     ]
    }
   ],
   "source": [
    "results = vector_store.similarity_search(\n",
    "    query=\"thud\", k=1, filter={\"source\": \"https://example.com\"}\n",
    ")\n",
    "for doc in results:\n",
    "    print(f\"* {doc.page_content} [{doc.metadata}]\")"
   ]
  },
  {
   "cell_type": "markdown",
   "id": "562056dd",
   "metadata": {},
   "source": [
    "Note: By default, similarity search only returns the primary key and text column. If you want to retrieve the custom metadata associated with the document, pass the additional columns in the `columns` parameter when initializing the vector store."
   ]
  },
  {
   "cell_type": "code",
   "execution_count": 35,
   "id": "a1c746a2",
   "metadata": {},
   "outputs": [
    {
     "name": "stdout",
     "output_type": "stream",
     "text": [
      "* foo [{'source': 'https://example.com', 'id': '1'}]\n"
     ]
    }
   ],
   "source": [
    "vector_store = DatabricksVectorSearch(\n",
    "    endpoint=endpoint_name,\n",
    "    index_name=index_name,\n",
    "    embedding=embeddings,\n",
    "    text_column=\"text\",\n",
    "    columns=[\"source\"],\n",
    ")\n",
    "\n",
    "results = vector_store.similarity_search(query=\"thud\", k=1)\n",
    "for doc in results:\n",
    "    print(f\"* {doc.page_content} [{doc.metadata}]\")"
   ]
  },
  {
   "cell_type": "markdown",
   "id": "3ed9d733",
   "metadata": {},
   "source": [
    "If you want to execute a similarity search and receive the corresponding scores you can run:"
   ]
  },
  {
   "cell_type": "code",
   "execution_count": 36,
   "id": "5efd2eaa",
   "metadata": {},
   "outputs": [
    {
     "name": "stdout",
     "output_type": "stream",
     "text": [
      "* [SIM=0.414035] foo [{'source': 'https://example.com', 'id': '1'}]\n"
     ]
    }
   ],
   "source": [
    "results = vector_store.similarity_search_with_score(\n",
    "    query=\"thud\", k=1, filter={\"source\": \"https://example.com\"}\n",
    ")\n",
    "for doc, score in results:\n",
    "    print(f\"* [SIM={score:3f}] {doc.page_content} [{doc.metadata}]\")"
   ]
  },
  {
   "cell_type": "markdown",
   "id": "0c235cdc",
   "metadata": {},
   "source": [
    "### Query by turning into retriever\n",
    "\n",
    "You can also transform the vector store into a retriever for easier usage in your chains. "
   ]
  },
  {
   "cell_type": "code",
   "execution_count": 37,
   "id": "f3460093",
   "metadata": {},
   "outputs": [
    {
     "data": {
      "text/plain": [
       "[Document(metadata={'source': 'https://example.com', 'id': '1'}, page_content='foo')]"
      ]
     },
     "execution_count": 37,
     "metadata": {},
     "output_type": "execute_result"
    }
   ],
   "source": [
    "retriever = vector_store.as_retriever(search_type=\"mmr\", search_kwargs={\"k\": 1})\n",
    "retriever.invoke(\"thud\")"
   ]
  },
  {
   "cell_type": "markdown",
   "id": "901c75dc",
   "metadata": {},
   "source": [
    "## Usage for retrieval-augmented generation\n",
    "\n",
    "For guides on how to use this vector store for retrieval-augmented generation (RAG), see the following sections:\n",
    "\n",
    "- [Tutorials: working with external knowledge](https://python.langchain.com/v0.2/docs/tutorials/#working-with-external-knowledge)\n",
    "- [How-to: Question and answer with RAG](https://python.langchain.com/v0.2/docs/how_to/#qa-with-rag)\n",
    "- [Retrieval conceptual docs](https://python.langchain.com/v0.2/docs/concepts/#retrieval)"
   ]
  },
  {
   "cell_type": "markdown",
   "id": "8a27244f",
   "metadata": {},
   "source": [
    "## API reference\n",
    "\n",
    "For detailed documentation of all DatabricksVectorSearch features and configurations head to the API reference: https://api.python.langchain.com/en/latest/vectorstores/langchain_databricks.vectorstores.DatabricksVectorSearch.html"
   ]
  }
 ],
 "metadata": {
  "kernelspec": {
   "display_name": "langchain-dev",
   "language": "python",
   "name": "langchain-dev"
  },
  "language_info": {
   "codemirror_mode": {
    "name": "ipython",
    "version": 3
   },
   "file_extension": ".py",
   "mimetype": "text/x-python",
   "name": "python",
   "nbconvert_exporter": "python",
   "pygments_lexer": "ipython3",
   "version": "3.10.12"
  }
 },
 "nbformat": 4,
 "nbformat_minor": 5
}<|MERGE_RESOLUTION|>--- conflicted
+++ resolved
@@ -15,8 +15,27 @@
    "id": "ef1f0986",
    "metadata": {},
    "source": [
-<<<<<<< HEAD
-    "Install `databricks-vectorsearch` and related Python packages used in this notebook."
+    "# DatabricksVectorSearch\n",
+    "\n",
+    "[Databricks Vector Search](https://docs.databricks.com/en/generative-ai/vector-search.html) is a serverless similarity search engine that allows you to store a vector representation of your data, including metadata, in a vector database. With Vector Search, you can create auto-updating vector search indexes from Delta tables managed by Unity Catalog and query them with a simple API to return the most similar vectors.\n",
+    "\n",
+    "This notebook shows how to use LangChain with Databricks Vector Search."
+   ]
+  },
+  {
+   "cell_type": "markdown",
+   "id": "36fdc060",
+   "metadata": {},
+   "source": [
+    "## Setup\n",
+    "\n",
+    "To access Databricks models you'll need to create a Databricks account, set up credentials (only if you are outside Databricks workspace), and install required packages.\n",
+    "\n",
+    "### Credentials (only if you are outside Databricks)\n",
+    "\n",
+    "If you are running LangChain app inside Databricks, you can skip this step.\n",
+    "\n",
+    "Otherwise, you need manually set the Databricks workspace hostname and personal access token to `DATABRICKS_HOST` and `DATABRICKS_TOKEN` environment variables, respectively. See [Authentication Documentation](https://docs.databricks.com/en/dev-tools/auth/index.html#databricks-personal-access-tokens) for how to get an access token."
    ]
   },
   {
@@ -26,35 +45,18 @@
    "outputs": [],
    "source": [
     "%pip install --upgrade --quiet  gigachain-core databricks-vectorsearch langchain-openai tiktoken"
-=======
-    "# DatabricksVectorSearch\n",
-    "\n",
-    "[Databricks Vector Search](https://docs.databricks.com/en/generative-ai/vector-search.html) is a serverless similarity search engine that allows you to store a vector representation of your data, including metadata, in a vector database. With Vector Search, you can create auto-updating vector search indexes from Delta tables managed by Unity Catalog and query them with a simple API to return the most similar vectors.\n",
-    "\n",
-    "This notebook shows how to use LangChain with Databricks Vector Search."
->>>>>>> 99f9a664
-   ]
-  },
-  {
-   "cell_type": "markdown",
-   "id": "36fdc060",
-   "metadata": {},
-   "source": [
-    "## Setup\n",
-    "\n",
-    "To access Databricks models you'll need to create a Databricks account, set up credentials (only if you are outside Databricks workspace), and install required packages.\n",
-    "\n",
-    "### Credentials (only if you are outside Databricks)\n",
-    "\n",
-    "If you are running LangChain app inside Databricks, you can skip this step.\n",
-    "\n",
-    "Otherwise, you need manually set the Databricks workspace hostname and personal access token to `DATABRICKS_HOST` and `DATABRICKS_TOKEN` environment variables, respectively. See [Authentication Documentation](https://docs.databricks.com/en/dev-tools/auth/index.html#databricks-personal-access-tokens) for how to get an access token."
-   ]
-  },
-  {
-   "cell_type": "code",
-   "execution_count": 1,
-   "id": "5fb2788f",
+   ]
+  },
+  {
+   "cell_type": "markdown",
+   "metadata": {},
+   "source": [
+    "Use `OpenAIEmbeddings` for the embeddings."
+   ]
+  },
+  {
+   "cell_type": "code",
+   "execution_count": null,
    "metadata": {},
    "outputs": [],
    "source": [
