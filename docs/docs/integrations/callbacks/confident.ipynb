--- conflicted
+++ resolved
@@ -1,313 +1,309 @@
 {
- "cells": [
-  {
-   "attachments": {},
-   "cell_type": "markdown",
-   "metadata": {},
-   "source": [
-    "# Confident\n",
-    "\n",
-    ">[DeepEval](https://confident-ai.com) package for unit testing LLMs.\n",
-    "> Using Confident, everyone can build robust language models through faster iterations\n",
-    "> using both unit testing and integration testing. We provide support for each step in the iteration\n",
-    "> from synthetic data creation to testing.\n"
-   ]
-  },
-  {
-   "attachments": {},
-   "cell_type": "markdown",
-   "metadata": {},
-   "source": [
-    "In this guide we will demonstrate how to test and measure LLMs in performance. We show how you can use our callback to measure performance and how you can define your own metric and log them into our dashboard.\n",
-    "\n",
-    "DeepEval also offers:\n",
-    "- How to generate synthetic data\n",
-    "- How to measure performance\n",
-    "- A dashboard to monitor and review results over time"
-   ]
-  },
-  {
-   "attachments": {},
-   "cell_type": "markdown",
-   "metadata": {
-    "tags": []
-   },
-   "source": [
-    "## Installation and Setup"
-   ]
-  },
-  {
-   "cell_type": "code",
-   "execution_count": null,
-   "metadata": {},
-   "outputs": [],
-   "source": [
-<<<<<<< HEAD
-    "%pip install --upgrade --quiet  langchain langchain-openai deepeval gigachain-chroma"
-=======
-    "%pip install --upgrade --quiet  langchain langchain-openai langchain-community deepeval langchain-chroma"
->>>>>>> 29aa9d67
-   ]
-  },
-  {
-   "attachments": {},
-   "cell_type": "markdown",
-   "metadata": {},
-   "source": [
-    "### Getting API Credentials\n",
-    "\n",
-    "To get the DeepEval API credentials, follow the next steps:\n",
-    "\n",
-    "1. Go to https://app.confident-ai.com\n",
-    "2. Click on \"Organization\"\n",
-    "3. Copy the API Key.\n",
-    "\n",
-    "\n",
-    "When you log in, you will also be asked to set the `implementation` name. The implementation name is required to describe the type of implementation. (Think of what you want to call your project. We recommend making it descriptive.)"
-   ]
-  },
-  {
-   "cell_type": "code",
-   "execution_count": 11,
-   "metadata": {},
-   "outputs": [],
-   "source": [
-    "!deepeval login"
-   ]
-  },
-  {
-   "attachments": {},
-   "cell_type": "markdown",
-   "metadata": {},
-   "source": [
-    "### Setup DeepEval\n",
-    "\n",
-    "You can, by default, use the `DeepEvalCallbackHandler` to set up the metrics you want to track. However, this has limited support for metrics at the moment (more to be added soon). It currently supports:\n",
-    "- [Answer Relevancy](https://docs.confident-ai.com/docs/measuring_llm_performance/answer_relevancy)\n",
-    "- [Bias](https://docs.confident-ai.com/docs/measuring_llm_performance/debias)\n",
-    "- [Toxicness](https://docs.confident-ai.com/docs/measuring_llm_performance/non_toxic)"
-   ]
-  },
-  {
-   "cell_type": "code",
-   "execution_count": null,
-   "metadata": {},
-   "outputs": [],
-   "source": [
-    "from deepeval.metrics.answer_relevancy import AnswerRelevancy\n",
-    "\n",
-    "# Here we want to make sure the answer is minimally relevant\n",
-    "answer_relevancy_metric = AnswerRelevancy(minimum_score=0.5)"
-   ]
-  },
-  {
-   "attachments": {},
-   "cell_type": "markdown",
-   "metadata": {},
-   "source": [
-    "## Get Started"
-   ]
-  },
-  {
-   "attachments": {},
-   "cell_type": "markdown",
-   "metadata": {},
-   "source": [
-    "To use the `DeepEvalCallbackHandler`, we need the `implementation_name`. "
-   ]
-  },
-  {
-   "cell_type": "code",
-   "execution_count": null,
-   "metadata": {},
-   "outputs": [],
-   "source": [
-    "from langchain_community.callbacks.confident_callback import DeepEvalCallbackHandler\n",
-    "\n",
-    "deepeval_callback = DeepEvalCallbackHandler(\n",
-    "    implementation_name=\"langchainQuickstart\", metrics=[answer_relevancy_metric]\n",
-    ")"
-   ]
-  },
-  {
-   "attachments": {},
-   "cell_type": "markdown",
-   "metadata": {},
-   "source": [
-    "### Scenario 1: Feeding into LLM\n",
-    "\n",
-    "You can then feed it into your LLM with OpenAI."
-   ]
-  },
-  {
-   "cell_type": "code",
-   "execution_count": 7,
-   "metadata": {},
-   "outputs": [
-    {
-     "data": {
-      "text/plain": [
-       "LLMResult(generations=[[Generation(text='\\n\\nQ: What did the fish say when he hit the wall? \\nA: Dam.', generation_info={'finish_reason': 'stop', 'logprobs': None})], [Generation(text='\\n\\nThe Moon \\n\\nThe moon is high in the midnight sky,\\nSparkling like a star above.\\nThe night so peaceful, so serene,\\nFilling up the air with love.\\n\\nEver changing and renewing,\\nA never-ending light of grace.\\nThe moon remains a constant view,\\nA reminder of life’s gentle pace.\\n\\nThrough time and space it guides us on,\\nA never-fading beacon of hope.\\nThe moon shines down on us all,\\nAs it continues to rise and elope.', generation_info={'finish_reason': 'stop', 'logprobs': None})], [Generation(text='\\n\\nQ. What did one magnet say to the other magnet?\\nA. \"I find you very attractive!\"', generation_info={'finish_reason': 'stop', 'logprobs': None})], [Generation(text=\"\\n\\nThe world is charged with the grandeur of God.\\nIt will flame out, like shining from shook foil;\\nIt gathers to a greatness, like the ooze of oil\\nCrushed. Why do men then now not reck his rod?\\n\\nGenerations have trod, have trod, have trod;\\nAnd all is seared with trade; bleared, smeared with toil;\\nAnd wears man's smudge and shares man's smell: the soil\\nIs bare now, nor can foot feel, being shod.\\n\\nAnd for all this, nature is never spent;\\nThere lives the dearest freshness deep down things;\\nAnd though the last lights off the black West went\\nOh, morning, at the brown brink eastward, springs —\\n\\nBecause the Holy Ghost over the bent\\nWorld broods with warm breast and with ah! bright wings.\\n\\n~Gerard Manley Hopkins\", generation_info={'finish_reason': 'stop', 'logprobs': None})], [Generation(text='\\n\\nQ: What did one ocean say to the other ocean?\\nA: Nothing, they just waved.', generation_info={'finish_reason': 'stop', 'logprobs': None})], [Generation(text=\"\\n\\nA poem for you\\n\\nOn a field of green\\n\\nThe sky so blue\\n\\nA gentle breeze, the sun above\\n\\nA beautiful world, for us to love\\n\\nLife is a journey, full of surprise\\n\\nFull of joy and full of surprise\\n\\nBe brave and take small steps\\n\\nThe future will be revealed with depth\\n\\nIn the morning, when dawn arrives\\n\\nA fresh start, no reason to hide\\n\\nSomewhere down the road, there's a heart that beats\\n\\nBelieve in yourself, you'll always succeed.\", generation_info={'finish_reason': 'stop', 'logprobs': None})]], llm_output={'token_usage': {'completion_tokens': 504, 'total_tokens': 528, 'prompt_tokens': 24}, 'model_name': 'text-davinci-003'})"
-      ]
-     },
-     "execution_count": 7,
-     "metadata": {},
-     "output_type": "execute_result"
-    }
-   ],
-   "source": [
-    "from langchain_openai import OpenAI\n",
-    "\n",
-    "llm = OpenAI(\n",
-    "    temperature=0,\n",
-    "    callbacks=[deepeval_callback],\n",
-    "    verbose=True,\n",
-    "    openai_api_key=\"<YOUR_API_KEY>\",\n",
-    ")\n",
-    "output = llm.generate(\n",
-    "    [\n",
-    "        \"What is the best evaluation tool out there? (no bias at all)\",\n",
-    "    ]\n",
-    ")"
-   ]
-  },
-  {
-   "attachments": {},
-   "cell_type": "markdown",
-   "metadata": {},
-   "source": [
-    "You can then check the metric if it was successful by calling the `is_successful()` method."
-   ]
-  },
-  {
-   "cell_type": "code",
-   "execution_count": null,
-   "metadata": {},
-   "outputs": [],
-   "source": [
-    "answer_relevancy_metric.is_successful()\n",
-    "# returns True/False"
-   ]
-  },
-  {
-   "attachments": {},
-   "cell_type": "markdown",
-   "metadata": {},
-   "source": [
-    "Once you have ran that, you should be able to see our dashboard below. \n",
-    "\n",
-    "![Dashboard](https://docs.confident-ai.com/assets/images/dashboard-screenshot-b02db73008213a211b1158ff052d969e.png)"
-   ]
-  },
-  {
-   "attachments": {},
-   "cell_type": "markdown",
-   "metadata": {},
-   "source": [
-    "### Scenario 2: Tracking an LLM in a chain without callbacks\n",
-    "\n",
-    "To track an LLM in a chain without callbacks, you can plug into it at the end.\n",
-    "\n",
-    "We can start by defining a simple chain as shown below."
-   ]
-  },
-  {
-   "cell_type": "code",
-   "execution_count": null,
-   "metadata": {},
-   "outputs": [],
-   "source": [
-    "import requests\n",
-    "from langchain.chains import RetrievalQA\n",
-    "from langchain_chroma import Chroma\n",
-    "from langchain_community.document_loaders import TextLoader\n",
-    "from langchain_openai import OpenAI, OpenAIEmbeddings\n",
-    "from langchain_text_splitters import CharacterTextSplitter\n",
-    "\n",
-    "text_file_url = \"https://raw.githubusercontent.com/hwchase17/chat-your-data/master/state_of_the_union.txt\"\n",
-    "\n",
-    "openai_api_key = \"sk-XXX\"\n",
-    "\n",
-    "with open(\"state_of_the_union.txt\", \"w\") as f:\n",
-    "    response = requests.get(text_file_url)\n",
-    "    f.write(response.text)\n",
-    "\n",
-    "loader = TextLoader(\"state_of_the_union.txt\")\n",
-    "documents = loader.load()\n",
-    "text_splitter = CharacterTextSplitter(chunk_size=1000, chunk_overlap=0)\n",
-    "texts = text_splitter.split_documents(documents)\n",
-    "\n",
-    "embeddings = OpenAIEmbeddings(openai_api_key=openai_api_key)\n",
-    "docsearch = Chroma.from_documents(texts, embeddings)\n",
-    "\n",
-    "qa = RetrievalQA.from_chain_type(\n",
-    "    llm=OpenAI(openai_api_key=openai_api_key),\n",
-    "    chain_type=\"stuff\",\n",
-    "    retriever=docsearch.as_retriever(),\n",
-    ")\n",
-    "\n",
-    "# Providing a new question-answering pipeline\n",
-    "query = \"Who is the president?\"\n",
-    "result = qa.run(query)"
-   ]
-  },
-  {
-   "attachments": {},
-   "cell_type": "markdown",
-   "metadata": {},
-   "source": [
-    "After defining a chain, you can then manually check for answer similarity."
-   ]
-  },
-  {
-   "cell_type": "code",
-   "execution_count": null,
-   "metadata": {},
-   "outputs": [],
-   "source": [
-    "answer_relevancy_metric.measure(result, query)\n",
-    "answer_relevancy_metric.is_successful()"
-   ]
-  },
-  {
-   "attachments": {},
-   "cell_type": "markdown",
-   "metadata": {},
-   "source": [
-    "### What's next?\n",
-    "\n",
-    "You can create your own custom metrics [here](https://docs.confident-ai.com/docs/quickstart/custom-metrics). \n",
-    "\n",
-    "DeepEval also offers other features such as being able to [automatically create unit tests](https://docs.confident-ai.com/docs/quickstart/synthetic-data-creation), [tests for hallucination](https://docs.confident-ai.com/docs/measuring_llm_performance/factual_consistency).\n",
-    "\n",
-    "If you are interested, check out our Github repository here [https://github.com/confident-ai/deepeval](https://github.com/confident-ai/deepeval). We welcome any PRs and discussions on how to improve LLM performance."
-   ]
-  }
- ],
- "metadata": {
-  "kernelspec": {
-   "display_name": "Python 3 (ipykernel)",
-   "language": "python",
-   "name": "python3"
-  },
-  "language_info": {
-   "codemirror_mode": {
-    "name": "ipython",
-    "version": 3
-   },
-   "file_extension": ".py",
-   "mimetype": "text/x-python",
-   "name": "python",
-   "nbconvert_exporter": "python",
-   "pygments_lexer": "ipython3",
-   "version": "3.10.12"
-  },
-  "vscode": {
-   "interpreter": {
-    "hash": "a53ebf4a859167383b364e7e7521d0add3c2dbbdecce4edf676e8c4634ff3fbb"
-   }
-  }
- },
- "nbformat": 4,
- "nbformat_minor": 4
+    "cells": [
+        {
+            "attachments": {},
+            "cell_type": "markdown",
+            "metadata": {},
+            "source": [
+                "# Confident\n",
+                "\n",
+                ">[DeepEval](https://confident-ai.com) package for unit testing LLMs.\n",
+                "> Using Confident, everyone can build robust language models through faster iterations\n",
+                "> using both unit testing and integration testing. We provide support for each step in the iteration\n",
+                "> from synthetic data creation to testing.\n"
+            ]
+        },
+        {
+            "attachments": {},
+            "cell_type": "markdown",
+            "metadata": {},
+            "source": [
+                "In this guide we will demonstrate how to test and measure LLMs in performance. We show how you can use our callback to measure performance and how you can define your own metric and log them into our dashboard.\n",
+                "\n",
+                "DeepEval also offers:\n",
+                "- How to generate synthetic data\n",
+                "- How to measure performance\n",
+                "- A dashboard to monitor and review results over time"
+            ]
+        },
+        {
+            "attachments": {},
+            "cell_type": "markdown",
+            "metadata": {
+                "tags": []
+            },
+            "source": [
+                "## Installation and Setup"
+            ]
+        },
+        {
+            "cell_type": "code",
+            "execution_count": null,
+            "metadata": {},
+            "outputs": [],
+            "source": [
+                "%pip install --upgrade --quiet  langchain langchain-openai langchain-community deepeval langchain-chroma"
+            ]
+        },
+        {
+            "attachments": {},
+            "cell_type": "markdown",
+            "metadata": {},
+            "source": [
+                "### Getting API Credentials\n",
+                "\n",
+                "To get the DeepEval API credentials, follow the next steps:\n",
+                "\n",
+                "1. Go to https://app.confident-ai.com\n",
+                "2. Click on \"Organization\"\n",
+                "3. Copy the API Key.\n",
+                "\n",
+                "\n",
+                "When you log in, you will also be asked to set the `implementation` name. The implementation name is required to describe the type of implementation. (Think of what you want to call your project. We recommend making it descriptive.)"
+            ]
+        },
+        {
+            "cell_type": "code",
+            "execution_count": 11,
+            "metadata": {},
+            "outputs": [],
+            "source": [
+                "!deepeval login"
+            ]
+        },
+        {
+            "attachments": {},
+            "cell_type": "markdown",
+            "metadata": {},
+            "source": [
+                "### Setup DeepEval\n",
+                "\n",
+                "You can, by default, use the `DeepEvalCallbackHandler` to set up the metrics you want to track. However, this has limited support for metrics at the moment (more to be added soon). It currently supports:\n",
+                "- [Answer Relevancy](https://docs.confident-ai.com/docs/measuring_llm_performance/answer_relevancy)\n",
+                "- [Bias](https://docs.confident-ai.com/docs/measuring_llm_performance/debias)\n",
+                "- [Toxicness](https://docs.confident-ai.com/docs/measuring_llm_performance/non_toxic)"
+            ]
+        },
+        {
+            "cell_type": "code",
+            "execution_count": null,
+            "metadata": {},
+            "outputs": [],
+            "source": [
+                "from deepeval.metrics.answer_relevancy import AnswerRelevancy\n",
+                "\n",
+                "# Here we want to make sure the answer is minimally relevant\n",
+                "answer_relevancy_metric = AnswerRelevancy(minimum_score=0.5)"
+            ]
+        },
+        {
+            "attachments": {},
+            "cell_type": "markdown",
+            "metadata": {},
+            "source": [
+                "## Get Started"
+            ]
+        },
+        {
+            "attachments": {},
+            "cell_type": "markdown",
+            "metadata": {},
+            "source": [
+                "To use the `DeepEvalCallbackHandler`, we need the `implementation_name`. "
+            ]
+        },
+        {
+            "cell_type": "code",
+            "execution_count": null,
+            "metadata": {},
+            "outputs": [],
+            "source": [
+                "from langchain_community.callbacks.confident_callback import DeepEvalCallbackHandler\n",
+                "\n",
+                "deepeval_callback = DeepEvalCallbackHandler(\n",
+                "    implementation_name=\"langchainQuickstart\", metrics=[answer_relevancy_metric]\n",
+                ")"
+            ]
+        },
+        {
+            "attachments": {},
+            "cell_type": "markdown",
+            "metadata": {},
+            "source": [
+                "### Scenario 1: Feeding into LLM\n",
+                "\n",
+                "You can then feed it into your LLM with OpenAI."
+            ]
+        },
+        {
+            "cell_type": "code",
+            "execution_count": 7,
+            "metadata": {},
+            "outputs": [
+                {
+                    "data": {
+                        "text/plain": [
+                            "LLMResult(generations=[[Generation(text='\\n\\nQ: What did the fish say when he hit the wall? \\nA: Dam.', generation_info={'finish_reason': 'stop', 'logprobs': None})], [Generation(text='\\n\\nThe Moon \\n\\nThe moon is high in the midnight sky,\\nSparkling like a star above.\\nThe night so peaceful, so serene,\\nFilling up the air with love.\\n\\nEver changing and renewing,\\nA never-ending light of grace.\\nThe moon remains a constant view,\\nA reminder of life’s gentle pace.\\n\\nThrough time and space it guides us on,\\nA never-fading beacon of hope.\\nThe moon shines down on us all,\\nAs it continues to rise and elope.', generation_info={'finish_reason': 'stop', 'logprobs': None})], [Generation(text='\\n\\nQ. What did one magnet say to the other magnet?\\nA. \"I find you very attractive!\"', generation_info={'finish_reason': 'stop', 'logprobs': None})], [Generation(text=\"\\n\\nThe world is charged with the grandeur of God.\\nIt will flame out, like shining from shook foil;\\nIt gathers to a greatness, like the ooze of oil\\nCrushed. Why do men then now not reck his rod?\\n\\nGenerations have trod, have trod, have trod;\\nAnd all is seared with trade; bleared, smeared with toil;\\nAnd wears man's smudge and shares man's smell: the soil\\nIs bare now, nor can foot feel, being shod.\\n\\nAnd for all this, nature is never spent;\\nThere lives the dearest freshness deep down things;\\nAnd though the last lights off the black West went\\nOh, morning, at the brown brink eastward, springs —\\n\\nBecause the Holy Ghost over the bent\\nWorld broods with warm breast and with ah! bright wings.\\n\\n~Gerard Manley Hopkins\", generation_info={'finish_reason': 'stop', 'logprobs': None})], [Generation(text='\\n\\nQ: What did one ocean say to the other ocean?\\nA: Nothing, they just waved.', generation_info={'finish_reason': 'stop', 'logprobs': None})], [Generation(text=\"\\n\\nA poem for you\\n\\nOn a field of green\\n\\nThe sky so blue\\n\\nA gentle breeze, the sun above\\n\\nA beautiful world, for us to love\\n\\nLife is a journey, full of surprise\\n\\nFull of joy and full of surprise\\n\\nBe brave and take small steps\\n\\nThe future will be revealed with depth\\n\\nIn the morning, when dawn arrives\\n\\nA fresh start, no reason to hide\\n\\nSomewhere down the road, there's a heart that beats\\n\\nBelieve in yourself, you'll always succeed.\", generation_info={'finish_reason': 'stop', 'logprobs': None})]], llm_output={'token_usage': {'completion_tokens': 504, 'total_tokens': 528, 'prompt_tokens': 24}, 'model_name': 'text-davinci-003'})"
+                        ]
+                    },
+                    "execution_count": 7,
+                    "metadata": {},
+                    "output_type": "execute_result"
+                }
+            ],
+            "source": [
+                "from langchain_openai import OpenAI\n",
+                "\n",
+                "llm = OpenAI(\n",
+                "    temperature=0,\n",
+                "    callbacks=[deepeval_callback],\n",
+                "    verbose=True,\n",
+                "    openai_api_key=\"<YOUR_API_KEY>\",\n",
+                ")\n",
+                "output = llm.generate(\n",
+                "    [\n",
+                "        \"What is the best evaluation tool out there? (no bias at all)\",\n",
+                "    ]\n",
+                ")"
+            ]
+        },
+        {
+            "attachments": {},
+            "cell_type": "markdown",
+            "metadata": {},
+            "source": [
+                "You can then check the metric if it was successful by calling the `is_successful()` method."
+            ]
+        },
+        {
+            "cell_type": "code",
+            "execution_count": null,
+            "metadata": {},
+            "outputs": [],
+            "source": [
+                "answer_relevancy_metric.is_successful()\n",
+                "# returns True/False"
+            ]
+        },
+        {
+            "attachments": {},
+            "cell_type": "markdown",
+            "metadata": {},
+            "source": [
+                "Once you have ran that, you should be able to see our dashboard below. \n",
+                "\n",
+                "![Dashboard](https://docs.confident-ai.com/assets/images/dashboard-screenshot-b02db73008213a211b1158ff052d969e.png)"
+            ]
+        },
+        {
+            "attachments": {},
+            "cell_type": "markdown",
+            "metadata": {},
+            "source": [
+                "### Scenario 2: Tracking an LLM in a chain without callbacks\n",
+                "\n",
+                "To track an LLM in a chain without callbacks, you can plug into it at the end.\n",
+                "\n",
+                "We can start by defining a simple chain as shown below."
+            ]
+        },
+        {
+            "cell_type": "code",
+            "execution_count": null,
+            "metadata": {},
+            "outputs": [],
+            "source": [
+                "import requests\n",
+                "from langchain.chains import RetrievalQA\n",
+                "from langchain_chroma import Chroma\n",
+                "from langchain_community.document_loaders import TextLoader\n",
+                "from langchain_openai import OpenAI, OpenAIEmbeddings\n",
+                "from langchain_text_splitters import CharacterTextSplitter\n",
+                "\n",
+                "text_file_url = \"https://raw.githubusercontent.com/hwchase17/chat-your-data/master/state_of_the_union.txt\"\n",
+                "\n",
+                "openai_api_key = \"sk-XXX\"\n",
+                "\n",
+                "with open(\"state_of_the_union.txt\", \"w\") as f:\n",
+                "    response = requests.get(text_file_url)\n",
+                "    f.write(response.text)\n",
+                "\n",
+                "loader = TextLoader(\"state_of_the_union.txt\")\n",
+                "documents = loader.load()\n",
+                "text_splitter = CharacterTextSplitter(chunk_size=1000, chunk_overlap=0)\n",
+                "texts = text_splitter.split_documents(documents)\n",
+                "\n",
+                "embeddings = OpenAIEmbeddings(openai_api_key=openai_api_key)\n",
+                "docsearch = Chroma.from_documents(texts, embeddings)\n",
+                "\n",
+                "qa = RetrievalQA.from_chain_type(\n",
+                "    llm=OpenAI(openai_api_key=openai_api_key),\n",
+                "    chain_type=\"stuff\",\n",
+                "    retriever=docsearch.as_retriever(),\n",
+                ")\n",
+                "\n",
+                "# Providing a new question-answering pipeline\n",
+                "query = \"Who is the president?\"\n",
+                "result = qa.run(query)"
+            ]
+        },
+        {
+            "attachments": {},
+            "cell_type": "markdown",
+            "metadata": {},
+            "source": [
+                "After defining a chain, you can then manually check for answer similarity."
+            ]
+        },
+        {
+            "cell_type": "code",
+            "execution_count": null,
+            "metadata": {},
+            "outputs": [],
+            "source": [
+                "answer_relevancy_metric.measure(result, query)\n",
+                "answer_relevancy_metric.is_successful()"
+            ]
+        },
+        {
+            "attachments": {},
+            "cell_type": "markdown",
+            "metadata": {},
+            "source": [
+                "### What's next?\n",
+                "\n",
+                "You can create your own custom metrics [here](https://docs.confident-ai.com/docs/quickstart/custom-metrics). \n",
+                "\n",
+                "DeepEval also offers other features such as being able to [automatically create unit tests](https://docs.confident-ai.com/docs/quickstart/synthetic-data-creation), [tests for hallucination](https://docs.confident-ai.com/docs/measuring_llm_performance/factual_consistency).\n",
+                "\n",
+                "If you are interested, check out our Github repository here [https://github.com/confident-ai/deepeval](https://github.com/confident-ai/deepeval). We welcome any PRs and discussions on how to improve LLM performance."
+            ]
+        }
+    ],
+    "metadata": {
+        "kernelspec": {
+            "display_name": "Python 3 (ipykernel)",
+            "language": "python",
+            "name": "python3"
+        },
+        "language_info": {
+            "codemirror_mode": {
+                "name": "ipython",
+                "version": 3
+            },
+            "file_extension": ".py",
+            "mimetype": "text/x-python",
+            "name": "python",
+            "nbconvert_exporter": "python",
+            "pygments_lexer": "ipython3",
+            "version": "3.10.12"
+        },
+        "vscode": {
+            "interpreter": {
+                "hash": "a53ebf4a859167383b364e7e7521d0add3c2dbbdecce4edf676e8c4634ff3fbb"
+            }
+        }
+    },
+    "nbformat": 4,
+    "nbformat_minor": 4
 }