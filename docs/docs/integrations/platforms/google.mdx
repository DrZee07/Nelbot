# Google

All functionality related to [Google Cloud Platform](https://cloud.google.com/) and other `Google` products.

## LLMs

### Google Generative AI

Access GoogleAI `Gemini` models such as `gemini-pro` and `gemini-pro-vision` through the `GoogleGenerativeAI` class.

Install python package.

```bash
pip install langchain-google-genai
```

See a [usage example](/docs/integrations/llms/google_ai).

```python
from langchain_google_genai import GoogleGenerativeAI
```

### Vertex AI Model Garden

Access `PaLM` and hundreds of OSS models via `Vertex AI Model Garden` service.

We need to install `langchain-google-vertexai` python package.

```bash
pip install langchain-google-vertexai
```

See a [usage example](/docs/integrations/llms/google_vertex_ai_palm#vertex-model-garden).

```python
from langchain_google_vertexai import VertexAIModelGarden
```


## Chat models

### Google Generative AI

Access GoogleAI `Gemini` models such as `gemini-pro` and `gemini-pro-vision` through the `ChatGoogleGenerativeAI` class.

```bash
pip install -U langchain-google-genai
```

Configure your API key.

```bash
export GOOGLE_API_KEY=your-api-key
```

```python
from langchain_google_genai import ChatGoogleGenerativeAI

llm = ChatGoogleGenerativeAI(model="gemini-pro")
llm.invoke("Sing a ballad of LangChain.")
```

Gemini vision model supports image inputs when providing a single chat message.

```python
from langchain_core.messages import HumanMessage
from langchain_google_genai import ChatGoogleGenerativeAI

llm = ChatGoogleGenerativeAI(model="gemini-pro-vision")

message = HumanMessage(
    content=[
        {
            "type": "text",
            "text": "What's in this image?",
        },  # You can optionally provide text parts
        {"type": "image_url", "image_url": "https://picsum.photos/seed/picsum/200/300"},
    ]
)
llm.invoke([message])
```

The value of image_url can be any of the following:

- A public image URL
- A gcs file (e.g., "gcs://path/to/file.png")
- A local file path
- A base64 encoded image (e.g., data:image/png;base64,abcd124)
- A PIL image

### Vertex AI

Access PaLM chat models like `chat-bison` and `codechat-bison` via Google Cloud.

We need to install `langchain-google-vertexai` python package.

```bash
pip install langchain-google-vertexai
```

See a [usage example](/docs/integrations/chat/google_vertex_ai_palm).

```python
from langchain_google_vertexai import ChatVertexAI
```

## Embedding models

### Google Generative AI Embeddings

See a [usage example](/docs/integrations/text_embedding/google_generative_ai).

```bash
pip install -U langchain-google-genai
```

Configure your API key.

```bash
export GOOGLE_API_KEY=your-api-key
```

```python
from langchain_google_genai import GoogleGenerativeAIEmbeddings
```

### Vertex AI

We need to install `langchain-google-vertexai` python package.

```bash
pip install langchain-google-vertexai
```

See a [usage example](/docs/integrations/text_embedding/google_vertex_ai_palm).

```python
from langchain_google_vertexai import VertexAIEmbeddings
```

## Document Loaders

### AlloyDB for PostgreSQL

> [Google Cloud AlloyDB](https://cloud.google.com/alloydb) is a fully managed relational database service that offers high performance, seamless integration, and impressive scalability on Google Cloud. AlloyDB is 100% compatible with PostgreSQL.

Install the python package:

```bash
pip install langchain-google-alloydb-pg
```

See [usage example](/docs/integrations/document_loaders/google_alloydb).

```python
from langchain_google_alloydb_pg import AlloyDBEngine, AlloyDBLoader
```

### BigQuery

> [Google Cloud BigQuery](https://cloud.google.com/bigquery) is a serverless and cost-effective enterprise data warehouse that works across clouds and scales with your data in Google Cloud.

We need to install `google-cloud-bigquery` python package.

```bash
pip install google-cloud-bigquery
```

See a [usage example](/docs/integrations/document_loaders/google_bigquery).

```python
from langchain_community.document_loaders import BigQueryLoader
```

### Bigtable

> [Google Cloud Bigtable](https://cloud.google.com/bigtable/docs) is Google's fully managed NoSQL Big Data database service in Google Cloud.
Install the python package:

```bash
pip install langchain-google-bigtable
```

See [Googel Cloud usage example](/docs/integrations/document_loaders/google_bigtable).

```python
from langchain_google_bigtable import BigtableLoader
```

### Cloud SQL for MySQL

> [Google Cloud SQL for MySQL](https://cloud.google.com/sql) is a fully-managed database service that helps you set up, maintain, manage, and administer your MySQL relational databases on Google Cloud.
Install the python package:

```bash
pip install langchain-google-cloud-sql-mysql
```

See [usage example](/docs/integrations/document_loaders/google_cloud_sql_mysql).

```python
from langchain_google_cloud_sql_mysql import MySQLEngine, MySQLDocumentLoader
```

### Cloud SQL for SQL Server

> [Google Cloud SQL for SQL Server](https://cloud.google.com/sql) is a fully-managed database service that helps you set up, maintain, manage, and administer your SQL Server databases on Google Cloud.
Install the python package:

```bash
pip install langchain-google-cloud-sql-mssql
```

See [usage example](/docs/integrations/document_loaders/google_cloud_sql_mssql).

```python
from langchain_google_cloud_sql_mssql import MSSQLEngine, MSSQLLoader
```

### Cloud SQL for PostgreSQL

> [Google Cloud SQL for PostgreSQL](https://cloud.google.com/sql) is a fully-managed database service that helps you set up, maintain, manage, and administer your PostgreSQL relational databases on Google Cloud.
Install the python package:

```bash
pip install langchain-google-cloud-sql-pg
```

See [usage example](/docs/integrations/document_loaders/google_cloud_sql_pg).

```python
from langchain_google_cloud_sql_pg import PostgresEngine, PostgresLoader
```

### Cloud Storage

>[Cloud Storage](https://en.wikipedia.org/wiki/Google_Cloud_Storage) is a managed service for storing unstructured data in Google Cloud.

We need to install `google-cloud-storage` python package.

```bash
pip install google-cloud-storage
```

There are two loaders for the `Google Cloud Storage`: the `Directory` and the `File` loaders.

See a [usage example](/docs/integrations/document_loaders/google_cloud_storage_directory).

```python
from langchain_community.document_loaders import GCSDirectoryLoader
```
See a [usage example](/docs/integrations/document_loaders/google_cloud_storage_file).

```python
from langchain_community.document_loaders import GCSFileLoader
```

### El Carro for Oracle Workloads

> Google [El Carro Oracle Operator](https://github.com/GoogleCloudPlatform/elcarro-oracle-operator)
offers a way to run Oracle databases in Kubernetes as a portable, open source,
community driven, no vendor lock-in container orchestration system.

```bash
pip install langchain-google-el-carro
```

See [usage example](/docs/integrations/document_loaders/google_el_carro).

```python
from langchain_google_el_carro import ElCarroLoader
```

### Google Drive

>[Google Drive](https://en.wikipedia.org/wiki/Google_Drive) is a file storage and synchronization service developed by Google.

Currently, only `Google Docs` are supported.

We need to install several python packages.

```bash
pip install google-api-python-client google-auth-httplib2 google-auth-oauthlib
```

See a [usage example and authorization instructions](/docs/integrations/document_loaders/google_drive).

```python
from langchain_community.document_loaders import GoogleDriveLoader
```

### Firestore (Native Mode)

> [Google Cloud Firestore](https://cloud.google.com/firestore/docs/) is a NoSQL document database built for automatic scaling, high performance, and ease of application development.
Install the python package:

```bash
pip install langchain-google-firestore
```

See [usage example](/docs/integrations/document_loaders/google_firestore).

```python
from langchain_google_firestore import FirestoreLoader
```

### Firestore (Datastore Mode)

> [Google Cloud Firestore in Datastore mode](https://cloud.google.com/datastore/docs) is a NoSQL document database built for automatic scaling, high performance, and ease of application development.
> Firestore is the newest version of Datastore and introduces several improvements over Datastore.
Install the python package:

```bash
pip install langchain-google-datastore
```

See [usage example](/docs/integrations/document_loaders/google_datastore).

```python
from langchain_google_datastore import DatastoreLoader
```

### Memorystore for Redis

> [Google Cloud Memorystore for Redis](https://cloud.google.com/memorystore/docs/redis) is a fully managed Redis service for Google Cloud. Applications running on Google Cloud can achieve extreme performance by leveraging the highly scalable, available, secure Redis service without the burden of managing complex Redis deployments.
Install the python package:

```bash
pip install langchain-google-memorystore-redis
```

See [usage example](/docs/integrations/document_loaders/google_memorystore_redis).

```python
from langchain_google_memorystore_redis import MemorystoreLoader
```

### Spanner

> [Google Cloud Spanner](https://cloud.google.com/spanner/docs) is a fully managed, mission-critical, relational database service on Google Cloud that offers transactional consistency at global scale, automatic, synchronous replication for high availability, and support for two SQL dialects: GoogleSQL (ANSI 2011 with extensions) and PostgreSQL.
Install the python package:

```bash
pip install langchain-google-spanner
```

See [usage example](/docs/integrations/document_loaders/google_spanner).

```python
from langchain_google_spanner import SpannerLoader
```

### Speech-to-Text

> [Google Cloud Speech-to-Text](https://cloud.google.com/speech-to-text) is an audio transcription API powered by Google's speech recognition models in Google Cloud.

This document loader transcribes audio files and outputs the text results as Documents.

First, we need to install the python package.

```bash
pip install google-cloud-speech
```

See a [usage example and authorization instructions](/docs/integrations/document_loaders/google_speech_to_text).

```python
from langchain_community.document_loaders import GoogleSpeechToTextLoader
```

## Document Transformers

### Document AI

>[Google Cloud Document AI](https://cloud.google.com/document-ai/docs/overview) is a Google Cloud
> service that transforms unstructured data from documents into structured data, making it easier
> to understand, analyze, and consume.

We need to set up a [`GCS` bucket and create your own OCR processor](https://cloud.google.com/document-ai/docs/create-processor)
The `GCS_OUTPUT_PATH` should be a path to a folder on GCS (starting with `gs://`)
and a processor name should look like `projects/PROJECT_NUMBER/locations/LOCATION/processors/PROCESSOR_ID`.
We can get it either programmatically or copy from the `Prediction endpoint` section of the `Processor details`
tab in the Google Cloud Console.

```bash
pip install google-cloud-documentai
pip install google-cloud-documentai-toolbox
```

See a [usage example](/docs/integrations/document_transformers/google_docai).

```python
from langchain_community.document_loaders.blob_loaders import Blob
from langchain_community.document_loaders.parsers import DocAIParser
```

### Google Translate

> [Google Translate](https://translate.google.com/) is a multilingual neural machine
> translation service developed by Google to translate text, documents and websites
> from one language into another.

The `GoogleTranslateTransformer` allows you to translate text and HTML with the [Google Cloud Translation API](https://cloud.google.com/translate).

To use it, you should have the `google-cloud-translate` python package installed, and a Google Cloud project with the [Translation API enabled](https://cloud.google.com/translate/docs/setup). This transformer uses the [Advanced edition (v3)](https://cloud.google.com/translate/docs/intro-to-v3).

First, we need to install the python package.

```bash
pip install google-cloud-translate
```

See a [usage example and authorization instructions](/docs/integrations/document_transformers/google_translate).

```python
from langchain_community.document_transformers import GoogleTranslateTransformer
```

## Vector Stores

### AlloyDB for PostgreSQL

> [Google Cloud AlloyDB](https://cloud.google.com/alloydb) is a fully managed relational database service that offers high performance, seamless integration, and impressive scalability on Google Cloud. AlloyDB is 100% compatible with PostgreSQL.

Install the python package:

```bash
pip install langchain-google-alloydb-pg
```

See [usage example](/docs/integrations/vectorstores/google_alloydb).

```python
from langchain_google_alloydb_pg import AlloyDBEngine, AlloyDBVectorStore
```

### BigQuery Vector Search

> [Google Cloud BigQuery](https://cloud.google.com/bigquery),
> BigQuery is a serverless and cost-effective enterprise data warehouse in Google Cloud.
>
> [Google Cloud BigQuery Vector Search](https://cloud.google.com/bigquery/docs/vector-search-intro)
> BigQuery vector search lets you use GoogleSQL to do semantic search, using vector indexes for fast but approximate results, or using brute force for exact results.

> It can calculate Euclidean or Cosine distance. With LangChain, we default to use Euclidean distance.

We need to install several python packages.

```bash
pip install google-cloud-bigquery
```

See a [usage example](/docs/integrations/vectorstores/google_bigquery_vector_search).

```python
from langchain.vectorstores import BigQueryVectorSearch
```

### Memorystore for Redis

> [Google Cloud Memorystore for Redis](https://cloud.google.com/memorystore/docs/redis) is a fully managed Redis service for Google Cloud. Applications running on Google Cloud can achieve extreme performance by leveraging the highly scalable, available, secure Redis service without the burden of managing complex Redis deployments.
Install the python package:

```bash
pip install langchain-google-memorystore-redis
```

See [usage example](/docs/integrations/vectorstores/google_memorystore_redis).

```python
from langchain_google_memorystore_redis import RedisVectorStore
```

### Spanner

> [Google Cloud Spanner](https://cloud.google.com/spanner/docs) is a fully managed, mission-critical, relational database service on Google Cloud that offers transactional consistency at global scale, automatic, synchronous replication for high availability, and support for two SQL dialects: GoogleSQL (ANSI 2011 with extensions) and PostgreSQL.
Install the python package:

```bash
pip install langchain-google-spanner
```

See [usage example](/docs/integrations/vectorstores/google_spanner).

```python
from langchain_google_spanner import SpannerVectorStore
```

<<<<<<< HEAD
### Firestore (Native Mode)

> [Google Cloud Firestore](https://cloud.google.com/firestore/docs/) is a NoSQL document database built for automatic scaling, high performance, and ease of application development.
Install the python package:

```bash
pip install langchain-google-firestore
```

See [usage example](/docs/integrations/vectorstores/google_firestore).

```python
from langchain_google_firestore import FirestoreVectorstore
=======
### Cloud SQL for MySQL

> [Google Cloud SQL for MySQL](https://cloud.google.com/sql) is a fully-managed database service that helps you set up, maintain, manage, and administer your MySQL relational databases on Google Cloud.
Install the python package:

```bash
pip install langchain-google-cloud-sql-mysql
```

See [usage example](/docs/integrations/vectorstores/google_cloud_sql_mysql).

```python
from langchain_google_cloud_sql_mysql import MySQLEngine, MySQLVectorStore
>>>>>>> 60c7a177
```

### Cloud SQL for PostgreSQL

> [Google Cloud SQL for PostgreSQL](https://cloud.google.com/sql) is a fully-managed database service that helps you set up, maintain, manage, and administer your PostgreSQL relational databases on Google Cloud.
Install the python package:

```bash
pip install langchain-google-cloud-sql-pg
```

See [usage example](/docs/integrations/vectorstores/google_cloud_sql_pg).

```python
from langchain_google_cloud_sql_pg import PostgresEngine, PostgresVectorStore
```

### Vertex AI Vector Search

> [Google Cloud Vertex AI Vector Search](https://cloud.google.com/vertex-ai/docs/vector-search/overview) from Google Cloud,
> formerly known as `Vertex AI Matching Engine`, provides the industry's leading high-scale
> low latency vector database. These vector databases are commonly
> referred to as vector similarity-matching or an approximate nearest neighbor (ANN) service.

Install the python package:

```bash
pip install langchain-google-vertexai
```

See a [usage example](/docs/integrations/vectorstores/google_vertex_ai_vector_search).

```python
from langchain_google_vertexai import VectorSearchVectorStore
```

### ScaNN

>[Google ScaNN](https://github.com/google-research/google-research/tree/master/scann)
> (Scalable Nearest Neighbors) is a python package.
>
>`ScaNN` is a method for efficient vector similarity search at scale.

>`ScaNN` includes search space pruning and quantization for Maximum Inner
> Product Search and also supports other distance functions such as
> Euclidean distance. The implementation is optimized for x86 processors
> with AVX2 support. See its [Google Research github](https://github.com/google-research/google-research/tree/master/scann)
> for more details.

We need to install `scann` python package.

```bash
pip install scann
```

See a [usage example](/docs/integrations/vectorstores/scann).

```python
from langchain_community.vectorstores import ScaNN
```

## Retrievers

### Google Drive

We need to install several python packages.

```bash
pip install google-api-python-client google-auth-httplib2 google-auth-oauthlib
```

See a [usage example and authorization instructions](/docs/integrations/retrievers/google_drive).

```python
from langchain_googledrive.retrievers import GoogleDriveRetriever
```

### Vertex AI Search

> [Vertex AI Search](https://cloud.google.com/generative-ai-app-builder/docs/introduction)
> from Google Cloud allows developers to quickly build generative AI powered search engines for customers and employees.

We need to install the `google-cloud-discoveryengine` python package.

```bash
pip install google-cloud-discoveryengine
```

See a [usage example](/docs/integrations/retrievers/google_vertex_ai_search).

```python
from langchain.retrievers import GoogleVertexAISearchRetriever
```

### Document AI Warehouse

> [Document AI Warehouse](https://cloud.google.com/document-ai-warehouse)
> from Google Cloud allows enterprises to search, store, govern, and manage documents and their AI-extracted
> data and metadata in a single platform.

```python
from langchain.retrievers import GoogleDocumentAIWarehouseRetriever
docai_wh_retriever = GoogleDocumentAIWarehouseRetriever(
    project_number=...
)
query = ...
documents = docai_wh_retriever.get_relevant_documents(
    query, user_ldap=...
)
```

## Tools

### Text-to-Speech

>[Google Cloud Text-to-Speech](https://cloud.google.com/text-to-speech) is a Google Cloud service that enables developers to
> synthesize natural-sounding speech with 100+ voices, available in multiple languages and variants.
> It applies DeepMind’s groundbreaking research in WaveNet and Google’s powerful neural networks
> to deliver the highest fidelity possible.

We need to install a python package.

```bash
pip install google-cloud-text-to-speech
```

See a [usage example and authorization instructions](/docs/integrations/tools/google_cloud_texttospeech).

```python
from langchain.tools import GoogleCloudTextToSpeechTool
```

### Google Drive

We need to install several python packages.

```bash
pip install google-api-python-client google-auth-httplib2 google-auth-oauthlib
```

See a [usage example and authorization instructions](/docs/integrations/tools/google_drive).

```python
from langchain_community.utilities.google_drive import GoogleDriveAPIWrapper
from langchain_community.tools.google_drive.tool import GoogleDriveSearchTool
```

### Google Finance

We need to install a python package.

```bash
pip install google-search-results
```

See a [usage example and authorization instructions](/docs/integrations/tools/google_finance).

```python
from langchain_community.tools.google_finance import GoogleFinanceQueryRun
from langchain_community.utilities.google_finance import GoogleFinanceAPIWrapper
```

### Google Jobs

We need to install a python package.

```bash
pip install google-search-results
```

See a [usage example and authorization instructions](/docs/integrations/tools/google_jobs).

```python
from langchain_community.tools.google_jobs import GoogleJobsQueryRun
from langchain_community.utilities.google_finance import GoogleFinanceAPIWrapper
```

### Google Lens

See a [usage example and authorization instructions](/docs/integrations/tools/google_lens).

```python
from langchain_community.tools.google_lens import GoogleLensQueryRun
from langchain_community.utilities.google_lens import GoogleLensAPIWrapper
```

### Google Places

We need to install a python package.

```bash
pip install googlemaps
```

See a [usage example and authorization instructions](/docs/integrations/tools/google_places).

```python
from langchain.tools import GooglePlacesTool
```

### Google Scholar

We need to install a python package.

```bash
pip install google-search-results
```

See a [usage example and authorization instructions](/docs/integrations/tools/google_scholar).

```python
from langchain_community.tools.google_scholar import GoogleScholarQueryRun
from langchain_community.utilities.google_scholar import GoogleScholarAPIWrapper
```

### Google Search

- Set up a Custom Search Engine, following [these instructions](https://stackoverflow.com/questions/37083058/programmatically-searching-google-in-python-using-custom-search)
- Get an API Key and Custom Search Engine ID from the previous step, and set them as environment variables
`GOOGLE_API_KEY` and `GOOGLE_CSE_ID` respectively.

```python
from langchain_community.utilities import GoogleSearchAPIWrapper
```

For a more detailed walkthrough of this wrapper, see [this notebook](/docs/integrations/tools/google_search).

We can easily load this wrapper as a Tool (to use with an Agent). We can do this with:

```python
from langchain.agents import load_tools
tools = load_tools(["google-search"])
```

### Google Trends

We need to install a python package.

```bash
pip install google-search-results
```

See a [usage example and authorization instructions](/docs/integrations/tools/google_trends).

```python
from langchain_community.tools.google_trends import GoogleTrendsQueryRun
from langchain_community.utilities.google_trends import GoogleTrendsAPIWrapper
```

## Toolkits

### GMail

> [Google Gmail](https://en.wikipedia.org/wiki/Gmail) is a free email service provided by Google.
This toolkit works with emails through the `Gmail API`.

We need to install several python packages.

```bash
pip install google-api-python-client google-auth-oauthlib google-auth-httplib2
```

See a [usage example and authorization instructions](/docs/integrations/toolkits/gmail).

```python
from langchain_community.agent_toolkits import GmailToolkit
```

## Memory

### AlloyDB for PostgreSQL

> [AlloyDB for PostgreSQL](https://cloud.google.com/alloydb) is a fully managed relational database service that offers high performance, seamless integration, and impressive scalability on Google Cloud. AlloyDB is 100% compatible with PostgreSQL.

Install the python package:

```bash
pip install langchain-google-alloydb-pg
```

See [usage example](/docs/integrations/memory/google_alloydb).

```python
from langchain_google_alloydb_pg import AlloyDBEngine, AlloyDBChatMessageHistory
```

### Cloud SQL for PostgreSQL

> [Cloud SQL for PostgreSQL](https://cloud.google.com/sql) is a fully-managed database service that helps you set up, maintain, manage, and administer your PostgreSQL relational databases on Google Cloud.
Install the python package:

```bash
pip install langchain-google-cloud-sql-pg
```

See [usage example](/docs/integrations/memory/google_sql_pg).


```python
from langchain_google_cloud_sql_pg import PostgresEngine, PostgresChatMessageHistory
```

### Cloud SQL for MySQL

> [Cloud SQL for MySQL](https://cloud.google.com/sql) is a fully-managed database service that helps you set up, maintain, manage, and administer your MySQL relational databases on Google Cloud.
Install the python package:

```bash
pip install langchain-google-cloud-sql-mysql
```

See [usage example](/docs/integrations/memory/google_sql_mysql).

```python
from langchain_google_cloud_sql_mysql import MySQLEngine, MySQLChatMessageHistory
```

### Cloud SQL for SQL Server

> [Cloud SQL for SQL Server](https://cloud.google.com/sql) is a fully-managed database service that helps you set up, maintain, manage, and administer your SQL Server databases on Google Cloud.
Install the python package:

```bash
pip install langchain-google-cloud-sql-mssql
```

See [usage example](/docs/integrations/memory/google_sql_mssql).

```python
from langchain_google_cloud_sql_mssql import MSSQLEngine, MSSQLChatMessageHistory
```

### Spanner

> [Google Cloud Spanner](https://cloud.google.com/spanner/docs) is a fully managed, mission-critical, relational database service on Google Cloud that offers transactional consistency at global scale, automatic, synchronous replication for high availability, and support for two SQL dialects: GoogleSQL (ANSI 2011 with extensions) and PostgreSQL.
Install the python package:

```bash
pip install langchain-google-spanner
```

See [usage example](/docs/integrations/memory/google_spanner).

```python
from langchain_google_spanner import SpannerChatMessageHistory
```

### Memorystore for Redis

> [Google Cloud Memorystore for Redis](https://cloud.google.com/memorystore/docs/redis) is a fully managed Redis service for Google Cloud. Applications running on Google Cloud can achieve extreme performance by leveraging the highly scalable, available, secure Redis service without the burden of managing complex Redis deployments.
Install the python package:

```bash
pip install langchain-google-memorystore-redis
```

See [usage example](/docs/integrations/document_loaders/google_memorystore_redis).

```python
from langchain_google_memorystore_redis import MemorystoreChatMessageHistory
```

### Bigtable

> [Google Cloud Bigtable](https://cloud.google.com/bigtable/docs) is Google's fully managed NoSQL Big Data database service in Google Cloud.
Install the python package:

```bash
pip install langchain-google-bigtable
```

See [usage example](/docs/integrations/memory/google_bigtable).

```python
from langchain_google_bigtable import BigtableChatMessageHistory
```

### Firestore (Native Mode)

> [Google Cloud Firestore](https://cloud.google.com/firestore/docs/) is a NoSQL document database built for automatic scaling, high performance, and ease of application development.
Install the python package:

```bash
pip install langchain-google-firestore
```

See [usage example](/docs/integrations/memory/google_firestore).

```python
from langchain_google_firestore import FirestoreChatMessageHistory
```

### Firestore (Datastore Mode)

> [Google Cloud Firestore in Datastore mode](https://cloud.google.com/datastore/docs) is a NoSQL document database built for automatic scaling, high performance, and ease of application development.
> Firestore is the newest version of Datastore and introduces several improvements over Datastore.
Install the python package:

```bash
pip install langchain-google-datastore
```

See [usage example](/docs/integrations/memory/google_firestore_datastore).

```python
from langchain_google_datastore import DatastoreChatMessageHistory
```

### El Carro: The Oracle Operator for Kubernetes

> Google [El Carro Oracle Operator for Kubernetes](https://github.com/GoogleCloudPlatform/elcarro-oracle-operator)
offers a way to run `Oracle` databases in `Kubernetes` as a portable, open source,
community driven, no vendor lock-in container orchestration system.

```bash
pip install langchain-google-el-carro
```

See [usage example](/docs/integrations/memory/google_el_carro).

```python
from langchain_google_el_carro import ElCarroChatMessageHistory
```

## Chat Loaders

### GMail

> [Gmail](https://en.wikipedia.org/wiki/Gmail) is a free email service provided by Google.
This loader works with emails through the `Gmail API`.

We need to install several python packages.

```bash
pip install google-api-python-client google-auth-oauthlib google-auth-httplib2
```

See a [usage example and authorization instructions](/docs/integrations/chat_loaders/gmail).

```python
from langchain_community.chat_loaders.gmail import GMailLoader
```

## 3rd Party Integrations

### SearchApi

>[SearchApi](https://www.searchapi.io/) provides a 3rd-party API to access Google search results, YouTube search & transcripts, and other Google-related engines.

See [usage examples and authorization instructions](/docs/integrations/tools/searchapi).

```python
from langchain_community.utilities import SearchApiAPIWrapper
```

### SerpApi

>[SerpApi](https://serpapi.com/) provides a 3rd-party API to access Google search results.

See a [usage example and authorization instructions](/docs/integrations/tools/serpapi).

```python
from langchain_community.utilities import SerpAPIWrapper
```

### Serper.dev

See a [usage example and authorization instructions](/docs/integrations/tools/google_serper).

```python
from langchain_community.utilities import GoogleSerperAPIWrapper
```

### YouTube

>[YouTube Search](https://github.com/joetats/youtube_search) package searches `YouTube` videos avoiding using their heavily rate-limited API.
>
>It uses the form on the YouTube homepage and scrapes the resulting page.

We need to install a python package.

```bash
pip install youtube_search
```

See a [usage example](/docs/integrations/tools/youtube).

```python
from langchain.tools import YouTubeSearchTool
```

### YouTube audio

>[YouTube](https://www.youtube.com/) is an online video sharing and social media platform created by `Google`.

Use `YoutubeAudioLoader` to fetch / download the audio files.

Then, use `OpenAIWhisperParser` to transcribe them to text.

We need to install several python packages.

```bash
pip install yt_dlp pydub librosa
```

See a [usage example and authorization instructions](/docs/integrations/document_loaders/youtube_audio).

```python
from langchain_community.document_loaders.blob_loaders.youtube_audio import YoutubeAudioLoader
from langchain_community.document_loaders.parsers import OpenAIWhisperParser, OpenAIWhisperParserLocal
```

### YouTube transcripts

>[YouTube](https://www.youtube.com/) is an online video sharing and social media platform created by `Google`.

We need to install `youtube-transcript-api` python package.

```bash
pip install youtube-transcript-api
```

See a [usage example](/docs/integrations/document_loaders/youtube_transcript).

```python
from langchain_community.document_loaders import YoutubeLoader
```<|MERGE_RESOLUTION|>--- conflicted
+++ resolved
@@ -486,7 +486,6 @@
 from langchain_google_spanner import SpannerVectorStore
 ```
 
-<<<<<<< HEAD
 ### Firestore (Native Mode)
 
 > [Google Cloud Firestore](https://cloud.google.com/firestore/docs/) is a NoSQL document database built for automatic scaling, high performance, and ease of application development.
@@ -500,7 +499,8 @@
 
 ```python
 from langchain_google_firestore import FirestoreVectorstore
-=======
+```
+
 ### Cloud SQL for MySQL
 
 > [Google Cloud SQL for MySQL](https://cloud.google.com/sql) is a fully-managed database service that helps you set up, maintain, manage, and administer your MySQL relational databases on Google Cloud.
@@ -514,7 +514,6 @@
 
 ```python
 from langchain_google_cloud_sql_mysql import MySQLEngine, MySQLVectorStore
->>>>>>> 60c7a177
 ```
 
 ### Cloud SQL for PostgreSQL
