--- conflicted
+++ resolved
@@ -1,265 +1,4 @@
 {
-<<<<<<< HEAD
-    "cells": [
-        {
-            "cell_type": "raw",
-            "id": "53fbf15f",
-            "metadata": {},
-            "source": [
-                "---\n",
-                "sidebar_label: MistralAI\n",
-                "---"
-            ]
-        },
-        {
-            "cell_type": "markdown",
-            "id": "d295c2a2",
-            "metadata": {},
-            "source": [
-                "# ChatMistralAI\n",
-                "\n",
-                "This will help you getting started with Mistral [chat models](/docs/concepts/#chat-models). For detailed documentation of all `ChatMistralAI` features and configurations head to the [API reference](https://api.python.langchain.com/en/latest/chat_models/langchain_mistralai.chat_models.ChatMistralAI.html). The `ChatMistralAI` class is built on top of the [Mistral API](https://docs.mistral.ai/api/). For a list of all the models supported by Mistral, check out [this page](https://docs.mistral.ai/getting-started/models/).\n",
-                "\n",
-                "## Overview\n",
-                "### Integration details\n",
-                "\n",
-                "| Class | Package | Local | Serializable | [JS support](https://js.langchain.com/v0.2/docs/integrations/chat/mistral) | Package downloads | Package latest |\n",
-                "| :--- | :--- | :---: | :---: |  :---: | :---: | :---: |\n",
-                "| [ChatMistralAI](https://api.python.langchain.com/en/latest/chat_models/langchain_mistralai.chat_models.ChatMistralAI.html) | [langchain_mistralai](https://api.python.langchain.com/en/latest/mistralai_api_reference.html) | ❌ | beta | ✅ | ![PyPI - Downloads](https://img.shields.io/pypi/dm/langchain_mistralai?style=flat-square&label=%20) | ![PyPI - Version](https://img.shields.io/pypi/v/langchain_mistralai?style=flat-square&label=%20) |\n",
-                "\n",
-                "### Model features\n",
-                "| [Tool calling](/docs/how_to/tool_calling) | [Structured output](/docs/how_to/structured_output/) | JSON mode | [Image input](/docs/how_to/multimodal_inputs/) | Audio input | Video input | [Token-level streaming](/docs/how_to/chat_streaming/) | Native async | [Token usage](/docs/how_to/chat_token_usage_tracking/) | [Logprobs](/docs/how_to/logprobs/) |\n",
-                "| :---: | :---: | :---: | :---: |  :---: | :---: | :---: | :---: | :---: | :---: |\n",
-                "| ✅ | ✅ | ✅ | ❌ | ❌ | ❌ | ✅ | ✅ | ✅ | ❌ | \n",
-                "\n",
-                "## Setup\n",
-                "\n",
-                "\n",
-                "To access `ChatMistralAI` models you'll need to create a Mistral account, get an API key, and install the `langchain_mistralai` integration package.\n",
-                "\n",
-                "### Credentials\n",
-                "\n",
-                "\n",
-                "A valid [API key](https://console.mistral.ai/users/api-keys/) is needed to communicate with the API. Once you've done this set the MISTRAL_API_KEY environment variable:"
-            ]
-        },
-        {
-            "cell_type": "code",
-            "execution_count": null,
-            "id": "2461605e",
-            "metadata": {},
-            "outputs": [],
-            "source": [
-                "import getpass\n",
-                "import os\n",
-                "\n",
-                "os.environ[\"MISTRAL_API_KEY\"] = getpass.getpass(\"Enter your Mistral API key: \")"
-            ]
-        },
-        {
-            "cell_type": "markdown",
-            "id": "788f37ac",
-            "metadata": {},
-            "source": [
-                "If you want to get automated tracing of your model calls you can also set your [LangSmith](https://docs.smith.langchain.com/) API key by uncommenting below:"
-            ]
-        },
-        {
-            "cell_type": "code",
-            "execution_count": null,
-            "id": "007209d5",
-            "metadata": {},
-            "outputs": [],
-            "source": [
-                "# os.environ[\"LANGSMITH_API_KEY\"] = getpass.getpass(\"Enter your LangSmith API key: \")\n",
-                "# os.environ[\"LANGSMITH_TRACING\"] = \"true\""
-            ]
-        },
-        {
-            "cell_type": "markdown",
-            "id": "0f5c74f9",
-            "metadata": {},
-            "source": [
-                "### Installation\n",
-                "\n",
-                "The LangChain Mistral integration lives in the `langchain_mistralai` package:"
-            ]
-        },
-        {
-            "cell_type": "code",
-            "execution_count": null,
-            "id": "1ab11a65",
-            "metadata": {},
-            "outputs": [],
-            "source": [
-                "%pip install -qU langchain_mistralai"
-            ]
-        },
-        {
-            "cell_type": "markdown",
-            "id": "fb1a335e",
-            "metadata": {},
-            "source": [
-                "## Instantiation\n",
-                "\n",
-                "Now we can instantiate our model object and generate chat completions:"
-            ]
-        },
-        {
-            "cell_type": "code",
-            "execution_count": 5,
-            "id": "e6c38580",
-            "metadata": {},
-            "outputs": [],
-            "source": [
-                "from langchain_mistralai import ChatMistralAI\n",
-                "\n",
-                "llm = ChatMistralAI(\n",
-                "    model=\"mistral-large-latest\",\n",
-                "    temperature=0,\n",
-                "    max_retries=2,\n",
-                "    # other params...\n",
-                ")"
-            ]
-        },
-        {
-            "cell_type": "markdown",
-            "id": "aec79099",
-            "metadata": {},
-            "source": [
-                "## Invocation"
-            ]
-        },
-        {
-            "cell_type": "code",
-            "execution_count": 6,
-            "id": "8838c3cc",
-            "metadata": {},
-            "outputs": [
-                {
-                    "data": {
-                        "text/plain": [
-                            "AIMessage(content='Sure, I\\'d be happy to help you translate that sentence into French! The English sentence \"I love programming\" translates to \"J\\'aime programmer\" in French. Let me know if you have any other questions or need further assistance!', response_metadata={'token_usage': {'prompt_tokens': 32, 'total_tokens': 84, 'completion_tokens': 52}, 'model': 'mistral-small', 'finish_reason': 'stop'}, id='run-64bac156-7160-4b68-b67e-4161f63e021f-0', usage_metadata={'input_tokens': 32, 'output_tokens': 52, 'total_tokens': 84})"
-                        ]
-                    },
-                    "execution_count": 6,
-                    "metadata": {},
-                    "output_type": "execute_result"
-                }
-            ],
-            "source": [
-                "messages = [\n",
-                "    (\n",
-                "        \"system\",\n",
-                "        \"You are a helpful assistant that translates English to French. Translate the user sentence.\",\n",
-                "    ),\n",
-                "    (\"human\", \"I love programming.\"),\n",
-                "]\n",
-                "ai_msg = llm.invoke(messages)\n",
-                "ai_msg"
-            ]
-        },
-        {
-            "cell_type": "code",
-            "execution_count": 7,
-            "id": "bbf6a048",
-            "metadata": {},
-            "outputs": [
-                {
-                    "name": "stdout",
-                    "output_type": "stream",
-                    "text": [
-                        "Sure, I'd be happy to help you translate that sentence into French! The English sentence \"I love programming\" translates to \"J'aime programmer\" in French. Let me know if you have any other questions or need further assistance!\n"
-                    ]
-                }
-            ],
-            "source": [
-                "print(ai_msg.content)"
-            ]
-        },
-        {
-            "cell_type": "markdown",
-            "id": "32b87f87",
-            "metadata": {},
-            "source": [
-                "## Chaining\n",
-                "\n",
-                "We can [chain](/docs/how_to/sequence/) our model with a prompt template like so:"
-            ]
-        },
-        {
-            "cell_type": "code",
-            "execution_count": 8,
-            "id": "24e2c51c",
-            "metadata": {},
-            "outputs": [
-                {
-                    "data": {
-                        "text/plain": [
-                            "AIMessage(content='Ich liebe Programmierung. (German translation)', response_metadata={'token_usage': {'prompt_tokens': 26, 'total_tokens': 38, 'completion_tokens': 12}, 'model': 'mistral-small', 'finish_reason': 'stop'}, id='run-dfd4094f-e347-47b0-9056-8ebd7ea35fe7-0', usage_metadata={'input_tokens': 26, 'output_tokens': 12, 'total_tokens': 38})"
-                        ]
-                    },
-                    "execution_count": 8,
-                    "metadata": {},
-                    "output_type": "execute_result"
-                }
-            ],
-            "source": [
-                "from langchain_core.prompts import ChatPromptTemplate\n",
-                "\n",
-                "prompt = ChatPromptTemplate.from_messages(\n",
-                "    [\n",
-                "        (\n",
-                "            \"system\",\n",
-                "            \"You are a helpful assistant that translates {input_language} to {output_language}.\",\n",
-                "        ),\n",
-                "        (\"human\", \"{input}\"),\n",
-                "    ]\n",
-                ")\n",
-                "\n",
-                "chain = prompt | llm\n",
-                "chain.invoke(\n",
-                "    {\n",
-                "        \"input_language\": \"English\",\n",
-                "        \"output_language\": \"German\",\n",
-                "        \"input\": \"I love programming.\",\n",
-                "    }\n",
-                ")"
-            ]
-        },
-        {
-            "cell_type": "markdown",
-            "id": "cb9b5834",
-            "metadata": {},
-            "source": [
-                "## API reference\n",
-                "\n",
-                "Head to the [API reference](https://api.python.langchain.com/en/latest/chat_models/langchain_mistralai.chat_models.ChatMistralAI.html) for detailed documentation of all attributes and methods."
-            ]
-        }
-    ],
-    "metadata": {
-        "kernelspec": {
-            "display_name": "Python 3 (ipykernel)",
-            "language": "python",
-            "name": "python3"
-        },
-        "language_info": {
-            "codemirror_mode": {
-                "name": "ipython",
-                "version": 3
-            },
-            "file_extension": ".py",
-            "mimetype": "text/x-python",
-            "name": "python",
-            "nbconvert_exporter": "python",
-            "pygments_lexer": "ipython3",
-            "version": "3.11.9"
-        }
-    },
-    "nbformat": 4,
-    "nbformat_minor": 5
-=======
  "cells": [
   {
    "cell_type": "raw",
@@ -519,5 +258,4 @@
  },
  "nbformat": 4,
  "nbformat_minor": 5
->>>>>>> 99f9a664
 }