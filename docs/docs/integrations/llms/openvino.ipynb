{
 "cells": [
  {
   "cell_type": "markdown",
   "id": "959300d4",
   "metadata": {},
   "source": [
    "# OpenVINO\n",
    "\n",
    "[OpenVINO™](https://github.com/openvinotoolkit/openvino) is an open-source toolkit for optimizing and deploying AI inference. OpenVINO™ Runtime can enable running the same model optimized across various hardware [devices](https://github.com/openvinotoolkit/openvino?tab=readme-ov-file#supported-hardware-matrix). Accelerate your deep learning performance across use cases like: language + LLMs, computer vision, automatic speech recognition, and more.\n",
    "\n",
    "OpenVINO models can be run locally through the `HuggingFacePipeline` [class](https://python.langchain.com/docs/integrations/llms/huggingface_pipeline). To deploy a model with OpenVINO, you can specify the `backend=\"openvino\"` parameter to trigger OpenVINO as backend inference framework."
   ]
  },
  {
   "cell_type": "markdown",
   "id": "4c1b8450-5eaf-4d34-8341-2d785448a1ff",
   "metadata": {
    "tags": []
   },
   "source": [
    "To use, you should have the ``optimum-intel`` with OpenVINO Accelerator python [package installed](https://github.com/huggingface/optimum-intel?tab=readme-ov-file#installation)."
   ]
  },
  {
   "cell_type": "code",
   "execution_count": null,
   "id": "d772b637-de00-4663-bd77-9bc96d798db2",
   "metadata": {
    "tags": []
   },
   "outputs": [],
   "source": [
    "%pip install --upgrade-strategy eager \"optimum[openvino,nncf]\" --quiet"
   ]
  },
  {
   "cell_type": "markdown",
   "id": "91ad075f-71d5-4bc8-ab91-cc0ad5ef16bb",
   "metadata": {},
   "source": [
    "### Model Loading\n",
    "\n",
    "Models can be loaded by specifying the model parameters using the `from_model_id` method.\n",
    "\n",
    "If you have an Intel GPU, you can specify `model_kwargs={\"device\": \"GPU\"}` to run inference on it."
   ]
  },
  {
   "cell_type": "code",
   "execution_count": null,
   "id": "165ae236-962a-4763-8052-c4836d78a5d2",
   "metadata": {
    "tags": []
   },
   "outputs": [],
   "source": [
    "from langchain_community.llms.huggingface_pipeline import HuggingFacePipeline\n",
    "\n",
    "ov_config = {\"PERFORMANCE_HINT\": \"LATENCY\", \"NUM_STREAMS\": \"1\", \"CACHE_DIR\": \"\"}\n",
    "\n",
    "ov_llm = HuggingFacePipeline.from_model_id(\n",
    "    model_id=\"gpt2\",\n",
    "    task=\"text-generation\",\n",
    "    backend=\"openvino\",\n",
    "    model_kwargs={\"device\": \"CPU\", \"ov_config\": ov_config},\n",
    "    pipeline_kwargs={\"max_new_tokens\": 10},\n",
    ")"
   ]
  },
  {
   "cell_type": "markdown",
   "id": "00104b27-0c15-4a97-b198-4512337ee211",
   "metadata": {},
   "source": [
    "They can also be loaded by passing in an existing [`optimum-intel`](https://huggingface.co/docs/optimum/main/en/intel/inference) pipeline directly"
   ]
  },
  {
   "cell_type": "code",
   "execution_count": null,
   "id": "7f426a4f",
   "metadata": {},
   "outputs": [],
   "source": [
    "from optimum.intel.openvino import OVModelForCausalLM\n",
    "from transformers import AutoTokenizer, pipeline\n",
    "\n",
    "model_id = \"gpt2\"\n",
    "device = \"CPU\"\n",
    "tokenizer = AutoTokenizer.from_pretrained(model_id)\n",
    "ov_model = OVModelForCausalLM.from_pretrained(\n",
    "    model_id, export=True, device=device, ov_config=ov_config\n",
    ")\n",
    "ov_pipe = pipeline(\n",
    "    \"text-generation\", model=ov_model, tokenizer=tokenizer, max_new_tokens=10\n",
    ")\n",
    "ov_llm = HuggingFacePipeline(pipeline=ov_pipe)"
   ]
  },
  {
   "cell_type": "markdown",
   "id": "60e7ba8d",
   "metadata": {},
   "source": [
    "### Create Chain\n",
    "\n",
    "With the model loaded into memory, you can compose it with a prompt to\n",
    "form a chain."
   ]
  },
  {
   "cell_type": "code",
   "execution_count": null,
   "id": "3acf0069",
   "metadata": {},
   "outputs": [],
   "source": [
    "from langchain_core.prompts import PromptTemplate\n",
    "\n",
    "template = \"\"\"Question: {question}\n",
    "\n",
    "Answer: Let's think step by step.\"\"\"\n",
    "prompt = PromptTemplate.from_template(template)\n",
    "\n",
    "chain = prompt | ov_llm\n",
    "\n",
    "question = \"What is electroencephalography?\"\n",
    "\n",
    "print(chain.invoke({\"question\": question}))"
   ]
  },
  {
   "cell_type": "markdown",
   "id": "12524837-e9ab-455a-86be-66b95f4f893a",
   "metadata": {},
   "source": [
    "### Inference with local OpenVINO model\n",
    "\n",
    "It is possible to [export your model](https://github.com/huggingface/optimum-intel?tab=readme-ov-file#export) to the OpenVINO IR format with the CLI, and load the model from local folder.\n"
   ]
  },
  {
   "cell_type": "code",
   "execution_count": null,
   "id": "3d1104a2-79c7-43a6-aa1c-8076a5ad7747",
   "metadata": {},
   "outputs": [],
   "source": [
    "!optimum-cli export openvino --model gpt2 ov_model_dir"
   ]
  },
  {
   "cell_type": "markdown",
   "id": "0f7a6d21",
   "metadata": {},
   "source": [
    "It is recommended to apply 8 or 4-bit weight quantization to reduce inference latency and model footprint using `--weight-format`:"
   ]
  },
  {
   "cell_type": "code",
   "execution_count": null,
   "id": "97088ea0",
   "metadata": {},
   "outputs": [],
   "source": [
    "!optimum-cli export openvino --model gpt2  --weight-format int8 ov_model_dir # for 8-bit quantization\n",
    "\n",
    "!optimum-cli export openvino --model gpt2  --weight-format int4 ov_model_dir # for 4-bit quantization"
   ]
  },
  {
   "cell_type": "code",
   "execution_count": null,
   "id": "ac71e60d-5595-454e-8602-03ebb0248205",
   "metadata": {},
   "outputs": [],
   "source": [
    "ov_llm = HuggingFacePipeline.from_model_id(\n",
    "    model_id=\"ov_model_dir\",\n",
    "    task=\"text-generation\",\n",
    "    backend=\"openvino\",\n",
    "    model_kwargs={\"device\": \"CPU\", \"ov_config\": ov_config},\n",
    "    pipeline_kwargs={\"max_new_tokens\": 10},\n",
    ")\n",
    "\n",
    "chain = prompt | ov_llm\n",
    "\n",
    "question = \"What is electroencephalography?\"\n",
    "\n",
    "print(chain.invoke({\"question\": question}))"
   ]
  },
  {
   "cell_type": "markdown",
   "id": "a2c5726c",
   "metadata": {},
   "source": [
    "You can get additional inference speed improvement with Dynamic Quantization of activations and KV-cache quantization. These options can be enabled with `ov_config` as follows:"
   ]
  },
  {
   "cell_type": "code",
   "execution_count": null,
   "id": "a1f9c2c5",
   "metadata": {},
   "outputs": [],
   "source": [
    "ov_config = {\n",
    "    \"KV_CACHE_PRECISION\": \"u8\",\n",
    "    \"DYNAMIC_QUANTIZATION_GROUP_SIZE\": \"32\",\n",
    "    \"PERFORMANCE_HINT\": \"LATENCY\",\n",
    "    \"NUM_STREAMS\": \"1\",\n",
    "    \"CACHE_DIR\": \"\",\n",
    "}"
   ]
  },
  {
   "cell_type": "markdown",
   "id": "da9a9239",
   "metadata": {},
   "source": [
    "For more information refer to:\n",
    "\n",
    "* [OpenVINO LLM guide](https://docs.openvino.ai/2024/learn-openvino/llm_inference_guide.html).\n",
    "\n",
    "* [OpenVINO Documentation](https://docs.openvino.ai/2024/home.html).\n",
    "\n",
    "* [OpenVINO Get Started Guide](https://www.intel.com/content/www/us/en/content-details/819067/openvino-get-started-guide.html).\n",
    "  \n",
<<<<<<< HEAD
    "* [RAG Notebook with LangChain](https://github.com/openvinotoolkit/openvino_notebooks/tree/latest/notebooks/llm-chatbot)."
=======
    "* [RAG Notebook with LangChain](https://github.com/openvinotoolkit/openvino_notebooks/tree/latest/notebooks/llm-rag-langchain)."
>>>>>>> cd4c5428
   ]
  }
 ],
 "metadata": {
  "kernelspec": {
   "display_name": "Python 3 (ipykernel)",
   "language": "python",
   "name": "python3"
  },
  "language_info": {
   "codemirror_mode": {
    "name": "ipython",
    "version": 3
   },
   "file_extension": ".py",
   "mimetype": "text/x-python",
   "name": "python",
   "nbconvert_exporter": "python",
   "pygments_lexer": "ipython3",
   "version": "3.10.12"
  }
 },
 "nbformat": 4,
 "nbformat_minor": 5
}<|MERGE_RESOLUTION|>--- conflicted
+++ resolved
@@ -229,11 +229,7 @@
     "\n",
     "* [OpenVINO Get Started Guide](https://www.intel.com/content/www/us/en/content-details/819067/openvino-get-started-guide.html).\n",
     "  \n",
-<<<<<<< HEAD
-    "* [RAG Notebook with LangChain](https://github.com/openvinotoolkit/openvino_notebooks/tree/latest/notebooks/llm-chatbot)."
-=======
     "* [RAG Notebook with LangChain](https://github.com/openvinotoolkit/openvino_notebooks/tree/latest/notebooks/llm-rag-langchain)."
->>>>>>> cd4c5428
    ]
   }
  ],
