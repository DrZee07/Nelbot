{
 "cells": [
  {
   "cell_type": "markdown",
   "metadata": {},
   "source": [
    "# IPEX-LLM\n",
    "\n",
<<<<<<< HEAD
    "> [IPEX-LLM](https://github.com/intel-analytics/ipex-llm/) is a low-bit LLM optimization library on Intel XPU (Xeon/Core/Flex/Arc/Max). It can make LLMs run extremely fast and consume much less memory on Intel platforms. It is open sourced under Apache 2.0 License.\n",
    "\n",
    "This example goes over how to use LangChain to interact with IPEX-LLM for text generation. \n"
=======
    "> [IPEX-LLM](https://github.com/intel-analytics/ipex-llm) is a PyTorch library for running LLM on Intel CPU and GPU (e.g., local PC with iGPU, discrete GPU such as Arc, Flex and Max) with very low latency.\n",
    "\n",
    "- [IPEX-LLM on Intel GPU](#ipex-llm-on-intel-gpu)\n",
    "- [IPEX-LLM on Intel CPU](#ipex-llm-on-intel-cpu)\n",
    "\n",
    "## IPEX-LLM on Intel GPU\n",
    "\n",
    "This example goes over how to use LangChain to interact with `ipex-llm` for text generation on Intel GPU. \n",
    "\n",
    "> **Note**\n",
    ">\n",
    "> It is recommended that only Windows users with Intel Arc A-Series GPU (except for Intel Arc A300-Series or Pro A60) run Jupyter notebook directly for section \"IPEX-LLM on Intel GPU\". For other cases (e.g. Linux users, Intel iGPU, etc.), it is recommended to run the code with Python scripts in terminal for best experiences.\n",
    "\n",
    "### Install Prerequisites\n",
    "To benefit from IPEX-LLM on Intel GPUs, there are several prerequisite steps for tools installation and environment preparation.\n",
    "\n",
    "If you are a Windows user, visit the [Install IPEX-LLM on Windows with Intel GPU Guide](https://github.com/intel-analytics/ipex-llm/blob/main/docs/mddocs/Quickstart/install_windows_gpu.md), and follow [Install Prerequisites](https://github.com/intel-analytics/ipex-llm/blob/main/docs/mddocs/Quickstart/install_windows_gpu.md#install-prerequisites) to update GPU driver (optional) and install Conda.\n",
    "\n",
    "If you are a Linux user, visit the [Install IPEX-LLM on Linux with Intel GPU](https://github.com/intel-analytics/ipex-llm/blob/main/docs/mddocs/Quickstart/install_linux_gpu.md), and follow [**Install Prerequisites**](https://github.com/intel-analytics/ipex-llm/blob/main/docs/mddocs/Quickstart/install_linux_gpu.md#install-prerequisites) to install GPU driver, Intel® oneAPI Base Toolkit 2024.0, and Conda.\n",
    "\n",
    "### Setup\n",
    "\n",
    "After the prerequisites installation, you should have created a conda environment with all prerequisites installed. **Start the jupyter service in this conda environment**:"
   ]
  },
  {
   "cell_type": "code",
   "execution_count": null,
   "metadata": {},
   "outputs": [],
   "source": [
    "%pip install -qU langchain langchain-community"
>>>>>>> 16d41eab
   ]
  },
  {
   "cell_type": "markdown",
   "metadata": {},
   "source": [
    "Install IEPX-LLM for running LLMs locally on Intel GPU."
   ]
  },
  {
   "cell_type": "code",
   "execution_count": null,
   "metadata": {},
   "outputs": [],
   "source": [
    "%pip install --pre --upgrade ipex-llm[xpu] --extra-index-url https://pytorch-extension.intel.com/release-whl/stable/xpu/us/"
   ]
  },
  {
   "cell_type": "markdown",
   "metadata": {},
   "source": [
    "> **Note**\n",
    ">\n",
    "> You can also use `https://pytorch-extension.intel.com/release-whl/stable/xpu/cn/` as the extra-indel-url.\n",
    "\n",
    "### Runtime Configuration\n",
    "\n",
    "For optimal performance, it is recommended to set several environment variables based on your device:\n",
    "\n",
    "#### For Windows Users with Intel Core Ultra integrated GPU"
   ]
  },
  {
   "cell_type": "code",
   "execution_count": null,
   "metadata": {},
   "outputs": [],
   "source": [
    "import os\n",
    "\n",
    "os.environ[\"SYCL_CACHE_PERSISTENT\"] = \"1\"\n",
    "os.environ[\"BIGDL_LLM_XMX_DISABLED\"] = \"1\""
   ]
  },
  {
   "cell_type": "markdown",
   "metadata": {},
   "source": [
    "#### For Windows Users with Intel Arc A-Series GPU"
   ]
  },
  {
   "cell_type": "code",
   "execution_count": null,
   "metadata": {},
   "outputs": [],
   "source": [
    "import os\n",
    "\n",
    "os.environ[\"SYCL_CACHE_PERSISTENT\"] = \"1\""
   ]
  },
  {
   "cell_type": "markdown",
   "metadata": {},
   "source": [
<<<<<<< HEAD
    "## Usage"
=======
    "> **Note**\n",
    ">\n",
    "> For the first time that each model runs on Intel iGPU/Intel Arc A300-Series or Pro A60, it may take several minutes to compile.\n",
    ">\n",
    "> For other GPU type, please refer to [here](https://github.com/intel-analytics/ipex-llm/blob/main/docs/mddocs/Overview/install_gpu.md#runtime-configuration) for Windows users, and  [here](https://github.com/intel-analytics/ipex-llm/blob/main/docs/mddocs/Overview/install_gpu.md#runtime-configuration-1) for Linux users.\n",
    "\n",
    "\n",
    "### Basic Usage\n"
>>>>>>> 16d41eab
   ]
  },
  {
   "cell_type": "code",
   "execution_count": null,
   "metadata": {},
   "outputs": [],
   "source": [
    "from langchain.chains import LLMChain\n",
    "from langchain_community.llms import IpexLLM\n",
    "from langchain_core.prompts import PromptTemplate"
   ]
  },
  {
   "cell_type": "code",
   "execution_count": null,
   "metadata": {},
   "outputs": [],
   "source": [
    "template = \"USER: {question}\\nASSISTANT:\"\n",
    "prompt = PromptTemplate(template=template, input_variables=[\"question\"])"
   ]
  },
  {
   "cell_type": "markdown",
   "metadata": {},
   "source": [
<<<<<<< HEAD
    "Load Model: "
=======
    "Load the model locally using IpexLLM using `IpexLLM.from_model_id`. It will load the model directly in its Huggingface format and convert it automatically to low-bit format for inference. Set `device` to `\"xpu\"` in `model_kwargs` when initializing IpexLLM in order to load the LLM model to Intel GPU."
>>>>>>> 16d41eab
   ]
  },
  {
   "cell_type": "code",
   "execution_count": null,
   "metadata": {},
   "outputs": [],
   "source": [
    "llm = IpexLLM.from_model_id(\n",
    "    model_id=\"lmsys/vicuna-7b-v1.5\",\n",
    "    model_kwargs={\n",
    "        \"temperature\": 0,\n",
    "        \"max_length\": 64,\n",
    "        \"trust_remote_code\": True,\n",
    "        \"device\": \"xpu\",\n",
    "    },\n",
    ")"
   ]
  },
  {
   "cell_type": "markdown",
   "metadata": {},
   "source": [
    "Use it in Chains"
   ]
  },
  {
   "cell_type": "code",
   "execution_count": null,
   "metadata": {},
   "outputs": [],
   "source": [
    "llm_chain = prompt | llm\n",
    "\n",
    "question = \"What is AI?\"\n",
<<<<<<< HEAD
    "output = llm_chain.run(question)"
=======
    "output = llm_chain.invoke(question)"
   ]
  },
  {
   "cell_type": "markdown",
   "metadata": {},
   "source": [
    "### Save/Load Low-bit Model\n",
    "Alternatively, you might save the low-bit model to disk once and use `from_model_id_low_bit` instead of `from_model_id` to reload it for later use - even across different machines. It is space-efficient, as the low-bit model demands significantly less disk space than the original model. And `from_model_id_low_bit` is also more efficient than `from_model_id` in terms of speed and memory usage, as it skips the model conversion step. You can similarly set `device` to `\"xpu\"` in `model_kwargs` in order to load the LLM model to Intel GPU. "
   ]
  },
  {
   "cell_type": "markdown",
   "metadata": {},
   "source": [
    "To save the low-bit model, use `save_low_bit` as follows."
>>>>>>> 16d41eab
   ]
  },
  {
   "cell_type": "code",
   "execution_count": null,
   "metadata": {},
   "outputs": [],
   "source": [
    "saved_lowbit_model_path = \"./vicuna-7b-1.5-low-bit\"  # path to save low-bit model\n",
    "llm.model.save_low_bit(saved_lowbit_model_path)\n",
    "del llm"
   ]
  },
  {
   "cell_type": "markdown",
   "metadata": {},
   "source": [
    "Load the model from saved lowbit model path as follows. \n",
    "> Note that the saved path for the low-bit model only includes the model itself but not the tokenizers. If you wish to have everything in one place, you will need to manually download or copy the tokenizer files from the original model's directory to the location where the low-bit model is saved."
   ]
  },
  {
   "cell_type": "code",
   "execution_count": null,
   "metadata": {},
   "outputs": [],
   "source": [
    "llm_lowbit = IpexLLM.from_model_id_low_bit(\n",
    "    model_id=saved_lowbit_model_path,\n",
    "    tokenizer_id=\"lmsys/vicuna-7b-v1.5\",\n",
    "    # tokenizer_name=saved_lowbit_model_path,  # copy the tokenizers to saved path if you want to use it this way\n",
    "    model_kwargs={\n",
    "        \"temperature\": 0,\n",
    "        \"max_length\": 64,\n",
    "        \"trust_remote_code\": True,\n",
    "        \"device\": \"xpu\",\n",
    "    },\n",
    ")"
   ]
  },
  {
   "cell_type": "markdown",
   "metadata": {},
   "source": [
    "Use the loaded model in Chains:"
   ]
  },
  {
   "cell_type": "code",
   "execution_count": null,
   "metadata": {},
   "outputs": [],
   "source": [
    "llm_chain = prompt | llm_lowbit\n",
    "\n",
    "\n",
    "question = \"What is AI?\"\n",
    "output = llm_chain.invoke(question)"
   ]
  },
  {
   "cell_type": "markdown",
   "metadata": {},
   "source": [
    "## IPEX-LLM on Intel CPU\n",
    "\n",
    "This example goes over how to use LangChain to interact with `ipex-llm` for text generation on Intel CPU.\n",
    "\n",
    "### Setup"
   ]
  },
  {
   "cell_type": "code",
   "execution_count": null,
   "metadata": {},
   "outputs": [],
   "source": [
    "# Update Langchain\n",
    "\n",
    "%pip install -qU langchain langchain-community"
   ]
  },
  {
   "cell_type": "markdown",
   "metadata": {},
   "source": [
    "Install IEPX-LLM for running LLMs locally on Intel CPU:\n",
    "\n",
    "#### For Windows users:"
   ]
  },
  {
   "cell_type": "code",
   "execution_count": null,
   "metadata": {},
   "outputs": [],
   "source": [
    "%pip install --pre --upgrade ipex-llm[all]"
   ]
  },
  {
   "cell_type": "markdown",
   "metadata": {},
   "source": [
    "#### For Linux users:"
   ]
  },
  {
   "cell_type": "code",
   "execution_count": null,
   "metadata": {},
   "outputs": [],
   "source": [
    "%pip install --pre --upgrade ipex-llm[all] --extra-index-url https://download.pytorch.org/whl/cpu"
   ]
  },
  {
   "cell_type": "markdown",
   "metadata": {},
   "source": [
    "### Basic Usage"
   ]
  },
  {
   "cell_type": "code",
   "execution_count": null,
   "metadata": {},
   "outputs": [],
   "source": [
    "import warnings\n",
    "\n",
    "from langchain.chains import LLMChain\n",
    "from langchain_community.llms import IpexLLM\n",
    "from langchain_core.prompts import PromptTemplate\n",
    "\n",
    "warnings.filterwarnings(\"ignore\", category=UserWarning, message=\".*padding_mask.*\")"
   ]
  },
  {
   "cell_type": "markdown",
   "metadata": {},
   "source": [
    "Specify the prompt template for your model. In this example, we use the [vicuna-1.5](https://huggingface.co/lmsys/vicuna-7b-v1.5) model. If you're working with a different model, choose a proper template accordingly."
   ]
  },
  {
   "cell_type": "code",
   "execution_count": null,
   "metadata": {},
   "outputs": [],
   "source": [
    "template = \"USER: {question}\\nASSISTANT:\"\n",
    "prompt = PromptTemplate(template=template, input_variables=[\"question\"])"
   ]
  },
  {
   "cell_type": "markdown",
   "metadata": {},
   "source": [
    "Load the model locally using IpexLLM using `IpexLLM.from_model_id`. It will load the model directly in its Huggingface format and convert it automatically to low-bit format for inference."
   ]
  },
  {
   "cell_type": "code",
   "execution_count": null,
   "metadata": {},
   "outputs": [],
   "source": [
    "llm = IpexLLM.from_model_id(\n",
    "    model_id=\"lmsys/vicuna-7b-v1.5\",\n",
    "    model_kwargs={\"temperature\": 0, \"max_length\": 64, \"trust_remote_code\": True},\n",
    ")"
   ]
  },
  {
   "cell_type": "markdown",
   "metadata": {},
   "source": [
    "Use it in Chains:"
   ]
  },
  {
   "cell_type": "code",
   "execution_count": null,
   "metadata": {},
   "outputs": [],
   "source": [
    "llm_chain = prompt | llm\n",
    "\n",
    "question = \"What is AI?\"\n",
    "output = llm_chain.invoke(question)"
   ]
  },
  {
   "cell_type": "markdown",
   "metadata": {},
   "source": [
    "### Save/Load Low-bit Model\n",
    "\n",
    "Alternatively, you might save the low-bit model to disk once and use `from_model_id_low_bit` instead of `from_model_id` to reload it for later use - even across different machines. It is space-efficient, as the low-bit model demands significantly less disk space than the original model. And `from_model_id_low_bit` is also more efficient than `from_model_id` in terms of speed and memory usage, as it skips the model conversion step.\n",
    "\n",
    "To save the low-bit model, use `save_low_bit` as follows:"
   ]
  },
  {
   "cell_type": "code",
   "execution_count": null,
   "metadata": {},
   "outputs": [],
   "source": [
    "saved_lowbit_model_path = \"./vicuna-7b-1.5-low-bit\"  # path to save low-bit model\n",
    "llm.model.save_low_bit(saved_lowbit_model_path)\n",
    "del llm"
   ]
  },
  {
   "cell_type": "markdown",
   "metadata": {},
   "source": [
    "Load the model from saved lowbit model path as follows.\n",
    "\n",
    "> Note that the saved path for the low-bit model only includes the model itself but not the tokenizers. If you wish to have everything in one place, you will need to manually download or copy the tokenizer files from the original model's directory to the location where the low-bit model is saved."
   ]
  },
  {
   "cell_type": "code",
   "execution_count": null,
   "metadata": {},
   "outputs": [],
   "source": [
    "llm_lowbit = IpexLLM.from_model_id_low_bit(\n",
    "    model_id=saved_lowbit_model_path,\n",
    "    tokenizer_id=\"lmsys/vicuna-7b-v1.5\",\n",
    "    # tokenizer_name=saved_lowbit_model_path,  # copy the tokenizers to saved path if you want to use it this way\n",
    "    model_kwargs={\"temperature\": 0, \"max_length\": 64, \"trust_remote_code\": True},\n",
    ")"
   ]
  },
  {
   "cell_type": "markdown",
   "metadata": {},
   "source": [
    "Use the loaded model in Chains:"
   ]
  },
  {
   "cell_type": "code",
   "execution_count": null,
   "metadata": {},
   "outputs": [],
   "source": [
    "llm_chain = prompt | llm_lowbit\n",
    "\n",
    "\n",
    "question = \"What is AI?\"\n",
    "output = llm_chain.invoke(question)"
   ]
  }
 ],
 "metadata": {
  "language_info": {
   "name": "python"
  }
 },
 "nbformat": 4,
 "nbformat_minor": 2
}<|MERGE_RESOLUTION|>--- conflicted
+++ resolved
@@ -6,11 +6,6 @@
    "source": [
     "# IPEX-LLM\n",
     "\n",
-<<<<<<< HEAD
-    "> [IPEX-LLM](https://github.com/intel-analytics/ipex-llm/) is a low-bit LLM optimization library on Intel XPU (Xeon/Core/Flex/Arc/Max). It can make LLMs run extremely fast and consume much less memory on Intel platforms. It is open sourced under Apache 2.0 License.\n",
-    "\n",
-    "This example goes over how to use LangChain to interact with IPEX-LLM for text generation. \n"
-=======
     "> [IPEX-LLM](https://github.com/intel-analytics/ipex-llm) is a PyTorch library for running LLM on Intel CPU and GPU (e.g., local PC with iGPU, discrete GPU such as Arc, Flex and Max) with very low latency.\n",
     "\n",
     "- [IPEX-LLM on Intel GPU](#ipex-llm-on-intel-gpu)\n",
@@ -43,7 +38,6 @@
    "outputs": [],
    "source": [
     "%pip install -qU langchain langchain-community"
->>>>>>> 16d41eab
    ]
   },
   {
@@ -111,9 +105,6 @@
    "cell_type": "markdown",
    "metadata": {},
    "source": [
-<<<<<<< HEAD
-    "## Usage"
-=======
     "> **Note**\n",
     ">\n",
     "> For the first time that each model runs on Intel iGPU/Intel Arc A300-Series or Pro A60, it may take several minutes to compile.\n",
@@ -122,18 +113,28 @@
     "\n",
     "\n",
     "### Basic Usage\n"
->>>>>>> 16d41eab
-   ]
-  },
-  {
-   "cell_type": "code",
-   "execution_count": null,
-   "metadata": {},
-   "outputs": [],
-   "source": [
+   ]
+  },
+  {
+   "cell_type": "code",
+   "execution_count": null,
+   "metadata": {},
+   "outputs": [],
+   "source": [
+    "import warnings\n",
+    "\n",
     "from langchain.chains import LLMChain\n",
     "from langchain_community.llms import IpexLLM\n",
-    "from langchain_core.prompts import PromptTemplate"
+    "from langchain_core.prompts import PromptTemplate\n",
+    "\n",
+    "warnings.filterwarnings(\"ignore\", category=UserWarning, message=\".*padding_mask.*\")"
+   ]
+  },
+  {
+   "cell_type": "markdown",
+   "metadata": {},
+   "source": [
+    "Specify the prompt template for your model. In this example, we use the [vicuna-1.5](https://huggingface.co/lmsys/vicuna-7b-v1.5) model. If you're working with a different model, choose a proper template accordingly."
    ]
   },
   {
@@ -150,11 +151,7 @@
    "cell_type": "markdown",
    "metadata": {},
    "source": [
-<<<<<<< HEAD
-    "Load Model: "
-=======
     "Load the model locally using IpexLLM using `IpexLLM.from_model_id`. It will load the model directly in its Huggingface format and convert it automatically to low-bit format for inference. Set `device` to `\"xpu\"` in `model_kwargs` when initializing IpexLLM in order to load the LLM model to Intel GPU."
->>>>>>> 16d41eab
    ]
   },
   {
@@ -190,9 +187,6 @@
     "llm_chain = prompt | llm\n",
     "\n",
     "question = \"What is AI?\"\n",
-<<<<<<< HEAD
-    "output = llm_chain.run(question)"
-=======
     "output = llm_chain.invoke(question)"
    ]
   },
@@ -209,7 +203,6 @@
    "metadata": {},
    "source": [
     "To save the low-bit model, use `save_low_bit` as follows."
->>>>>>> 16d41eab
    ]
   },
   {
@@ -339,20 +332,9 @@
    "metadata": {},
    "outputs": [],
    "source": [
-    "import warnings\n",
-    "\n",
     "from langchain.chains import LLMChain\n",
     "from langchain_community.llms import IpexLLM\n",
-    "from langchain_core.prompts import PromptTemplate\n",
-    "\n",
-    "warnings.filterwarnings(\"ignore\", category=UserWarning, message=\".*padding_mask.*\")"
-   ]
-  },
-  {
-   "cell_type": "markdown",
-   "metadata": {},
-   "source": [
-    "Specify the prompt template for your model. In this example, we use the [vicuna-1.5](https://huggingface.co/lmsys/vicuna-7b-v1.5) model. If you're working with a different model, choose a proper template accordingly."
+    "from langchain_core.prompts import PromptTemplate"
    ]
   },
   {
@@ -369,7 +351,7 @@
    "cell_type": "markdown",
    "metadata": {},
    "source": [
-    "Load the model locally using IpexLLM using `IpexLLM.from_model_id`. It will load the model directly in its Huggingface format and convert it automatically to low-bit format for inference."
+    "Load Model: "
    ]
   },
   {
