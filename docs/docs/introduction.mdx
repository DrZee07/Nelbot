--- conflicted
+++ resolved
@@ -65,13 +65,9 @@
 
 Introductions to all the key parts of LangChain you’ll need to know! [Here](/docs/concepts) you'll find high level explanations of all LangChain concepts.
 
-<<<<<<< HEAD
-## [API reference](https://api.python.langchain.com)
-=======
 For a deeper dive into LangGraph concepts, check out [this page](https://langchain-ai.github.io/langgraph/concepts/).
 
 ## [API reference](https://python.langchain.com/v0.2/api_reference/)
->>>>>>> 99f9a664
 Head to the reference section for full documentation of all classes and methods in the LangChain Python packages.
 
 ## Ecosystem
