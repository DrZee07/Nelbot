--- conflicted
+++ resolved
@@ -19,11 +19,7 @@
     "\n",
     "Newer OpenAI models have been fine-tuned to detect when **one or more** function(s) should be called and respond with the inputs that should be passed to the function(s). In an API call, you can describe functions and have the model intelligently choose to output a JSON object containing arguments to call these functions. The goal of the OpenAI tools APIs is to more reliably return valid and useful function calls than what can be done using a generic text completion or chat API.\n",
     "\n",
-<<<<<<< HEAD
-    "OpenAI termed the capability to invoke a **single** function as **functions**, and the capability to invoke **one or more** funcitons as **tools**.\n",
-=======
     "OpenAI termed the capability to invoke a **single** function as **functions**, and the capability to invoke **one or more** functions as **tools**.\n",
->>>>>>> c37ca458
     "\n",
     ":::tip\n",
     "\n",
