{
 "cells": [
  {
   "cell_type": "markdown",
   "id": "feb31cc6",
   "metadata": {},
   "source": [
    "# Running Agent as an Iterator\n",
    "\n",
    "It can be useful to run the agent as an interator, to add human-in-the-loop checks as needed.\n",
    "\n",
    "To demonstrate the `AgentExecutorIterator` functionality, we will set up a problem where an Agent must:\n",
    "\n",
    "- Retrieve three prime numbers from a Tool\n",
    "- Multiply these together. \n",
    "\n",
    "In this simple problem we can demonstrate adding some logic to verify intermediate steps by checking whether their outputs are prime."
   ]
  },
  {
   "cell_type": "code",
   "execution_count": 2,
   "id": "8167db11",
   "metadata": {},
   "outputs": [],
   "source": [
    "from langchain.agents import AgentType, initialize_agent\n",
    "from langchain.chains import LLMMathChain\n",
    "from langchain_core.pydantic_v1 import BaseModel, Field\n",
    "from langchain_core.tools import Tool\n",
    "from langchain_openai import ChatOpenAI"
   ]
  },
  {
   "cell_type": "code",
   "execution_count": null,
   "id": "ea6d45b7",
   "metadata": {},
   "outputs": [],
   "source": [
    "%pip install --upgrade --quiet  numexpr"
   ]
  },
  {
   "cell_type": "code",
   "execution_count": 3,
   "id": "7e41b9e6",
   "metadata": {},
   "outputs": [],
   "source": [
    "# need to use GPT-4 here as GPT-3.5 does not understand, however hard you insist, that\n",
    "# it should use the calculator to perform the final calculation\n",
    "llm = ChatOpenAI(temperature=0, model=\"gpt-4\")\n",
    "llm_math_chain = LLMMathChain.from_llm(llm=llm, verbose=True)"
   ]
  },
  {
   "cell_type": "markdown",
   "id": "81e88aa5",
   "metadata": {},
   "source": [
    "Define tools which provide:\n",
<<<<<<< HEAD
    "- The `n`th prime number (using a small subset for this example) \n",
    "- The LLMMathChain to act as a calculator"
=======
    "\n",
    "- The `n`th prime number (using a small subset for this example)\n",
    "\n",
    "- The `LLMMathChain` to act as a calculator"
>>>>>>> 611f18c9
   ]
  },
  {
   "cell_type": "code",
   "execution_count": 4,
   "id": "86f04b55",
   "metadata": {},
   "outputs": [],
   "source": [
    "primes = {998: 7901, 999: 7907, 1000: 7919}\n",
    "\n",
    "\n",
    "class CalculatorInput(BaseModel):\n",
    "    question: str = Field()\n",
    "\n",
    "\n",
    "class PrimeInput(BaseModel):\n",
    "    n: int = Field()\n",
    "\n",
    "\n",
    "def is_prime(n: int) -> bool:\n",
    "    if n <= 1 or (n % 2 == 0 and n > 2):\n",
    "        return False\n",
    "    for i in range(3, int(n**0.5) + 1, 2):\n",
    "        if n % i == 0:\n",
    "            return False\n",
    "    return True\n",
    "\n",
    "\n",
    "def get_prime(n: int, primes: dict = primes) -> str:\n",
    "    return str(primes.get(int(n)))\n",
    "\n",
    "\n",
    "async def aget_prime(n: int, primes: dict = primes) -> str:\n",
    "    return str(primes.get(int(n)))\n",
    "\n",
    "\n",
    "tools = [\n",
    "    Tool(\n",
    "        name=\"GetPrime\",\n",
    "        func=get_prime,\n",
    "        description=\"A tool that returns the `n`th prime number\",\n",
    "        args_schema=PrimeInput,\n",
    "        coroutine=aget_prime,\n",
    "    ),\n",
    "    Tool.from_function(\n",
    "        func=llm_math_chain.run,\n",
    "        name=\"Calculator\",\n",
    "        description=\"Useful for when you need to compute mathematical expressions\",\n",
    "        args_schema=CalculatorInput,\n",
    "        coroutine=llm_math_chain.arun,\n",
    "    ),\n",
    "]"
   ]
  },
  {
   "cell_type": "markdown",
   "id": "0e660ee6",
   "metadata": {},
   "source": [
    "Construct the agent. We will use OpenAI Functions agent here."
   ]
  },
  {
   "cell_type": "code",
   "execution_count": 5,
   "id": "21c775b0",
   "metadata": {},
   "outputs": [],
   "source": [
    "from langchain import hub\n",
    "\n",
    "# Get the prompt to use - you can modify this!\n",
    "# You can see the full prompt used at: https://smith.langchain.com/hub/hwchase17/openai-functions-agent\n",
    "prompt = hub.pull(\"hwchase17/openai-functions-agent\")"
   ]
  },
  {
   "cell_type": "code",
   "execution_count": 6,
   "id": "ae7b104b",
   "metadata": {},
   "outputs": [],
   "source": [
    "from langchain.agents import create_openai_functions_agent\n",
    "\n",
    "agent = create_openai_functions_agent(llm, tools, prompt)"
   ]
  },
  {
   "cell_type": "code",
   "execution_count": 7,
   "id": "54e27bda",
   "metadata": {},
   "outputs": [],
   "source": [
    "from langchain.agents import AgentExecutor\n",
    "\n",
    "agent_executor = AgentExecutor(agent=agent, tools=tools, verbose=True)"
   ]
  },
  {
   "cell_type": "markdown",
   "id": "a233fe4e",
   "metadata": {},
   "source": [
    "Run the iteration and perform a custom check on certain steps:"
   ]
  },
  {
   "cell_type": "code",
   "execution_count": 10,
   "id": "582d61f4",
   "metadata": {},
   "outputs": [
    {
     "name": "stdout",
     "output_type": "stream",
     "text": [
      "\n",
      "\n",
      "\u001b[1m> Entering new AgentExecutor chain...\u001b[0m\n",
      "\u001b[32;1m\u001b[1;3m\n",
      "Invoking: `GetPrime` with `{'n': 998}`\n",
      "\n",
      "\n",
      "\u001b[0m\u001b[36;1m\u001b[1;3m7901\u001b[0mChecking whether 7901 is prime...\n",
      "Should the agent continue (Y/n)?:\n",
      "y\n",
      "\u001b[32;1m\u001b[1;3m\n",
      "Invoking: `GetPrime` with `{'n': 999}`\n",
      "\n",
      "\n",
      "\u001b[0m\u001b[36;1m\u001b[1;3m7907\u001b[0mChecking whether 7907 is prime...\n",
      "Should the agent continue (Y/n)?:\n",
      "y\n",
      "\u001b[32;1m\u001b[1;3m\n",
      "Invoking: `GetPrime` with `{'n': 1000}`\n",
      "\n",
      "\n",
      "\u001b[0m\u001b[36;1m\u001b[1;3m7919\u001b[0mChecking whether 7919 is prime...\n",
      "Should the agent continue (Y/n)?:\n",
      "y\n",
      "\u001b[32;1m\u001b[1;3m\n",
      "Invoking: `Calculator` with `{'question': '7901 * 7907 * 7919'}`\n",
      "\n",
      "\n",
      "\u001b[0m\n",
      "\n",
      "\u001b[1m> Entering new LLMMathChain chain...\u001b[0m\n",
      "7901 * 7907 * 7919\u001b[32;1m\u001b[1;3m```text\n",
      "7901 * 7907 * 7919\n",
      "```\n",
      "...numexpr.evaluate(\"7901 * 7907 * 7919\")...\n",
      "\u001b[0m\n",
      "Answer: \u001b[33;1m\u001b[1;3m494725326233\u001b[0m\n",
      "\u001b[1m> Finished chain.\u001b[0m\n",
      "\u001b[33;1m\u001b[1;3mAnswer: 494725326233\u001b[0mShould the agent continue (Y/n)?:\n",
      "y\n",
      "\u001b[32;1m\u001b[1;3mThe product of the 998th, 999th and 1000th prime numbers is 494,725,326,233.\u001b[0m\n",
      "\n",
      "\u001b[1m> Finished chain.\u001b[0m\n"
     ]
    }
   ],
   "source": [
    "question = \"What is the product of the 998th, 999th and 1000th prime numbers?\"\n",
    "\n",
    "for step in agent_executor.iter({\"input\": question}):\n",
    "    if output := step.get(\"intermediate_step\"):\n",
    "        action, value = output[0]\n",
    "        if action.tool == \"GetPrime\":\n",
    "            print(f\"Checking whether {value} is prime...\")\n",
    "            assert is_prime(int(value))\n",
    "        # Ask user if they want to continue\n",
    "        _continue = input(\"Should the agent continue (Y/n)?:\\n\") or \"Y\"\n",
    "        if _continue.lower() != \"y\":\n",
    "            break"
   ]
  },
  {
   "cell_type": "code",
   "execution_count": null,
   "id": "6934ff8e",
   "metadata": {},
   "outputs": [],
   "source": []
  }
 ],
 "metadata": {
  "kernelspec": {
   "display_name": "Python 3 (ipykernel)",
   "language": "python",
   "name": "python3"
  },
  "language_info": {
   "codemirror_mode": {
    "name": "ipython",
    "version": 3
   },
   "file_extension": ".py",
   "mimetype": "text/x-python",
   "name": "python",
   "nbconvert_exporter": "python",
   "pygments_lexer": "ipython3",
   "version": "3.10.1"
  }
 },
 "nbformat": 4,
 "nbformat_minor": 5
}<|MERGE_RESOLUTION|>--- conflicted
+++ resolved
@@ -60,15 +60,10 @@
    "metadata": {},
    "source": [
     "Define tools which provide:\n",
-<<<<<<< HEAD
-    "- The `n`th prime number (using a small subset for this example) \n",
-    "- The LLMMathChain to act as a calculator"
-=======
     "\n",
     "- The `n`th prime number (using a small subset for this example)\n",
     "\n",
     "- The `LLMMathChain` to act as a calculator"
->>>>>>> 611f18c9
    ]
   },
   {
