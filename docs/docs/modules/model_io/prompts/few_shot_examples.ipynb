{
 "cells": [
  {
   "cell_type": "raw",
   "id": "94c3ad61",
   "metadata": {},
   "source": [
    "---\n",
    "sidebar_position: 3\n",
    "---"
   ]
  },
  {
   "cell_type": "markdown",
   "id": "b91e03f1",
   "metadata": {},
   "source": [
    "# Few-shot prompt templates\n",
    "\n",
    "In this tutorial, we'll learn how to create a prompt template that uses few-shot examples. A few-shot prompt template can be constructed from either a set of examples, or from an Example Selector object.\n",
    "\n",
    "### Use Case\n",
    "\n",
    "In this tutorial, we'll configure few-shot examples for self-ask with search.\n",
    "\n",
    "\n",
    "## Using an example set\n",
    "\n",
    "### Create the example set\n",
    "\n",
    "To get started, create a list of few-shot examples. Each example should be a dictionary with the keys being the input variables and the values being the values for those input variables."
   ]
  },
  {
   "cell_type": "code",
   "execution_count": 1,
   "id": "a44be840",
   "metadata": {},
   "outputs": [],
   "source": [
    "from langchain_core.prompts.few_shot import FewShotPromptTemplate\n",
    "from langchain_core.prompts.prompt import PromptTemplate\n",
    "\n",
    "examples = [\n",
    "    {\n",
    "        \"question\": \"Who lived longer, Muhammad Ali or Alan Turing?\",\n",
    "        \"answer\": \"\"\"\n",
    "Are follow up questions needed here: Yes.\n",
    "Follow up: How old was Muhammad Ali when he died?\n",
    "Intermediate answer: Muhammad Ali was 74 years old when he died.\n",
    "Follow up: How old was Alan Turing when he died?\n",
    "Intermediate answer: Alan Turing was 41 years old when he died.\n",
    "So the final answer is: Muhammad Ali\n",
    "\"\"\",\n",
    "    },\n",
    "    {\n",
    "        \"question\": \"When was the founder of craigslist born?\",\n",
    "        \"answer\": \"\"\"\n",
    "Are follow up questions needed here: Yes.\n",
    "Follow up: Who was the founder of craigslist?\n",
    "Intermediate answer: Craigslist was founded by Craig Newmark.\n",
    "Follow up: When was Craig Newmark born?\n",
    "Intermediate answer: Craig Newmark was born on December 6, 1952.\n",
    "So the final answer is: December 6, 1952\n",
    "\"\"\",\n",
    "    },\n",
    "    {\n",
    "        \"question\": \"Who was the maternal grandfather of George Washington?\",\n",
    "        \"answer\": \"\"\"\n",
    "Are follow up questions needed here: Yes.\n",
    "Follow up: Who was the mother of George Washington?\n",
    "Intermediate answer: The mother of George Washington was Mary Ball Washington.\n",
    "Follow up: Who was the father of Mary Ball Washington?\n",
    "Intermediate answer: The father of Mary Ball Washington was Joseph Ball.\n",
    "So the final answer is: Joseph Ball\n",
    "\"\"\",\n",
    "    },\n",
    "    {\n",
    "        \"question\": \"Are both the directors of Jaws and Casino Royale from the same country?\",\n",
    "        \"answer\": \"\"\"\n",
    "Are follow up questions needed here: Yes.\n",
    "Follow up: Who is the director of Jaws?\n",
    "Intermediate Answer: The director of Jaws is Steven Spielberg.\n",
    "Follow up: Where is Steven Spielberg from?\n",
    "Intermediate Answer: The United States.\n",
    "Follow up: Who is the director of Casino Royale?\n",
    "Intermediate Answer: The director of Casino Royale is Martin Campbell.\n",
    "Follow up: Where is Martin Campbell from?\n",
    "Intermediate Answer: New Zealand.\n",
    "So the final answer is: No\n",
    "\"\"\",\n",
    "    },\n",
    "]"
   ]
  },
  {
   "cell_type": "markdown",
   "id": "55ff3100",
   "metadata": {},
   "source": [
    "### Create a formatter for the few-shot examples\n",
    "\n",
    "Configure a formatter that will format the few-shot examples into a string. This formatter should be a `PromptTemplate` object.\n"
   ]
  },
  {
   "cell_type": "code",
   "execution_count": 2,
   "id": "8c6e48ad",
   "metadata": {},
   "outputs": [
    {
     "name": "stdout",
     "output_type": "stream",
     "text": [
      "Question: Who lived longer, Muhammad Ali or Alan Turing?\n",
      "\n",
      "Are follow up questions needed here: Yes.\n",
      "Follow up: How old was Muhammad Ali when he died?\n",
      "Intermediate answer: Muhammad Ali was 74 years old when he died.\n",
      "Follow up: How old was Alan Turing when he died?\n",
      "Intermediate answer: Alan Turing was 41 years old when he died.\n",
      "So the final answer is: Muhammad Ali\n",
      "\n"
     ]
    }
   ],
   "source": [
    "example_prompt = PromptTemplate(\n",
    "    input_variables=[\"question\", \"answer\"], template=\"Question: {question}\\n{answer}\"\n",
    ")\n",
    "\n",
    "print(example_prompt.format(**examples[0]))"
   ]
  },
  {
   "cell_type": "markdown",
   "id": "dad66af1",
   "metadata": {},
   "source": [
    "### Feed examples and formatter to `FewShotPromptTemplate`\n",
    "\n",
    "Finally, create a `FewShotPromptTemplate` object. This object takes in the few-shot examples and the formatter for the few-shot examples.\n"
   ]
  },
  {
   "cell_type": "code",
   "execution_count": 3,
   "id": "e76fa1ba",
   "metadata": {},
   "outputs": [
    {
     "name": "stdout",
     "output_type": "stream",
     "text": [
      "Question: Who lived longer, Muhammad Ali or Alan Turing?\n",
      "\n",
      "Are follow up questions needed here: Yes.\n",
      "Follow up: How old was Muhammad Ali when he died?\n",
      "Intermediate answer: Muhammad Ali was 74 years old when he died.\n",
      "Follow up: How old was Alan Turing when he died?\n",
      "Intermediate answer: Alan Turing was 41 years old when he died.\n",
      "So the final answer is: Muhammad Ali\n",
      "\n",
      "\n",
      "Question: When was the founder of craigslist born?\n",
      "\n",
      "Are follow up questions needed here: Yes.\n",
      "Follow up: Who was the founder of craigslist?\n",
      "Intermediate answer: Craigslist was founded by Craig Newmark.\n",
      "Follow up: When was Craig Newmark born?\n",
      "Intermediate answer: Craig Newmark was born on December 6, 1952.\n",
      "So the final answer is: December 6, 1952\n",
      "\n",
      "\n",
      "Question: Who was the maternal grandfather of George Washington?\n",
      "\n",
      "Are follow up questions needed here: Yes.\n",
      "Follow up: Who was the mother of George Washington?\n",
      "Intermediate answer: The mother of George Washington was Mary Ball Washington.\n",
      "Follow up: Who was the father of Mary Ball Washington?\n",
      "Intermediate answer: The father of Mary Ball Washington was Joseph Ball.\n",
      "So the final answer is: Joseph Ball\n",
      "\n",
      "\n",
      "Question: Are both the directors of Jaws and Casino Royale from the same country?\n",
      "\n",
      "Are follow up questions needed here: Yes.\n",
      "Follow up: Who is the director of Jaws?\n",
      "Intermediate Answer: The director of Jaws is Steven Spielberg.\n",
      "Follow up: Where is Steven Spielberg from?\n",
      "Intermediate Answer: The United States.\n",
      "Follow up: Who is the director of Casino Royale?\n",
      "Intermediate Answer: The director of Casino Royale is Martin Campbell.\n",
      "Follow up: Where is Martin Campbell from?\n",
      "Intermediate Answer: New Zealand.\n",
      "So the final answer is: No\n",
      "\n",
      "\n",
      "Question: Who was the father of Mary Ball Washington?\n"
     ]
    }
   ],
   "source": [
    "prompt = FewShotPromptTemplate(\n",
    "    examples=examples,\n",
    "    example_prompt=example_prompt,\n",
    "    suffix=\"Question: {input}\",\n",
    "    input_variables=[\"input\"],\n",
    ")\n",
    "\n",
    "print(prompt.format(input=\"Who was the father of Mary Ball Washington?\"))"
   ]
  },
  {
   "cell_type": "markdown",
   "id": "bbe1f843",
   "metadata": {},
   "source": [
    "## Using an example selector\n",
    "\n",
    "### Feed examples into `ExampleSelector`\n",
    "\n",
    "We will reuse the example set and the formatter from the previous section. However, instead of feeding the examples directly into the `FewShotPromptTemplate` object, we will feed them into an `ExampleSelector` object.\n",
    "\n",
    "\n",
    "In this tutorial, we will use the `SemanticSimilarityExampleSelector` class. This class selects few-shot examples based on their similarity to the input. It uses an embedding model to compute the similarity between the input and the few-shot examples, as well as a vector store to perform the nearest neighbor search.\n"
   ]
  },
  {
   "cell_type": "code",
   "execution_count": 4,
   "id": "80c5ac5c",
   "metadata": {},
   "outputs": [
    {
     "name": "stdout",
     "output_type": "stream",
     "text": [
      "Examples most similar to the input: Who was the father of Mary Ball Washington?\n",
      "\n",
      "\n",
      "answer: \n",
      "Are follow up questions needed here: Yes.\n",
      "Follow up: Who was the mother of George Washington?\n",
      "Intermediate answer: The mother of George Washington was Mary Ball Washington.\n",
      "Follow up: Who was the father of Mary Ball Washington?\n",
      "Intermediate answer: The father of Mary Ball Washington was Joseph Ball.\n",
      "So the final answer is: Joseph Ball\n",
      "\n",
      "question: Who was the maternal grandfather of George Washington?\n"
     ]
    }
   ],
   "source": [
<<<<<<< HEAD
    "from langchain.prompts.example_selector import SemanticSimilarityExampleSelector\n",
    "from langchain_chroma import Chroma\n",
=======
    "from langchain_chroma import Chroma\n",
    "from langchain_core.example_selectors import SemanticSimilarityExampleSelector\n",
>>>>>>> cd4c5428
    "from langchain_openai import OpenAIEmbeddings\n",
    "\n",
    "example_selector = SemanticSimilarityExampleSelector.from_examples(\n",
    "    # This is the list of examples available to select from.\n",
    "    examples,\n",
    "    # This is the embedding class used to produce embeddings which are used to measure semantic similarity.\n",
    "    OpenAIEmbeddings(),\n",
    "    # This is the VectorStore class that is used to store the embeddings and do a similarity search over.\n",
    "    Chroma,\n",
    "    # This is the number of examples to produce.\n",
    "    k=1,\n",
    ")\n",
    "\n",
    "# Select the most similar example to the input.\n",
    "question = \"Who was the father of Mary Ball Washington?\"\n",
    "selected_examples = example_selector.select_examples({\"question\": question})\n",
    "print(f\"Examples most similar to the input: {question}\")\n",
    "for example in selected_examples:\n",
    "    print(\"\\n\")\n",
    "    for k, v in example.items():\n",
    "        print(f\"{k}: {v}\")"
   ]
  },
  {
   "cell_type": "markdown",
   "id": "89ac47fe",
   "metadata": {},
   "source": [
    "### Feed example selector into `FewShotPromptTemplate`\n",
    "\n",
    "Finally, create a `FewShotPromptTemplate` object. This object takes in the example selector and the formatter for the few-shot examples.\n"
   ]
  },
  {
   "cell_type": "code",
   "execution_count": 5,
   "id": "de69a214",
   "metadata": {},
   "outputs": [
    {
     "name": "stdout",
     "output_type": "stream",
     "text": [
      "Question: Who was the maternal grandfather of George Washington?\n",
      "\n",
      "Are follow up questions needed here: Yes.\n",
      "Follow up: Who was the mother of George Washington?\n",
      "Intermediate answer: The mother of George Washington was Mary Ball Washington.\n",
      "Follow up: Who was the father of Mary Ball Washington?\n",
      "Intermediate answer: The father of Mary Ball Washington was Joseph Ball.\n",
      "So the final answer is: Joseph Ball\n",
      "\n",
      "\n",
      "Question: Who was the father of Mary Ball Washington?\n"
     ]
    }
   ],
   "source": [
    "prompt = FewShotPromptTemplate(\n",
    "    example_selector=example_selector,\n",
    "    example_prompt=example_prompt,\n",
    "    suffix=\"Question: {input}\",\n",
    "    input_variables=[\"input\"],\n",
    ")\n",
    "\n",
    "print(prompt.format(input=\"Who was the father of Mary Ball Washington?\"))"
   ]
  },
  {
   "cell_type": "code",
   "execution_count": null,
   "id": "bf06d2a6",
   "metadata": {},
   "outputs": [],
   "source": []
  }
 ],
 "metadata": {
  "kernelspec": {
   "display_name": "Python 3 (ipykernel)",
   "language": "python",
   "name": "python3"
  },
  "language_info": {
   "codemirror_mode": {
    "name": "ipython",
    "version": 3
   },
   "file_extension": ".py",
   "mimetype": "text/x-python",
   "name": "python",
   "nbconvert_exporter": "python",
   "pygments_lexer": "ipython3",
   "version": "3.10.1"
  }
 },
 "nbformat": 4,
 "nbformat_minor": 5
}<|MERGE_RESOLUTION|>--- conflicted
+++ resolved
@@ -253,13 +253,8 @@
     }
    ],
    "source": [
-<<<<<<< HEAD
-    "from langchain.prompts.example_selector import SemanticSimilarityExampleSelector\n",
-    "from langchain_chroma import Chroma\n",
-=======
     "from langchain_chroma import Chroma\n",
     "from langchain_core.example_selectors import SemanticSimilarityExampleSelector\n",
->>>>>>> cd4c5428
     "from langchain_openai import OpenAIEmbeddings\n",
     "\n",
     "example_selector = SemanticSimilarityExampleSelector.from_examples(\n",
