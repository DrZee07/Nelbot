--- conflicted
+++ resolved
@@ -1,240 +1,4 @@
 {
-<<<<<<< HEAD
-    "cells": [
-        {
-            "cell_type": "raw",
-            "id": "7f219241",
-            "metadata": {},
-            "source": [
-                "---\n",
-                "sidebar_position: 4\n",
-                "sidebar_class_name: hidden\n",
-                "---"
-            ]
-        },
-        {
-            "attachments": {},
-            "cell_type": "markdown",
-            "id": "e8f68de0-7df7-4bfd-9207-3258431426ef",
-            "metadata": {},
-            "source": [
-                "# How to use built-in tools and toolkits\n",
-                "\n",
-                ":::info Prerequisites\n",
-                "\n",
-                "This guide assumes familiarity with the following concepts:\n",
-                "\n",
-                "- [LangChain Tools](/docs/concepts/#tools)\n",
-                "- [LangChain Toolkits](/docs/concepts/#tools)\n",
-                "\n",
-                ":::\n",
-                "\n",
-                "## Tools\n",
-                "\n",
-                "LangChain has a large collection of 3rd party tools. Please visit [Tool Integrations](/docs/integrations/tools/) for a list of the available tools.\n",
-                "\n",
-                ":::{.callout-important}\n",
-                "\n",
-                "When using 3rd party tools, make sure that you understand how the tool works, what permissions\n",
-                "it has. Read over its documentation and check if anything is required from you\n",
-                "from a security point of view. Please see our [security](https://python.langchain.com/v0.2/docs/security/) \n",
-                "guidelines for more information.\n",
-                "\n",
-                ":::\n",
-                "\n",
-                "Let's try out the [Wikipedia integration](/docs/integrations/tools/wikipedia/)."
-            ]
-        },
-        {
-            "cell_type": "code",
-            "execution_count": null,
-            "id": "84f70856-b865-4658-9930-7577fb4712ce",
-            "metadata": {},
-            "outputs": [],
-            "source": [
-                "!pip install -qU wikipedia"
-            ]
-        },
-        {
-            "cell_type": "code",
-            "execution_count": 51,
-            "id": "b4eaed85-c5a6-4ba9-b401-40258b0131c2",
-            "metadata": {},
-            "outputs": [
-                {
-                    "name": "stdout",
-                    "output_type": "stream",
-                    "text": [
-                        "Page: LangChain\n",
-                        "Summary: LangChain is a framework designed to simplify the creation of applications \n"
-                    ]
-                }
-            ],
-            "source": [
-                "from langchain_community.tools import WikipediaQueryRun\n",
-                "from langchain_community.utilities import WikipediaAPIWrapper\n",
-                "\n",
-                "api_wrapper = WikipediaAPIWrapper(top_k_results=1, doc_content_chars_max=100)\n",
-                "tool = WikipediaQueryRun(api_wrapper=api_wrapper)\n",
-                "\n",
-                "print(tool.invoke({\"query\": \"langchain\"}))"
-            ]
-        },
-        {
-            "cell_type": "markdown",
-            "id": "cb870984-52d5-4453-be35-7072a08c6c14",
-            "metadata": {},
-            "source": [
-                "The tool has the following defaults associated with it:"
-            ]
-        },
-        {
-            "cell_type": "code",
-            "execution_count": 55,
-            "id": "7f094f01-2e98-4947-acc4-0846963a96e0",
-            "metadata": {},
-            "outputs": [
-                {
-                    "name": "stdout",
-                    "output_type": "stream",
-                    "text": [
-                        "Name: wiki-tool\n",
-                        "Description: look up things in wikipedia\n",
-                        "args schema: {'query': {'title': 'Query', 'description': 'query to look up in Wikipedia, should be 3 or less words', 'type': 'string'}}\n",
-                        "returns directly?: True\n"
-                    ]
-                }
-            ],
-            "source": [
-                "print(f\"Name: {tool.name}\")\n",
-                "print(f\"Description: {tool.description}\")\n",
-                "print(f\"args schema: {tool.args}\")\n",
-                "print(f\"returns directly?: {tool.return_direct}\")"
-            ]
-        },
-        {
-            "cell_type": "markdown",
-            "id": "19eee1d5",
-            "metadata": {},
-            "source": [
-                "## Customizing Default Tools\n",
-                "We can also modify the built in name, description, and JSON schema of the arguments.\n",
-                "\n",
-                "When defining the JSON schema of the arguments, it is important that the inputs remain the same as the function, so you shouldn't change that. But you can define custom descriptions for each input easily."
-            ]
-        },
-        {
-            "cell_type": "code",
-            "execution_count": 56,
-            "id": "1365784c-e666-41c8-a1bb-e50f822b5936",
-            "metadata": {},
-            "outputs": [
-                {
-                    "name": "stdout",
-                    "output_type": "stream",
-                    "text": [
-                        "Page: LangChain\n",
-                        "Summary: LangChain is a framework designed to simplify the creation of applications \n"
-                    ]
-                }
-            ],
-            "source": [
-                "from langchain_community.tools import WikipediaQueryRun\n",
-                "from langchain_community.utilities import WikipediaAPIWrapper\n",
-                "from langchain_core.pydantic_v1 import BaseModel, Field\n",
-                "\n",
-                "\n",
-                "class WikiInputs(BaseModel):\n",
-                "    \"\"\"Inputs to the wikipedia tool.\"\"\"\n",
-                "\n",
-                "    query: str = Field(\n",
-                "        description=\"query to look up in Wikipedia, should be 3 or less words\"\n",
-                "    )\n",
-                "\n",
-                "\n",
-                "tool = WikipediaQueryRun(\n",
-                "    name=\"wiki-tool\",\n",
-                "    description=\"look up things in wikipedia\",\n",
-                "    args_schema=WikiInputs,\n",
-                "    api_wrapper=api_wrapper,\n",
-                "    return_direct=True,\n",
-                ")\n",
-                "\n",
-                "print(tool.run(\"langchain\"))"
-            ]
-        },
-        {
-            "cell_type": "code",
-            "execution_count": 57,
-            "id": "6e8850d6-6840-443e-a2be-adf64b30975c",
-            "metadata": {},
-            "outputs": [
-                {
-                    "name": "stdout",
-                    "output_type": "stream",
-                    "text": [
-                        "Name: wiki-tool\n",
-                        "Description: look up things in wikipedia\n",
-                        "args schema: {'query': {'title': 'Query', 'description': 'query to look up in Wikipedia, should be 3 or less words', 'type': 'string'}}\n",
-                        "returns directly?: True\n"
-                    ]
-                }
-            ],
-            "source": [
-                "print(f\"Name: {tool.name}\")\n",
-                "print(f\"Description: {tool.description}\")\n",
-                "print(f\"args schema: {tool.args}\")\n",
-                "print(f\"returns directly?: {tool.return_direct}\")"
-            ]
-        },
-        {
-            "attachments": {},
-            "cell_type": "markdown",
-            "id": "acf0c2f7-ddc6-4633-8cef-59f234321e5c",
-            "metadata": {},
-            "source": [
-                "## How to use built-in toolkits\n",
-                "\n",
-                "Toolkits are collections of tools that are designed to be used together for specific tasks. They have convenient loading methods.\n",
-                "\n",
-                "For a complete list of available ready-made toolkits, visit [Integrations](/docs/integrations/toolkits/).\n",
-                "\n",
-                "All Toolkits expose a `get_tools` method which returns a list of tools.\n",
-                "\n",
-                "You're usually meant to use them this way:\n",
-                "\n",
-                "```python\n",
-                "# Initialize a toolkit\n",
-                "toolkit = ExampleTookit(...)\n",
-                "\n",
-                "# Get list of tools\n",
-                "tools = toolkit.get_tools()\n",
-                "```"
-            ]
-        }
-    ],
-    "metadata": {
-        "kernelspec": {
-            "display_name": "Python 3 (ipykernel)",
-            "language": "python",
-            "name": "python3"
-        },
-        "language_info": {
-            "codemirror_mode": {
-                "name": "ipython",
-                "version": 3
-            },
-            "file_extension": ".py",
-            "mimetype": "text/x-python",
-            "name": "python",
-            "nbconvert_exporter": "python",
-            "pygments_lexer": "ipython3",
-            "version": "3.11.9"
-        }
-    },
-    "nbformat": 4,
-    "nbformat_minor": 5
-=======
  "cells": [
   {
    "cell_type": "raw",
@@ -467,5 +231,4 @@
  },
  "nbformat": 4,
  "nbformat_minor": 5
->>>>>>> 99f9a664
 }